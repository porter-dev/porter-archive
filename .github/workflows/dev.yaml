name: Deploy to dev
on:
  push:
    branches:
      - dev
jobs:
  deploy:
    runs-on: ubuntu-latest
    steps:
      - name: Set up Cloud SDK
        uses: google-github-actions/setup-gcloud@v0
        with:
          project_id: ${{ secrets.GCP_PROJECT_ID }}
          service_account_key: ${{ secrets.GCP_SA_KEY }}
          export_default_credentials: true
      - name: Configure AWS Credentials
        uses: aws-actions/configure-aws-credentials@v1
        with:
          aws-access-key-id: ${{ secrets.AWS_ACCESS_KEY_ID }}
          aws-secret-access-key: ${{ secrets.AWS_SECRET_ACCESS_KEY }}
          aws-region: ${{ secrets.AWS_REGION }}
      - name: Install kubectl
        uses: azure/setup-kubectl@v1
      - name: Log in to gcloud CLI
        run: gcloud auth configure-docker
      - name: Checkout
        uses: actions/checkout@v2.3.4
      - name: Write Dashboard Environment Variables
        run: |
          cat >./dashboard/.env <<EOL
          NODE_ENV=development
          API_SERVER=dashboard.dev.getporter.dev
          DISCORD_KEY=${{secrets.DISCORD_KEY}}
          DISCORD_CID=${{secrets.DISCORD_CID}}
          FEEDBACK_ENDPOINT=${{secrets.FEEDBACK_ENDPOINT}}
          SEGMENT_PUBLIC_KEY=${{secrets.SEGMENT_PUBLIC_KEY}}
          APPLICATION_CHART_REPO_URL=https://charts.dev.getporter.dev
          ADDON_CHART_REPO_URL=https://chart-addons.dev.getporter.dev
          ENABLE_SENTRY=true
          SENTRY_DSN=${{secrets.SENTRY_DSN}}
          SENTRY_ENV=development
          EOL
      - name: Build
        run: |
          DOCKER_BUILDKIT=1 docker build . -t gcr.io/porter-dev-273614/porter:dev -f ./ee/docker/ee.Dockerfile
      - name: Push
        run: |
          docker push gcr.io/porter-dev-273614/porter:dev
      - name: Deploy to cluster
        run: |
          aws eks --region ${{ secrets.AWS_REGION }} update-kubeconfig --name dev
            
          kubectl rollout restart deployment/porter
  deploy-provisioner:
    runs-on: ubuntu-latest
    steps:
      - name: Set up Cloud SDK
<<<<<<< HEAD
        uses: google-github-actions/setup-gcloud@master
=======
        uses: google-github-actions/setup-gcloud@v0
>>>>>>> befea1a6
        with:
          project_id: ${{ secrets.GCP_PROJECT_ID }}
          service_account_key: ${{ secrets.GCP_SA_KEY }}
          export_default_credentials: true
      - name: Configure AWS Credentials
        uses: aws-actions/configure-aws-credentials@v1
        with:
          aws-access-key-id: ${{ secrets.AWS_ACCESS_KEY_ID }}
          aws-secret-access-key: ${{ secrets.AWS_SECRET_ACCESS_KEY }}
          aws-region: ${{ secrets.AWS_REGION }}
      - name: Install kubectl
        uses: azure/setup-kubectl@v1
      - name: Log in to gcloud CLI
        run: gcloud auth configure-docker
      - name: Checkout
        uses: actions/checkout@v2.3.4
      - name: Build
        run: |
          DOCKER_BUILDKIT=1 docker build . -t gcr.io/porter-dev-273614/provisioner-service:dev -f ./ee/docker/provisioner.Dockerfile
      - name: Push
        run: |
          docker push gcr.io/porter-dev-273614/provisioner-service:dev
      - name: Deploy to cluster
        run: |
          aws eks --region ${{ secrets.AWS_REGION }} update-kubeconfig --name dev
            
          kubectl rollout restart deployment/provisioner<|MERGE_RESOLUTION|>--- conflicted
+++ resolved
@@ -55,11 +55,7 @@
     runs-on: ubuntu-latest
     steps:
       - name: Set up Cloud SDK
-<<<<<<< HEAD
-        uses: google-github-actions/setup-gcloud@master
-=======
         uses: google-github-actions/setup-gcloud@v0
->>>>>>> befea1a6
         with:
           project_id: ${{ secrets.GCP_PROJECT_ID }}
           service_account_key: ${{ secrets.GCP_SA_KEY }}
