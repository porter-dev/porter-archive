--- conflicted
+++ resolved
@@ -414,7 +414,30 @@
 	return resp, err
 }
 
-<<<<<<< HEAD
+// GetBuildEnv returns the build environment for a given app proto
+func (c *Client) GetBuildEnv(
+	ctx context.Context,
+	projectID uint, clusterID uint,
+	base64AppProto string,
+) (*porter_app.GetBuildEnvResponse, error) {
+	resp := &porter_app.GetBuildEnvResponse{}
+
+	req := &porter_app.GetBuildEnvRequest{
+		Base64AppProto: base64AppProto,
+	}
+
+	err := c.postRequest(
+		fmt.Sprintf(
+			"/projects/%d/clusters/%d/apps/build-env",
+			projectID, clusterID,
+		),
+		req,
+		resp,
+	)
+
+	return resp, err
+}
+
 // CreateOrUpdateAppEnvironment updates the app environment group and creates it if it doesn't exist
 func (c *Client) CreateOrUpdateAppEnvironment(
 	ctx context.Context,
@@ -431,29 +454,12 @@
 		Variables:          variables,
 		Secrets:            secrets,
 		HardUpdate:         false,
-=======
-// GetBuildEnv returns the build environment for a given app proto
-func (c *Client) GetBuildEnv(
-	ctx context.Context,
-	projectID uint, clusterID uint,
-	base64AppProto string,
-) (*porter_app.GetBuildEnvResponse, error) {
-	resp := &porter_app.GetBuildEnvResponse{}
-
-	req := &porter_app.GetBuildEnvRequest{
-		Base64AppProto: base64AppProto,
->>>>>>> e12ff9a1
-	}
-
-	err := c.postRequest(
-		fmt.Sprintf(
-<<<<<<< HEAD
+	}
+
+	err := c.postRequest(
+		fmt.Sprintf(
 			"/projects/%d/clusters/%d/apps/%s/update-environment",
 			projectID, clusterID, appName,
-=======
-			"/projects/%d/clusters/%d/apps/build-env",
-			projectID, clusterID,
->>>>>>> e12ff9a1
 		),
 		req,
 		resp,
