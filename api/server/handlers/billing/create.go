package billing

import (
	"fmt"
	"net/http"

	"github.com/porter-dev/porter/api/server/handlers"
	"github.com/porter-dev/porter/api/server/shared"
	"github.com/porter-dev/porter/api/server/shared/apierrors"
	"github.com/porter-dev/porter/api/server/shared/config"
	"github.com/porter-dev/porter/api/server/shared/requestutils"
	"github.com/porter-dev/porter/api/types"
	"github.com/porter-dev/porter/internal/analytics"
	"github.com/porter-dev/porter/internal/models"
	"github.com/porter-dev/porter/internal/telemetry"
)

// CreateBillingHandler is a handler for creating payment methods
type CreateBillingHandler struct {
	handlers.PorterHandlerWriter
}

// SetDefaultBillingHandler is a handler for setting default payment method
type SetDefaultBillingHandler struct {
	handlers.PorterHandlerWriter
}

// NewCreateBillingHandler will create a new CreateBillingHandler
func NewCreateBillingHandler(
	config *config.Config,
	decoderValidator shared.RequestDecoderValidator,
	writer shared.ResultWriter,
) *CreateBillingHandler {
	return &CreateBillingHandler{
		PorterHandlerWriter: handlers.NewDefaultPorterHandler(config, decoderValidator, writer),
	}
}

func (c *CreateBillingHandler) ServeHTTP(w http.ResponseWriter, r *http.Request) {
	ctx, span := telemetry.NewSpan(r.Context(), "create-billing-endpoint")
	defer span.End()

	proj, _ := ctx.Value(types.ProjectScope).(*models.Project)

<<<<<<< HEAD
	clientSecret, err := c.Config().BillingManager.CreatePaymentMethod(ctx, proj.BillingID)
=======
	clientSecret, err := c.Config().BillingManager.StripeClient.CreatePaymentMethod(ctx, proj.BillingID)
>>>>>>> 38d3cd50
	if err != nil {
		err := telemetry.Error(ctx, span, err, "error creating payment method")
		c.HandleAPIError(w, r, apierrors.NewErrInternal(fmt.Errorf("error creating payment method: %w", err)))
		return
	}

	telemetry.WithAttributes(span,
		telemetry.AttributeKV{Key: "project-id", Value: proj.ID},
		telemetry.AttributeKV{Key: "customer-id", Value: proj.BillingID},
	)

	c.WriteResult(w, r, clientSecret)
}

// NewSetDefaultBillingHandler will create a new CreateBillingHandler
func NewSetDefaultBillingHandler(
	config *config.Config,
	writer shared.ResultWriter,
) *SetDefaultBillingHandler {
	return &SetDefaultBillingHandler{
		PorterHandlerWriter: handlers.NewDefaultPorterHandler(config, nil, writer),
	}
}

func (c *SetDefaultBillingHandler) ServeHTTP(w http.ResponseWriter, r *http.Request) {
	ctx, span := telemetry.NewSpan(r.Context(), "set-default-billing-endpoint")
	defer span.End()

	user, _ := r.Context().Value(types.UserScope).(*models.User)
	proj, _ := ctx.Value(types.ProjectScope).(*models.Project)

	paymentMethodID, reqErr := requestutils.GetURLParamString(r, types.URLParamPaymentMethodID)
	if reqErr != nil {
		err := telemetry.Error(ctx, span, reqErr, "error setting default payment method")
		c.HandleAPIError(w, r, apierrors.NewErrInternal(fmt.Errorf("error setting default payment method: %w", err)))
		return
	}

<<<<<<< HEAD
	err := c.Config().BillingManager.SetDefaultPaymentMethod(ctx, paymentMethodID, proj.BillingID)
=======
	err := c.Config().BillingManager.StripeClient.SetDefaultPaymentMethod(ctx, paymentMethodID, proj.BillingID)
>>>>>>> 38d3cd50
	if err != nil {
		err := telemetry.Error(ctx, span, err, "error setting default payment method")
		c.HandleAPIError(w, r, apierrors.NewErrInternal(fmt.Errorf("error setting default payment method: %w", err)))
		return
	}

	telemetry.WithAttributes(span,
		telemetry.AttributeKV{Key: "project-id", Value: proj.ID},
		telemetry.AttributeKV{Key: "customer-id", Value: proj.BillingID},
		telemetry.AttributeKV{Key: "payment-method-id", Value: paymentMethodID},
	)

	_ = c.Config().AnalyticsClient.Track(analytics.PaymentMethodAttachedTrack(&analytics.PaymentMethodCreateDeleteTrackOpts{
		ProjectScopedTrackOpts: analytics.GetProjectScopedTrackOpts(user.ID, proj.ID),
		Email:                  user.Email,
		FirstName:              user.FirstName,
		LastName:               user.LastName,
		CompanyName:            user.CompanyName,
	}))

	c.WriteResult(w, r, "")
}<|MERGE_RESOLUTION|>--- conflicted
+++ resolved
@@ -42,11 +42,7 @@
 
 	proj, _ := ctx.Value(types.ProjectScope).(*models.Project)
 
-<<<<<<< HEAD
-	clientSecret, err := c.Config().BillingManager.CreatePaymentMethod(ctx, proj.BillingID)
-=======
 	clientSecret, err := c.Config().BillingManager.StripeClient.CreatePaymentMethod(ctx, proj.BillingID)
->>>>>>> 38d3cd50
 	if err != nil {
 		err := telemetry.Error(ctx, span, err, "error creating payment method")
 		c.HandleAPIError(w, r, apierrors.NewErrInternal(fmt.Errorf("error creating payment method: %w", err)))
@@ -85,11 +81,7 @@
 		return
 	}
 
-<<<<<<< HEAD
-	err := c.Config().BillingManager.SetDefaultPaymentMethod(ctx, paymentMethodID, proj.BillingID)
-=======
 	err := c.Config().BillingManager.StripeClient.SetDefaultPaymentMethod(ctx, paymentMethodID, proj.BillingID)
->>>>>>> 38d3cd50
 	if err != nil {
 		err := telemetry.Error(ctx, span, err, "error setting default payment method")
 		c.HandleAPIError(w, r, apierrors.NewErrInternal(fmt.Errorf("error setting default payment method: %w", err)))
