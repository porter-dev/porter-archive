package billing

import (
	"fmt"
	"net/http"

	"github.com/google/uuid"
	"github.com/porter-dev/porter/api/server/handlers"
	"github.com/porter-dev/porter/api/server/shared"
	"github.com/porter-dev/porter/api/server/shared/apierrors"
	"github.com/porter-dev/porter/api/server/shared/config"
	"github.com/porter-dev/porter/api/types"
	"github.com/porter-dev/porter/internal/models"
	"github.com/porter-dev/porter/internal/telemetry"
)

// ListBillingHandler is a handler for listing payment methods
type ListBillingHandler struct {
	handlers.PorterHandlerWriter
}

// CheckPaymentEnabledHandler is a handler for checking if payment is setup
type CheckPaymentEnabledHandler struct {
	handlers.PorterHandlerWriter
}

// NewListBillingHandler will create a new ListBillingHandler
func NewListBillingHandler(
	config *config.Config,
	writer shared.ResultWriter,
) *ListBillingHandler {
	return &ListBillingHandler{
		PorterHandlerWriter: handlers.NewDefaultPorterHandler(config, nil, writer),
	}
}

func (c *ListBillingHandler) ServeHTTP(w http.ResponseWriter, r *http.Request) {
	ctx, span := telemetry.NewSpan(r.Context(), "list-payment-endpoint")
	defer span.End()

	proj, _ := ctx.Value(types.ProjectScope).(*models.Project)
	user, _ := ctx.Value(types.UserScope).(*models.User)

<<<<<<< HEAD
	// Create billing customer for project and set the billing ID if it doesn't exist
	if proj.BillingID == "" {
		billingID, err := c.Config().BillingManager.CreateCustomer(ctx, user.Email, proj.ID, proj.Name)
		if err != nil {
			err = telemetry.Error(ctx, span, err, "error creating billing customer")
			c.HandleAPIError(w, r, apierrors.NewErrInternal(err))
			return
		}
		proj.BillingID = billingID

		_, err = c.Repo().Project().UpdateProject(proj)
		if err != nil {
			err := telemetry.Error(ctx, span, err, "error updating project")
			c.HandleAPIError(w, r, apierrors.NewErrInternal(err))
			return
		}
	}

	paymentMethods, err := c.Config().BillingManager.ListPaymentMethod(ctx, proj.BillingID)
=======
	paymentMethods, err := c.Config().BillingManager.StripeClient.ListPaymentMethod(ctx, proj.BillingID)
>>>>>>> 38d3cd50
	if err != nil {
		err := telemetry.Error(ctx, span, err, "error listing payment method")
		c.HandleAPIError(w, r, apierrors.NewErrInternal(fmt.Errorf("error listing payment method: %w", err)))
		return
	}

	c.WriteResult(w, r, paymentMethods)
}

// NewCheckPaymentEnabledHandler will create a new CheckPaymentEnabledHandler
func NewCheckPaymentEnabledHandler(
	config *config.Config,
	writer shared.ResultWriter,
) *CheckPaymentEnabledHandler {
	return &CheckPaymentEnabledHandler{
		PorterHandlerWriter: handlers.NewDefaultPorterHandler(config, nil, writer),
	}
}

func (c *CheckPaymentEnabledHandler) ServeHTTP(w http.ResponseWriter, r *http.Request) {
	ctx, span := telemetry.NewSpan(r.Context(), "check-payment-endpoint")
	defer span.End()

	proj, _ := ctx.Value(types.ProjectScope).(*models.Project)
	user, _ := ctx.Value(types.UserScope).(*models.User)

<<<<<<< HEAD
	paymentEnabled, err := c.Config().BillingManager.CheckPaymentEnabled(ctx, proj.BillingID)
=======
	// Create billing customer for project and set the billing ID if it doesn't exist
	var shouldUpdate bool
	if proj.BillingID == "" {
		billingID, err := c.Config().BillingManager.StripeClient.CreateCustomer(ctx, user.Email, proj.ID, proj.Name)
		if err != nil {
			err = telemetry.Error(ctx, span, err, "error creating billing customer")
			c.HandleAPIError(w, r, apierrors.NewErrInternal(err))
			return
		}
		proj.BillingID = billingID
		shouldUpdate = true

		telemetry.WithAttributes(span,
			telemetry.AttributeKV{Key: "billing-id", Value: proj.BillingID},
		)
	}

	if proj.UsageID == uuid.Nil {
		customerID, customerPlanID, err := c.Config().BillingManager.MetronomeClient.CreateCustomerWithPlan(user.CompanyName, proj.Name, proj.ID, proj.BillingID, c.Config().ServerConf.PorterCloudPlanID)
		if err != nil {
			err = telemetry.Error(ctx, span, err, "error creating Metronome customer")
			c.HandleAPIError(w, r, apierrors.NewErrInternal(err))
		}
		proj.UsageID = customerID
		proj.UsagePlanID = customerPlanID
		shouldUpdate = true

		telemetry.WithAttributes(span,
			telemetry.AttributeKV{Key: "usage-id", Value: proj.UsageID},
			telemetry.AttributeKV{Key: "usage-plan-id", Value: proj.UsagePlanID},
		)
	}

	if shouldUpdate {
		_, err := c.Repo().Project().UpdateProject(proj)
		if err != nil {
			err := telemetry.Error(ctx, span, err, "error updating project")
			c.HandleAPIError(w, r, apierrors.NewErrInternal(err))
			return
		}
	}

	paymentEnabled, err := c.Config().BillingManager.StripeClient.CheckPaymentEnabled(ctx, proj.BillingID)
>>>>>>> 38d3cd50
	if err != nil {
		err := telemetry.Error(ctx, span, err, "error checking if payment enabled")
		c.HandleAPIError(w, r, apierrors.NewErrInternal(fmt.Errorf("error checking if payment enabled: %w", err)))
		return
	}

	telemetry.WithAttributes(span,
		telemetry.AttributeKV{Key: "project-id", Value: proj.ID},
		telemetry.AttributeKV{Key: "customer-id", Value: proj.BillingID},
	)

	c.WriteResult(w, r, paymentEnabled)
}<|MERGE_RESOLUTION|>--- conflicted
+++ resolved
@@ -41,29 +41,7 @@
 	proj, _ := ctx.Value(types.ProjectScope).(*models.Project)
 	user, _ := ctx.Value(types.UserScope).(*models.User)
 
-<<<<<<< HEAD
-	// Create billing customer for project and set the billing ID if it doesn't exist
-	if proj.BillingID == "" {
-		billingID, err := c.Config().BillingManager.CreateCustomer(ctx, user.Email, proj.ID, proj.Name)
-		if err != nil {
-			err = telemetry.Error(ctx, span, err, "error creating billing customer")
-			c.HandleAPIError(w, r, apierrors.NewErrInternal(err))
-			return
-		}
-		proj.BillingID = billingID
-
-		_, err = c.Repo().Project().UpdateProject(proj)
-		if err != nil {
-			err := telemetry.Error(ctx, span, err, "error updating project")
-			c.HandleAPIError(w, r, apierrors.NewErrInternal(err))
-			return
-		}
-	}
-
-	paymentMethods, err := c.Config().BillingManager.ListPaymentMethod(ctx, proj.BillingID)
-=======
 	paymentMethods, err := c.Config().BillingManager.StripeClient.ListPaymentMethod(ctx, proj.BillingID)
->>>>>>> 38d3cd50
 	if err != nil {
 		err := telemetry.Error(ctx, span, err, "error listing payment method")
 		c.HandleAPIError(w, r, apierrors.NewErrInternal(fmt.Errorf("error listing payment method: %w", err)))
@@ -90,9 +68,6 @@
 	proj, _ := ctx.Value(types.ProjectScope).(*models.Project)
 	user, _ := ctx.Value(types.UserScope).(*models.User)
 
-<<<<<<< HEAD
-	paymentEnabled, err := c.Config().BillingManager.CheckPaymentEnabled(ctx, proj.BillingID)
-=======
 	// Create billing customer for project and set the billing ID if it doesn't exist
 	var shouldUpdate bool
 	if proj.BillingID == "" {
@@ -136,7 +111,6 @@
 	}
 
 	paymentEnabled, err := c.Config().BillingManager.StripeClient.CheckPaymentEnabled(ctx, proj.BillingID)
->>>>>>> 38d3cd50
 	if err != nil {
 		err := telemetry.Error(ctx, span, err, "error checking if payment enabled")
 		c.HandleAPIError(w, r, apierrors.NewErrInternal(fmt.Errorf("error checking if payment enabled: %w", err)))
