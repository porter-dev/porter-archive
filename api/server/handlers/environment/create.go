--- conflicted
+++ resolved
@@ -73,12 +73,7 @@
 		GitRepoBranches:     strings.Join(request.GitRepoBranches, ","),
 		Mode:                request.Mode,
 		WebhookID:           string(webhookUID),
-<<<<<<< HEAD
 		NewCommentsDisabled: request.DisableNewComments,
-		CustomNamespace:     request.CustomNamespace,
-=======
-		NewCommentsDisabled: false,
->>>>>>> e21eda79
 	}
 
 	if len(request.NamespaceAnnotations) > 0 {
