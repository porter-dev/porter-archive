package environment

import (
	"context"
	"fmt"
	"net/http"

	"github.com/google/go-github/v41/github"
	"github.com/porter-dev/porter/api/server/handlers"
	"github.com/porter-dev/porter/api/server/shared"
	"github.com/porter-dev/porter/api/server/shared/apierrors"
	"github.com/porter-dev/porter/api/server/shared/config"
	"github.com/porter-dev/porter/api/types"
	"github.com/porter-dev/porter/internal/models"
)

type ListDeploymentsByClusterHandler struct {
	handlers.PorterHandlerReadWriter
}

func NewListDeploymentsByClusterHandler(
	config *config.Config,
	decoderValidator shared.RequestDecoderValidator,
	writer shared.ResultWriter,
) *ListDeploymentsByClusterHandler {
	return &ListDeploymentsByClusterHandler{
		PorterHandlerReadWriter: handlers.NewDefaultPorterHandler(config, decoderValidator, writer),
	}
}

func (c *ListDeploymentsByClusterHandler) ServeHTTP(w http.ResponseWriter, r *http.Request) {
	project, _ := r.Context().Value(types.ProjectScope).(*models.Project)
	cluster, _ := r.Context().Value(types.ClusterScope).(*models.Cluster)

	req := &types.ListDeploymentRequest{}

	if ok := c.DecodeAndValidate(w, r, req); !ok {
		return
	}

	var deployments []*types.Deployment
	var pullRequests []*types.PullRequest

	if req.EnvironmentID == 0 {
		depls, err := c.Repo().Environment().ListDeploymentsByCluster(project.ID, cluster.ID)

		if err != nil {
			c.HandleAPIError(w, r, apierrors.NewErrInternal(err))
			return
		}

		deplInfoMap := make(map[string]bool)

		for _, depl := range depls {
			deployment := depl.ToDeploymentType()
			deplInfoMap[fmt.Sprintf(
				"%s-%s-%d", deployment.RepoOwner, deployment.RepoName, deployment.PullRequestID,
			)] = true

			env, err := c.Repo().Environment().ReadEnvironmentByID(project.ID, cluster.ID, deployment.EnvironmentID)

<<<<<<< HEAD
			if err == nil {
				updateDeploymentWithGithubWorkflowRunStatus(r.Context(), c.Config(), env, deployment)
			}

=======
			if err != nil {
				c.HandleAPIError(w, r, apierrors.NewErrInternal(err))
				return
			}

			updateDeploymentWithGithubWorkflowRunStatus(r.Context(), c.Config(), env, deployment)

			deployment.InstallationID = env.GitInstallationID
			deployment.WorkflowFilename = fmt.Sprintf("porter_%s_env.yml", env.Name)

>>>>>>> c2983990
			deployments = append(deployments, deployment)
		}

		envList, err := c.Repo().Environment().ListEnvironments(project.ID, cluster.ID)

		if err != nil {
			c.HandleAPIError(w, r, apierrors.NewErrInternal(err))
			return
		}

		for _, env := range envList {
			prs, err := fetchOpenPullRequests(r.Context(), c.Config(), env, deplInfoMap)

			if err != nil {
				c.HandleAPIError(w, r, apierrors.NewErrInternal(err))
				return
			}

			pullRequests = append(pullRequests, prs...)
		}
	} else {
		env, err := c.Repo().Environment().ReadEnvironmentByID(project.ID, cluster.ID, req.EnvironmentID)

		if err != nil {
			c.HandleAPIError(w, r, apierrors.NewErrInternal(err))
			return
		}

		depls, err := c.Repo().Environment().ListDeployments(env.ID)

		if err != nil {
			c.HandleAPIError(w, r, apierrors.NewErrInternal(err))
			return
		}

		deplInfoMap := make(map[string]bool)

		for _, depl := range depls {
			deployment := depl.ToDeploymentType()
			deplInfoMap[fmt.Sprintf(
				"%s-%s-%d", deployment.RepoOwner, deployment.RepoName, deployment.PullRequestID,
			)] = true

			updateDeploymentWithGithubWorkflowRunStatus(r.Context(), c.Config(), env, deployment)

<<<<<<< HEAD
=======
			deployment.InstallationID = env.GitInstallationID
			deployment.WorkflowFilename = fmt.Sprintf("porter_%s_env.yml", env.Name)

>>>>>>> c2983990
			deployments = append(deployments, deployment)
		}

		prs, err := fetchOpenPullRequests(r.Context(), c.Config(), env, deplInfoMap)

		if err != nil {
			c.HandleAPIError(w, r, apierrors.NewErrInternal(err))
			return
		}

		pullRequests = append(pullRequests, prs...)
	}

	c.WriteResult(w, r, map[string]interface{}{
		"pull_requests": pullRequests,
		"deployments":   deployments,
	})
}

func updateDeploymentWithGithubWorkflowRunStatus(
	ctx context.Context,
	config *config.Config,
	env *models.Environment,
	deployment *types.Deployment,
) {
	client, err := getGithubClientFromEnvironment(config, env)

	if err == nil {
		workflowRuns, _, err := client.Actions.ListWorkflowRunsByFileName(
			ctx, deployment.RepoOwner, deployment.RepoName,
			fmt.Sprintf("porter_%s_env.yml", env.Name), &github.ListWorkflowRunsOptions{
				Branch: deployment.PRBranchFrom,
				ListOptions: github.ListOptions{
					Page:    1,
					PerPage: 1,
				},
			},
		)

		if err == nil && workflowRuns.GetTotalCount() > 0 {
			latestWorkflowRun := workflowRuns.WorkflowRuns[0]

<<<<<<< HEAD
			fmt.Println(latestWorkflowRun.GetConclusion())

			deployment.LastWorkflowRunURL = latestWorkflowRun.GetHTMLURL()

			if deployment.Status != types.DeploymentStatusCreating &&
				(latestWorkflowRun.GetStatus() == "in_progress" ||
					latestWorkflowRun.GetStatus() == "queued") {
=======
			deployment.LastWorkflowRunURL = latestWorkflowRun.GetHTMLURL()

			if (latestWorkflowRun.GetStatus() == "in_progress" ||
				latestWorkflowRun.GetStatus() == "queued") &&
				deployment.Status != types.DeploymentStatusCreating {
>>>>>>> c2983990
				deployment.Status = types.DeploymentStatusUpdating
			} else if latestWorkflowRun.GetStatus() == "completed" {
				if latestWorkflowRun.GetConclusion() == "failed" {
					deployment.Status = types.DeploymentStatusFailed
				} else if latestWorkflowRun.GetConclusion() == "timed_out" {
					deployment.Status = types.DeploymentStatusTimedOut
				}
			}
		}
	}
}

func fetchOpenPullRequests(
	ctx context.Context,
	config *config.Config,
	env *models.Environment,
	deplInfoMap map[string]bool,
) ([]*types.PullRequest, error) {
	client, err := getGithubClientFromEnvironment(config, env)

	if err != nil {
		return nil, err
	}

	openPRs, resp, err := client.PullRequests.List(ctx, env.GitRepoOwner, env.GitRepoName,
		&github.PullRequestListOptions{
			ListOptions: github.ListOptions{
				PerPage: 100,
			},
		},
	)

	var prs []*types.PullRequest

	if resp != nil && resp.StatusCode == 404 {
		return prs, nil
	}

	if err != nil {
		return nil, err
	}

	var ghPRs []*github.PullRequest

<<<<<<< HEAD
	for resp.NextPage != 0 && err != nil {
=======
	for resp.NextPage != 0 && err == nil {
>>>>>>> c2983990
		ghPRs, resp, err = client.PullRequests.List(ctx, env.GitRepoOwner, env.GitRepoName,
			&github.PullRequestListOptions{
				ListOptions: github.ListOptions{
					PerPage: 100,
					Page:    resp.NextPage,
				},
			},
		)

		openPRs = append(openPRs, ghPRs...)
	}

	for _, pr := range openPRs {
		if _, ok := deplInfoMap[fmt.Sprintf("%s-%s-%d", env.GitRepoOwner, env.GitRepoName, pr.GetNumber())]; !ok {
			prs = append(prs, &types.PullRequest{
				Title:      pr.GetTitle(),
				Number:     uint(pr.GetNumber()),
				RepoOwner:  env.GitRepoOwner,
				RepoName:   env.GitRepoName,
				BranchFrom: pr.GetHead().GetRef(),
				BranchInto: pr.GetBase().GetRef(),
			})
		}
	}

	return prs, nil
}<|MERGE_RESOLUTION|>--- conflicted
+++ resolved
@@ -59,12 +59,6 @@
 
 			env, err := c.Repo().Environment().ReadEnvironmentByID(project.ID, cluster.ID, deployment.EnvironmentID)
 
-<<<<<<< HEAD
-			if err == nil {
-				updateDeploymentWithGithubWorkflowRunStatus(r.Context(), c.Config(), env, deployment)
-			}
-
-=======
 			if err != nil {
 				c.HandleAPIError(w, r, apierrors.NewErrInternal(err))
 				return
@@ -75,7 +69,6 @@
 			deployment.InstallationID = env.GitInstallationID
 			deployment.WorkflowFilename = fmt.Sprintf("porter_%s_env.yml", env.Name)
 
->>>>>>> c2983990
 			deployments = append(deployments, deployment)
 		}
 
@@ -121,12 +114,9 @@
 
 			updateDeploymentWithGithubWorkflowRunStatus(r.Context(), c.Config(), env, deployment)
 
-<<<<<<< HEAD
-=======
 			deployment.InstallationID = env.GitInstallationID
 			deployment.WorkflowFilename = fmt.Sprintf("porter_%s_env.yml", env.Name)
 
->>>>>>> c2983990
 			deployments = append(deployments, deployment)
 		}
 
@@ -169,21 +159,13 @@
 		if err == nil && workflowRuns.GetTotalCount() > 0 {
 			latestWorkflowRun := workflowRuns.WorkflowRuns[0]
 
-<<<<<<< HEAD
 			fmt.Println(latestWorkflowRun.GetConclusion())
 
-			deployment.LastWorkflowRunURL = latestWorkflowRun.GetHTMLURL()
-
-			if deployment.Status != types.DeploymentStatusCreating &&
-				(latestWorkflowRun.GetStatus() == "in_progress" ||
-					latestWorkflowRun.GetStatus() == "queued") {
-=======
 			deployment.LastWorkflowRunURL = latestWorkflowRun.GetHTMLURL()
 
 			if (latestWorkflowRun.GetStatus() == "in_progress" ||
 				latestWorkflowRun.GetStatus() == "queued") &&
 				deployment.Status != types.DeploymentStatusCreating {
->>>>>>> c2983990
 				deployment.Status = types.DeploymentStatusUpdating
 			} else if latestWorkflowRun.GetStatus() == "completed" {
 				if latestWorkflowRun.GetConclusion() == "failed" {
@@ -228,11 +210,7 @@
 
 	var ghPRs []*github.PullRequest
 
-<<<<<<< HEAD
-	for resp.NextPage != 0 && err != nil {
-=======
 	for resp.NextPage != 0 && err == nil {
->>>>>>> c2983990
 		ghPRs, resp, err = client.PullRequests.List(ctx, env.GitRepoOwner, env.GitRepoName,
 			&github.PullRequestListOptions{
 				ListOptions: github.ListOptions{
