--- conflicted
+++ resolved
@@ -69,11 +69,7 @@
 		return
 	}
 
-<<<<<<< HEAD
-	latestWorkflowRun, err := getLatestWorkflowRun(client, env.GitRepoOwner, env.GitRepoName,
-=======
 	latestWorkflowRun, err := commonutils.GetLatestWorkflowRun(client, env.GitRepoOwner, env.GitRepoName,
->>>>>>> 620a5313
 		fmt.Sprintf("porter_%s_env.yml", env.Name), depl.PRBranchFrom)
 
 	if err != nil && errors.Is(err, ErrNoWorkflowRuns) {
@@ -111,7 +107,6 @@
 		c.HandleAPIError(w, r, apierrors.NewErrInternal(err))
 		return
 	}
-<<<<<<< HEAD
 
 	// set the status to updating manually here for the frontend to case on
 	depl.Status = types.DeploymentStatusUpdating
@@ -122,28 +117,4 @@
 		c.HandleAPIError(w, r, apierrors.NewErrInternal(err))
 		return
 	}
-}
-
-func getLatestWorkflowRun(client *github.Client, owner, repo, filename, branch string) (*github.WorkflowRun, error) {
-	workflowRuns, _, err := client.Actions.ListWorkflowRunsByFileName(
-		context.Background(), owner, repo, filename, &github.ListWorkflowRunsOptions{
-			Branch: branch,
-			ListOptions: github.ListOptions{
-				Page:    1,
-				PerPage: 1,
-			},
-		},
-	)
-=======
-
-	// set the status to updating manually here for the frontend to case on
-	depl.Status = types.DeploymentStatusUpdating
->>>>>>> 620a5313
-
-	_, err = c.Repo().Environment().UpdateDeployment(depl)
-
-	if err != nil {
-		c.HandleAPIError(w, r, apierrors.NewErrInternal(err))
-		return
-	}
 }