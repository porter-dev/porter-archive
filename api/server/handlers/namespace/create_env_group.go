--- conflicted
+++ resolved
@@ -134,11 +134,7 @@
 	if err != nil {
 		return []error{err}
 	}
-<<<<<<< HEAD
-
-=======
-	
->>>>>>> 582bc613
+
 	// construct the synced env section that should be written
 	newSection := &SyncedEnvSection{
 		Name:    envGroup.Name,
@@ -176,10 +172,7 @@
 				mu.Unlock()
 				return
 			}
-<<<<<<< HEAD
-
-=======
->>>>>>> 582bc613
+			fmt.Println("NewConfig: ", newConfig)
 			// if this is a job chart, update the config and set correct paused param to true
 			if release.Chart.Name() == "job" {
 				newConfig["paused"] = true
