--- conflicted
+++ resolved
@@ -50,11 +50,8 @@
 // GetAppRevisionStatusResponse represents the response from the /apps/{porter_app_name}/revisions/{app_revision_id}/status endpoint
 type GetAppRevisionStatusResponse struct {
 	AppRevisionStatus porter_app.RevisionProgress `json:"app_revision_status"`
-<<<<<<< HEAD
-=======
 	// HighLevelStatus is a high level status that can be used to determine whether the revisions is progressing, successful or failed
 	HighLevelStatus HighLevelStatus `json:"status"`
->>>>>>> bb6c0a1e
 }
 
 // GetAppRevisionStatusHandler returns the status of an app revision
