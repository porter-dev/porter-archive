--- conflicted
+++ resolved
@@ -36,18 +36,10 @@
 	}
 }
 
-<<<<<<< HEAD
 // ServiceStatusRequest is the expected format for a request body on GET /apps/pods
 type ServiceStatusRequest struct {
 	DeploymentTargetID string `schema:"deployment_target_id"`
 	ServiceName        string `schema:"service"`
-=======
-// PodStatusRequest is the expected format for a request body on GET /apps/pods
-type PodStatusRequest struct {
-	DeploymentTargetName string `schema:"deployment_target_name"`
-	DeploymentTargetID   string `schema:"deployment_target_id"`
-	ServiceName          string `schema:"service"`
->>>>>>> 4072a99d
 }
 
 // ServiceStatusResponse is the expected format for a response body on GET /apps/pods
@@ -161,15 +153,7 @@
 			return
 		}
 
-<<<<<<< HEAD
 		revisions = append(revisions, encodedRevision)
-=======
-	var selectors string
-	if request.ServiceName == "" {
-		selectors = fmt.Sprintf("porter.run/deployment-target-id=%s,porter.run/app-name=%s", deploymentTarget.ID, appName)
-	} else {
-		selectors = fmt.Sprintf("porter.run/service-name=%s,porter.run/deployment-target-id=%s,porter.run/app-name=%s", deploymentTarget.ID, request.DeploymentTargetID, appName)
->>>>>>> 4072a99d
 	}
 
 	serviceStatus, err := porter_app.GetServiceStatus(ctx, porter_app.GetServiceStatusInput{
