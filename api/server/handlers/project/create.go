--- conflicted
+++ resolved
@@ -80,25 +80,16 @@
 		return
 	}
 
-<<<<<<< HEAD
-	if p.Config().ServerConf.StripeSecretKey != "" && p.Config().ServerConf.StripePublishableKey != "" {
-		// Create billing customer for project and set the billing ID
-		billingID, err := p.Config().BillingManager.CreateCustomer(ctx, user.Email, proj.ID, proj.Name)
-=======
 	// Create Stripe Customer
 	if p.Config().ServerConf.StripeSecretKey != "" && p.Config().ServerConf.StripePublishableKey != "" {
 		// Create billing customer for project and set the billing ID
 		billingID, err := p.Config().BillingManager.StripeClient.CreateCustomer(ctx, user.Email, proj.ID, proj.Name)
->>>>>>> 38d3cd50
 		if err != nil {
 			err = telemetry.Error(ctx, span, err, "error creating billing customer")
 			p.HandleAPIError(w, r, apierrors.NewErrInternal(err))
 			return
 		}
 		proj.BillingID = billingID
-<<<<<<< HEAD
-
-=======
 		telemetry.WithAttributes(span,
 			telemetry.AttributeKV{Key: "project-id", Value: proj.ID},
 			telemetry.AttributeKV{Key: "customer-id", Value: proj.BillingID},
@@ -122,7 +113,6 @@
 	}
 
 	if proj.BillingID != "" || proj.UsageID != uuid.Nil {
->>>>>>> 38d3cd50
 		_, err = p.Repo().Project().UpdateProject(proj)
 		if err != nil {
 			err := telemetry.Error(ctx, span, err, "error updating project")
