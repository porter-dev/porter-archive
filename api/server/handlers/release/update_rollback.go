--- conflicted
+++ resolved
@@ -75,11 +75,7 @@
 			gitAction := rel.GitActionConfig
 
 			if gitAction != nil && gitAction.ID != 0 && gitAction.GitlabIntegrationID == 0 {
-<<<<<<< HEAD
-				gaRunner, err := getGARunner(
-=======
 				gaRunner, err := GetGARunner(
->>>>>>> f0d4448f
 					c.Config(),
 					user.ID,
 					cluster.ProjectID,
