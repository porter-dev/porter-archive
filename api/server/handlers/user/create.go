--- conflicted
+++ resolved
@@ -130,22 +130,13 @@
 	newUser.Password = string(hashedPw)
 
 	// write the user to the db
-<<<<<<< HEAD
-	user, err = u.Repo().User().CreateUser(user)
-=======
 	newUser, err = u.Repo().User().CreateUser(newUser)
->>>>>>> 0d8ea647
-	if err != nil {
-		u.HandleAPIError(w, r, apierrors.NewErrInternal(err))
-		return
-	}
-
-<<<<<<< HEAD
-	err = addUserToDefaultProject(u.Config(), user)
-=======
+	if err != nil {
+		u.HandleAPIError(w, r, apierrors.NewErrInternal(err))
+		return
+	}
+
 	err = addUserToDefaultProject(u.Config(), newUser)
-
->>>>>>> 0d8ea647
 	if err != nil {
 		u.HandleAPIError(w, r, apierrors.NewErrInternal(err))
 		return
@@ -159,9 +150,8 @@
 	}
 
 	// non-fatal send email verification
-<<<<<<< HEAD
-	if !user.EmailVerified {
-		err = startEmailVerification(u.Config(), w, r, user)
+	if !newUser.EmailVerified {
+		err = startEmailVerification(u.Config(), w, r, newUser)
 		if err != nil {
 			u.HandleAPIErrorNoWrite(w, r, apierrors.NewErrInternal(err))
 		}
@@ -171,13 +161,9 @@
 	if request.ReferredBy != "" {
 		referral := &models.Referral{
 			Code:           request.ReferredBy,
-			ReferredUserID: user.ID,
+			ReferredUserID: newUser.ID,
 			Status:         models.ReferralStatusSignedUp,
 		}
-=======
-	if !newUser.EmailVerified {
-		err = startEmailVerification(u.Config(), w, r, newUser)
->>>>>>> 0d8ea647
 
 		_, err = u.Repo().Referral().CreateReferral(referral)
 		if err != nil {
