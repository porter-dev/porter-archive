--- conflicted
+++ resolved
@@ -146,58 +146,117 @@
 		Router:   r,
 	})
 
-<<<<<<< HEAD
 	// GET /api/projects/{project_id}/targets/{deployment_target_identifier}/addons -> addons.LatestAddonsHandler
 	listAddonsEndpoint := factory.NewAPIEndpoint(
-=======
+		&types.APIRequestMetadata{
+			Verb:   types.APIVerbGet,
+			Method: types.HTTPVerbGet,
+			Path: &types.Path{
+				Parent:       basePath,
+				RelativePath: fmt.Sprintf("%s/addons", relPath),
+			},
+			Scopes: []types.PermissionScope{
+				types.UserScope,
+				types.ProjectScope,
+				types.DeploymentTargetScope,
+			},
+		},
+	)
+
+	listAddonsHandler := addons.NewLatestAddonsHandler(
+		config,
+		factory.GetDecoderValidator(),
+		factory.GetResultWriter(),
+	)
+
+	routes = append(routes, &router.Route{
+		Endpoint: listAddonsEndpoint,
+		Handler:  listAddonsHandler,
+		Router:   r,
+	})
+
+	// POST /api/projects/{project_id}/targets/{deployment_target_identifier}/addons/update -> addons.UpdateAddonHandler
+	updateAddonEndpoint := factory.NewAPIEndpoint(
+		&types.APIRequestMetadata{
+			Verb:   types.APIVerbUpdate,
+			Method: types.HTTPVerbPost,
+			Path: &types.Path{
+				Parent:       basePath,
+				RelativePath: fmt.Sprintf("%s/addons/update", relPath),
+			},
+			Scopes: []types.PermissionScope{
+				types.UserScope,
+				types.ProjectScope,
+				types.DeploymentTargetScope,
+			},
+		},
+	)
+
+	updateAddonHandler := addons.NewUpdateAddonHandler(
+		config,
+		factory.GetDecoderValidator(),
+		factory.GetResultWriter(),
+	)
+
+	routes = append(routes, &router.Route{
+		Endpoint: updateAddonEndpoint,
+		Handler:  updateAddonHandler,
+		Router:   r,
+	})
+
+	// DELETE /api/projects/{project_id}/targets/{deployment_target_identifier}/addons/{addon_name} -> addons.DeleteAddonHandler
+	deleteAddonEndpoint := factory.NewAPIEndpoint(
+		&types.APIRequestMetadata{
+			Verb:   types.APIVerbDelete,
+			Method: types.HTTPVerbDelete,
+			Path: &types.Path{
+				Parent:       basePath,
+				RelativePath: fmt.Sprintf("%s/addons/{%s}", relPath, types.URLParamAddonName),
+			},
+			Scopes: []types.PermissionScope{
+				types.UserScope,
+				types.ProjectScope,
+				types.DeploymentTargetScope,
+			},
+		},
+	)
+
+	deleteAddonHandler := addons.NewDeleteAddonHandler(
+		config,
+		factory.GetDecoderValidator(),
+		factory.GetResultWriter(),
+	)
+
+	routes = append(routes, &router.Route{
+		Endpoint: deleteAddonEndpoint,
+		Handler:  deleteAddonHandler,
+		Router:   r,
+	})
+
 	// POST /api/projects/{project_id}/targets/{deployment_target_identifier}/apps/{porter_app_name}/app-event-webhooks -> porter_app.NewAppEventWebhooksHandler
 	appEventWebhooks := factory.NewAPIEndpoint(
->>>>>>> beab8891
-		&types.APIRequestMetadata{
-			Verb:   types.APIVerbGet,
-			Method: types.HTTPVerbGet,
-			Path: &types.Path{
-				Parent:       basePath,
-<<<<<<< HEAD
-				RelativePath: fmt.Sprintf("%s/addons", relPath),
-=======
+		&types.APIRequestMetadata{
+			Verb:   types.APIVerbGet,
+			Method: types.HTTPVerbGet,
+			Path: &types.Path{
+				Parent:       basePath,
 				RelativePath: fmt.Sprintf("%s/apps/{%s}/app-event-webhooks", relPath, types.URLParamPorterAppName),
->>>>>>> beab8891
-			},
-			Scopes: []types.PermissionScope{
-				types.UserScope,
-				types.ProjectScope,
-				types.DeploymentTargetScope,
-			},
-		},
-	)
-
-<<<<<<< HEAD
-	listAddonsHandler := addons.NewLatestAddonsHandler(
-=======
+			},
+			Scopes: []types.PermissionScope{
+				types.UserScope,
+				types.ProjectScope,
+				types.DeploymentTargetScope,
+			},
+		},
+	)
+
 	appEventWebhooksHandler := porter_app.NewAppEventWebhooksHandler(
->>>>>>> beab8891
-		config,
-		factory.GetDecoderValidator(),
-		factory.GetResultWriter(),
-	)
-
-	routes = append(routes, &router.Route{
-<<<<<<< HEAD
-		Endpoint: listAddonsEndpoint,
-		Handler:  listAddonsHandler,
-		Router:   r,
-	})
-
-	// POST /api/projects/{project_id}/targets/{deployment_target_identifier}/addons/update -> addons.UpdateAddonHandler
-	updateAddonEndpoint := factory.NewAPIEndpoint(
-		&types.APIRequestMetadata{
-			Verb:   types.APIVerbUpdate,
-			Method: types.HTTPVerbPost,
-			Path: &types.Path{
-				Parent:       basePath,
-				RelativePath: fmt.Sprintf("%s/addons/update", relPath),
-=======
+		config,
+		factory.GetDecoderValidator(),
+		factory.GetResultWriter(),
+	)
+
+	routes = append(routes, &router.Route{
 		Endpoint: appEventWebhooks,
 		Handler:  appEventWebhooksHandler,
 		Router:   r,
@@ -211,63 +270,24 @@
 			Path: &types.Path{
 				Parent:       basePath,
 				RelativePath: fmt.Sprintf("%s/apps/{%s}/update-app-event-webhooks", relPath, types.URLParamPorterAppName),
->>>>>>> beab8891
-			},
-			Scopes: []types.PermissionScope{
-				types.UserScope,
-				types.ProjectScope,
-				types.DeploymentTargetScope,
-			},
-		},
-	)
-
-<<<<<<< HEAD
-	updateAddonHandler := addons.NewUpdateAddonHandler(
-=======
+			},
+			Scopes: []types.PermissionScope{
+				types.UserScope,
+				types.ProjectScope,
+				types.DeploymentTargetScope,
+			},
+		},
+	)
+
 	updateAppEventWebhooksHandler := porter_app.NewUpdateAppEventWebhookHandler(
->>>>>>> beab8891
-		config,
-		factory.GetDecoderValidator(),
-		factory.GetResultWriter(),
-	)
-
-	routes = append(routes, &router.Route{
-<<<<<<< HEAD
-		Endpoint: updateAddonEndpoint,
-		Handler:  updateAddonHandler,
-		Router:   r,
-	})
-
-	// DELETE /api/projects/{project_id}/targets/{deployment_target_identifier}/addons/{addon_name} -> addons.DeleteAddonHandler
-	deleteAddonEndpoint := factory.NewAPIEndpoint(
-		&types.APIRequestMetadata{
-			Verb:   types.APIVerbDelete,
-			Method: types.HTTPVerbDelete,
-			Path: &types.Path{
-				Parent:       basePath,
-				RelativePath: fmt.Sprintf("%s/addons/{%s}", relPath, types.URLParamAddonName),
-			},
-			Scopes: []types.PermissionScope{
-				types.UserScope,
-				types.ProjectScope,
-				types.DeploymentTargetScope,
-			},
-		},
-	)
-
-	deleteAddonHandler := addons.NewDeleteAddonHandler(
-		config,
-		factory.GetDecoderValidator(),
-		factory.GetResultWriter(),
-	)
-
-	routes = append(routes, &router.Route{
-		Endpoint: deleteAddonEndpoint,
-		Handler:  deleteAddonHandler,
-=======
+		config,
+		factory.GetDecoderValidator(),
+		factory.GetResultWriter(),
+	)
+
+	routes = append(routes, &router.Route{
 		Endpoint: updateAppEventWebhooks,
 		Handler:  updateAppEventWebhooksHandler,
->>>>>>> beab8891
 		Router:   r,
 	})
 
