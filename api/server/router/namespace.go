package router

import (
	"fmt"

	"github.com/go-chi/chi"

	"github.com/porter-dev/porter/api/server/handlers/job"
	"github.com/porter-dev/porter/api/server/handlers/namespace"
	"github.com/porter-dev/porter/api/server/handlers/provision"
	"github.com/porter-dev/porter/api/server/shared"
	"github.com/porter-dev/porter/api/server/shared/config"
	"github.com/porter-dev/porter/api/types"
)

func NewNamespaceScopedRegisterer(children ...*Registerer) *Registerer {
	return &Registerer{
		GetRoutes: GetNamespaceScopedRoutes,
		Children:  children,
	}
}

func GetNamespaceScopedRoutes(
	r chi.Router,
	config *config.Config,
	basePath *types.Path,
	factory shared.APIEndpointFactory,
	children ...*Registerer,
) []*Route {
	routes, projPath := getNamespaceRoutes(r, config, basePath, factory)

	if len(children) > 0 {
		r.Route(projPath.RelativePath, func(r chi.Router) {
			for _, child := range children {
				childRoutes := child.GetRoutes(r, config, basePath, factory, child.Children...)

				routes = append(routes, childRoutes...)
			}
		})
	}

	return routes
}

func getNamespaceRoutes(
	r chi.Router,
	config *config.Config,
	basePath *types.Path,
	factory shared.APIEndpointFactory,
) ([]*Route, *types.Path) {
	relPath := "/namespaces/{namespace}"

	newPath := &types.Path{
		Parent:       basePath,
		RelativePath: relPath,
	}

	routes := make([]*Route, 0)

<<<<<<< HEAD
	// GET /api/projects/{project_id}/clusters/{cluster_id}/namespaces/{namespace}/envgroups/list -> namespace.NewListEnvGroupsHandler
	listEnvGroupsEndpoint := factory.NewAPIEndpoint(
		&types.APIRequestMetadata{
			Verb:   types.APIVerbGet,
			Method: types.HTTPVerbGet,
			Path: &types.Path{
				Parent:       basePath,
				RelativePath: relPath + "/envgroups/list",
			},
			Scopes: []types.PermissionScope{
				types.UserScope,
				types.ProjectScope,
				types.ClusterScope,
				types.NamespaceScope,
			},
		},
	)

	listEnvGroupsHandler := namespace.NewListEnvGroupsHandler(
		config,
		factory.GetResultWriter(),
	)

	routes = append(routes, &Route{
		Endpoint: listEnvGroupsEndpoint,
		Handler:  listEnvGroupsHandler,
		Router:   r,
	})

	// GET /api/projects/{project_id}/clusters/{cluster_id}/namespaces/{namespace}/envgroup -> namespace.NewGetEnvGroupHandler
	getEnvGroupEndpoint := factory.NewAPIEndpoint(
		&types.APIRequestMetadata{
			Verb:   types.APIVerbGet,
			Method: types.HTTPVerbGet,
			Path: &types.Path{
				Parent:       basePath,
				RelativePath: relPath + "/envgroup",
			},
			Scopes: []types.PermissionScope{
				types.UserScope,
				types.ProjectScope,
				types.ClusterScope,
				types.NamespaceScope,
			},
		},
	)

	getEnvGroupHandler := namespace.NewGetEnvGroupHandler(
		config,
		factory.GetDecoderValidator(),
		factory.GetResultWriter(),
	)

	routes = append(routes, &Route{
		Endpoint: getEnvGroupEndpoint,
		Handler:  getEnvGroupHandler,
		Router:   r,
	})

	// GET /api/projects/{project_id}/clusters/{cluster_id}/namespaces/{namespace}/envgroup/all_versions -> namespace.NewGetEnvGroupAllVersionsHandler
	getEnvGroupAllVersionsEndpoint := factory.NewAPIEndpoint(
		&types.APIRequestMetadata{
			Verb:   types.APIVerbGet,
			Method: types.HTTPVerbGet,
			Path: &types.Path{
				Parent:       basePath,
				RelativePath: relPath + "/envgroup/all_versions",
			},
			Scopes: []types.PermissionScope{
				types.UserScope,
				types.ProjectScope,
				types.ClusterScope,
				types.NamespaceScope,
			},
		},
	)

	getEnvGroupAllVersionsHandler := namespace.NewGetEnvGroupAllVersionsHandler(
		config,
		factory.GetDecoderValidator(),
		factory.GetResultWriter(),
	)

	routes = append(routes, &Route{
		Endpoint: getEnvGroupAllVersionsEndpoint,
		Handler:  getEnvGroupAllVersionsHandler,
		Router:   r,
	})

	// POST /api/projects/{project_id}/clusters/{cluster_id}/namespaces/{namespace}/envgroup/create -> namespace.NewCreateEnvGroupHandler
	createEnvGroupEndpoint := factory.NewAPIEndpoint(
=======
	// POST /api/projects/{project_id}/clusters/{cluster_id}/namespaces/{namespace}/provision/rds/ -> provision.NewProvisionRDSHandler
	provisionRDSEndpoint := factory.NewAPIEndpoint(
>>>>>>> 39325084
		&types.APIRequestMetadata{
			Verb:   types.APIVerbCreate,
			Method: types.HTTPVerbPost,
			Path: &types.Path{
				Parent:       basePath,
<<<<<<< HEAD
				RelativePath: relPath + "/envgroup/create",
=======
				RelativePath: relPath + "/provision/rds",
>>>>>>> 39325084
			},
			Scopes: []types.PermissionScope{
				types.UserScope,
				types.ProjectScope,
				types.ClusterScope,
				types.NamespaceScope,
			},
		},
	)

<<<<<<< HEAD
	createEnvGroupHandler := namespace.NewCreateEnvGroupHandler(
=======
	provisionRDSHandler := provision.NewProvisionRDSHandler(
>>>>>>> 39325084
		config,
		factory.GetDecoderValidator(),
		factory.GetResultWriter(),
	)

	routes = append(routes, &Route{
<<<<<<< HEAD
		Endpoint: createEnvGroupEndpoint,
		Handler:  createEnvGroupHandler,
		Router:   r,
	})

	// POST /api/projects/{project_id}/clusters/{cluster_id}/namespaces/{namespace}/envgroup/add_application -> namespace.NewAddEnvGroupAppHandler
	updateEnvGroupAppsEndpoint := factory.NewAPIEndpoint(
		&types.APIRequestMetadata{
			Verb:   types.APIVerbUpdate,
			Method: types.HTTPVerbPost,
			Path: &types.Path{
				Parent:       basePath,
				RelativePath: relPath + "/envgroup/add_application",
			},
			Scopes: []types.PermissionScope{
				types.UserScope,
				types.ProjectScope,
				types.ClusterScope,
				types.NamespaceScope,
			},
		},
	)

	updateEnvGroupAppsHandler := namespace.NewAddEnvGroupAppHandler(
		config,
		factory.GetDecoderValidator(),
		factory.GetResultWriter(),
	)

	routes = append(routes, &Route{
		Endpoint: updateEnvGroupAppsEndpoint,
		Handler:  updateEnvGroupAppsHandler,
		Router:   r,
	})

	// POST /api/projects/{project_id}/clusters/{cluster_id}/namespaces/{namespace}/envgroup/remove_application -> namespace.NewRemoveEnvGroupAppHandler
	removeEnvGroupAppEndpoint := factory.NewAPIEndpoint(
		&types.APIRequestMetadata{
			Verb:   types.APIVerbUpdate,
			Method: types.HTTPVerbPost,
			Path: &types.Path{
				Parent:       basePath,
				RelativePath: relPath + "/envgroup/remove_application",
			},
			Scopes: []types.PermissionScope{
				types.UserScope,
				types.ProjectScope,
				types.ClusterScope,
				types.NamespaceScope,
			},
		},
	)

	removeEnvGroupAppHandler := namespace.NewRemoveEnvGroupAppHandler(
		config,
		factory.GetDecoderValidator(),
		factory.GetResultWriter(),
	)

	routes = append(routes, &Route{
		Endpoint: removeEnvGroupAppEndpoint,
		Handler:  removeEnvGroupAppHandler,
		Router:   r,
	})

	// DELETE /api/projects/{project_id}/clusters/{cluster_id}/namespaces/{namespace}/envgroup -> namespace.NewDeleteEnvGroupHandler
	deleteEnvGroupEndpoint := factory.NewAPIEndpoint(
		&types.APIRequestMetadata{
			Verb:   types.APIVerbDelete,
			Method: types.HTTPVerbDelete,
			Path: &types.Path{
				Parent:       basePath,
				RelativePath: relPath + "/envgroup",
			},
			Scopes: []types.PermissionScope{
				types.UserScope,
				types.ProjectScope,
				types.ClusterScope,
				types.NamespaceScope,
			},
		},
	)

	deleteEnvGroupHandler := namespace.NewDeleteEnvGroupHandler(
		config,
		factory.GetDecoderValidator(),
		factory.GetResultWriter(),
	)

	routes = append(routes, &Route{
		Endpoint: deleteEnvGroupEndpoint,
		Handler:  deleteEnvGroupHandler,
		Router:   r,
	})

	// GET /api/projects/{project_id}/clusters/{cluster_id}/namespaces/{namespace}/configmap/list -> namespace.NewListConfigMapsHandler
	listConfigMapsEndpoint := factory.NewAPIEndpoint(
=======
		Endpoint: provisionRDSEndpoint,
		Handler:  provisionRDSHandler,
		Router:   r,
	})

	// GET /api/projects/{project_id}/clusters/{cluster_id}/namespaces/{namespace}/envgroups/list -> namespace.NewListEnvGroupsHandler
	listEnvGroupsEndpoint := factory.NewAPIEndpoint(
>>>>>>> 39325084
		&types.APIRequestMetadata{
			Verb:   types.APIVerbGet,
			Method: types.HTTPVerbGet,
			Path: &types.Path{
				Parent:       basePath,
				RelativePath: relPath + "/envgroups/list",
			},
			Scopes: []types.PermissionScope{
				types.UserScope,
				types.ProjectScope,
				types.ClusterScope,
				types.NamespaceScope,
			},
		},
	)

	listEnvGroupsHandler := namespace.NewListEnvGroupsHandler(
		config,
		factory.GetResultWriter(),
	)

	routes = append(routes, &Route{
		Endpoint: listEnvGroupsEndpoint,
		Handler:  listEnvGroupsHandler,
		Router:   r,
	})

	// GET /api/projects/{project_id}/clusters/{cluster_id}/namespaces/{namespace}/envgroup -> namespace.NewGetEnvGroupHandler
	getEnvGroupEndpoint := factory.NewAPIEndpoint(
		&types.APIRequestMetadata{
			Verb:   types.APIVerbGet,
			Method: types.HTTPVerbGet,
			Path: &types.Path{
				Parent:       basePath,
				RelativePath: relPath + "/envgroup",
			},
			Scopes: []types.PermissionScope{
				types.UserScope,
				types.ProjectScope,
				types.ClusterScope,
				types.NamespaceScope,
			},
		},
	)

	getEnvGroupHandler := namespace.NewGetEnvGroupHandler(
		config,
		factory.GetDecoderValidator(),
		factory.GetResultWriter(),
	)

	routes = append(routes, &Route{
		Endpoint: getEnvGroupEndpoint,
		Handler:  getEnvGroupHandler,
		Router:   r,
	})

	// GET /api/projects/{project_id}/clusters/{cluster_id}/namespaces/{namespace}/envgroup/all_versions -> namespace.NewGetEnvGroupAllVersionsHandler
	getEnvGroupAllVersionsEndpoint := factory.NewAPIEndpoint(
		&types.APIRequestMetadata{
			Verb:   types.APIVerbGet,
			Method: types.HTTPVerbGet,
			Path: &types.Path{
				Parent:       basePath,
				RelativePath: relPath + "/envgroup/all_versions",
			},
			Scopes: []types.PermissionScope{
				types.UserScope,
				types.ProjectScope,
				types.ClusterScope,
				types.NamespaceScope,
			},
		},
	)

	getEnvGroupAllVersionsHandler := namespace.NewGetEnvGroupAllVersionsHandler(
		config,
		factory.GetDecoderValidator(),
		factory.GetResultWriter(),
	)

	routes = append(routes, &Route{
		Endpoint: getEnvGroupAllVersionsEndpoint,
		Handler:  getEnvGroupAllVersionsHandler,
		Router:   r,
	})

	// POST /api/projects/{project_id}/clusters/{cluster_id}/namespaces/{namespace}/envgroup/create -> namespace.NewCreateEnvGroupHandler
	createEnvGroupEndpoint := factory.NewAPIEndpoint(
		&types.APIRequestMetadata{
			Verb:   types.APIVerbCreate,
			Method: types.HTTPVerbPost,
			Path: &types.Path{
				Parent:       basePath,
				RelativePath: relPath + "/envgroup/create",
			},
			Scopes: []types.PermissionScope{
				types.UserScope,
				types.ProjectScope,
				types.ClusterScope,
				types.NamespaceScope,
			},
		},
	)

	createEnvGroupHandler := namespace.NewCreateEnvGroupHandler(
		config,
		factory.GetDecoderValidator(),
		factory.GetResultWriter(),
	)

	routes = append(routes, &Route{
		Endpoint: createEnvGroupEndpoint,
		Handler:  createEnvGroupHandler,
		Router:   r,
	})

	// POST /api/projects/{project_id}/clusters/{cluster_id}/namespaces/{namespace}/envgroup/add_application -> namespace.NewAddEnvGroupAppHandler
	updateEnvGroupAppsEndpoint := factory.NewAPIEndpoint(
		&types.APIRequestMetadata{
			Verb:   types.APIVerbUpdate,
			Method: types.HTTPVerbPost,
			Path: &types.Path{
				Parent:       basePath,
				RelativePath: relPath + "/envgroup/add_application",
			},
			Scopes: []types.PermissionScope{
				types.UserScope,
				types.ProjectScope,
				types.ClusterScope,
				types.NamespaceScope,
			},
		},
	)

	updateEnvGroupAppsHandler := namespace.NewAddEnvGroupAppHandler(
		config,
		factory.GetDecoderValidator(),
		factory.GetResultWriter(),
	)

	routes = append(routes, &Route{
		Endpoint: updateEnvGroupAppsEndpoint,
		Handler:  updateEnvGroupAppsHandler,
		Router:   r,
	})

	// POST /api/projects/{project_id}/clusters/{cluster_id}/namespaces/{namespace}/envgroup/remove_application -> namespace.NewRemoveEnvGroupAppHandler
	removeEnvGroupAppEndpoint := factory.NewAPIEndpoint(
		&types.APIRequestMetadata{
			Verb:   types.APIVerbUpdate,
			Method: types.HTTPVerbPost,
			Path: &types.Path{
				Parent:       basePath,
				RelativePath: relPath + "/envgroup/remove_application",
			},
			Scopes: []types.PermissionScope{
				types.UserScope,
				types.ProjectScope,
				types.ClusterScope,
				types.NamespaceScope,
			},
		},
	)

	removeEnvGroupAppHandler := namespace.NewRemoveEnvGroupAppHandler(
		config,
		factory.GetDecoderValidator(),
		factory.GetResultWriter(),
	)

	routes = append(routes, &Route{
		Endpoint: removeEnvGroupAppEndpoint,
		Handler:  removeEnvGroupAppHandler,
		Router:   r,
	})

	// DELETE /api/projects/{project_id}/clusters/{cluster_id}/namespaces/{namespace}/envgroup -> namespace.NewDeleteEnvGroupHandler
	deleteEnvGroupEndpoint := factory.NewAPIEndpoint(
		&types.APIRequestMetadata{
			Verb:   types.APIVerbDelete,
			Method: types.HTTPVerbDelete,
			Path: &types.Path{
				Parent:       basePath,
				RelativePath: relPath + "/envgroup",
			},
			Scopes: []types.PermissionScope{
				types.UserScope,
				types.ProjectScope,
				types.ClusterScope,
				types.NamespaceScope,
			},
		},
	)

	deleteEnvGroupHandler := namespace.NewDeleteEnvGroupHandler(
		config,
		factory.GetDecoderValidator(),
		factory.GetResultWriter(),
	)

	routes = append(routes, &Route{
		Endpoint: deleteEnvGroupEndpoint,
		Handler:  deleteEnvGroupHandler,
		Router:   r,
	})

	// POST /api/projects/{project_id}/clusters/{cluster_id}/namespaces/{namespace}/configmap/update -> namespace.NewUpdateConfigMapHandler
	updateConfigMapEndpoint := factory.NewAPIEndpoint(
		&types.APIRequestMetadata{
			Verb:   types.APIVerbUpdate,
			Method: types.HTTPVerbPost,
			Path: &types.Path{
				Parent:       basePath,
				RelativePath: relPath + "/configmap/update",
			},
			Scopes: []types.PermissionScope{
				types.UserScope,
				types.ProjectScope,
				types.ClusterScope,
				types.NamespaceScope,
			},
		},
	)

	updateConfigMapHandler := namespace.NewUpdateConfigMapHandler(
		config,
		factory.GetDecoderValidator(),
		factory.GetResultWriter(),
	)

	routes = append(routes, &Route{
		Endpoint: updateConfigMapEndpoint,
		Handler:  updateConfigMapHandler,
		Router:   r,
	})

	// DELETE /api/projects/{project_id}/clusters/{cluster_id}/namespaces/{namespace}/crd -> namespace.NewCRDDeleteHandler
	deleteCRDEndpoint := factory.NewAPIEndpoint(
		&types.APIRequestMetadata{
			Verb:   types.APIVerbDelete,
			Method: types.HTTPVerbDelete,
			Path: &types.Path{
				Parent:       basePath,
				RelativePath: relPath + "/crd",
			},
			Scopes: []types.PermissionScope{
				types.UserScope,
				types.ProjectScope,
				types.ClusterScope,
			},
		},
	)

	deleteCRDHandler := namespace.NewCRDDeleteHandler(
		config,
		factory.GetDecoderValidator(),
		factory.GetResultWriter(),
	)

	routes = append(routes, &Route{
		Endpoint: deleteCRDEndpoint,
		Handler:  deleteCRDHandler,
		Router:   r,
	})

	// GET /api/projects/{project_id}/clusters/{cluster_id}/namespaces/{namespace}/releases -> namespace.NewListReleasesHandler
	listReleasesEndpoint := factory.NewAPIEndpoint(
		&types.APIRequestMetadata{
			Verb:   types.APIVerbGet,
			Method: types.HTTPVerbGet,
			Path: &types.Path{
				Parent:       basePath,
				RelativePath: relPath + "/releases",
			},
			Scopes: []types.PermissionScope{
				types.UserScope,
				types.ProjectScope,
				types.ClusterScope,
				types.NamespaceScope,
			},
		},
	)

	listReleasesHandler := namespace.NewListReleasesHandler(
		config,
		factory.GetDecoderValidator(),
		factory.GetResultWriter(),
	)

	routes = append(routes, &Route{
		Endpoint: listReleasesEndpoint,
		Handler:  listReleasesHandler,
		Router:   r,
	})

	// GET /api/projects/{project_id}/clusters/{cluster_id}/namespaces/{namespace}/pod/{name}/logs -> namespace.NewStreamPodLogsHandler
	streamPodLogsEndpoint := factory.NewAPIEndpoint(
		&types.APIRequestMetadata{
			Verb:   types.APIVerbGet,
			Method: types.HTTPVerbGet,
			Path: &types.Path{
				Parent: basePath,
				RelativePath: fmt.Sprintf(
					"%s/pod/{%s}/logs",
					relPath,
					types.URLParamPodName,
				),
			},
			Scopes: []types.PermissionScope{
				types.UserScope,
				types.ProjectScope,
				types.ClusterScope,
				types.NamespaceScope,
			},
			IsWebsocket: true,
		},
	)

	streamPodLogsHandler := namespace.NewStreamPodLogsHandler(
		config,
		factory.GetDecoderValidator(),
		factory.GetResultWriter(),
	)

	routes = append(routes, &Route{
		Endpoint: streamPodLogsEndpoint,
		Handler:  streamPodLogsHandler,
		Router:   r,
	})

	// GET /api/projects/{project_id}/clusters/{cluster_id}/namespaces/{namespace}/jobs/{name}/pods -> jobs.NewGetPodsHandler
	getJobPodsEndpoint := factory.NewAPIEndpoint(
		&types.APIRequestMetadata{
			Verb:   types.APIVerbList,
			Method: types.HTTPVerbGet,
			Path: &types.Path{
				Parent: basePath,
				RelativePath: fmt.Sprintf(
					"%s/jobs/{%s}/pods",
					relPath,
					types.URLParamJobName,
				),
			},
			Scopes: []types.PermissionScope{
				types.UserScope,
				types.ProjectScope,
				types.ClusterScope,
				types.NamespaceScope,
			},
		},
	)

	getJobPodsHandler := job.NewGetPodsHandler(
		config,
		factory.GetResultWriter(),
	)

	routes = append(routes, &Route{
		Endpoint: getJobPodsEndpoint,
		Handler:  getJobPodsHandler,
		Router:   r,
	})

	// DELETE /api/projects/{project_id}/clusters/{cluster_id}/namespaces/{namespace}/jobs/{name} -> jobs.NewDeleteHandler
	deleteJobEndpoint := factory.NewAPIEndpoint(
		&types.APIRequestMetadata{
			Verb:   types.APIVerbDelete,
			Method: types.HTTPVerbDelete,
			Path: &types.Path{
				Parent: basePath,
				RelativePath: fmt.Sprintf(
					"%s/jobs/{%s}",
					relPath,
					types.URLParamJobName,
				),
			},
			Scopes: []types.PermissionScope{
				types.UserScope,
				types.ProjectScope,
				types.ClusterScope,
				types.NamespaceScope,
			},
		},
	)

	deleteJobHandler := job.NewDeleteHandler(
		config,
	)

	routes = append(routes, &Route{
		Endpoint: deleteJobEndpoint,
		Handler:  deleteJobHandler,
		Router:   r,
	})

	// POST /api/projects/{project_id}/clusters/{cluster_id}/namespaces/{namespace}/jobs/{name}/stop -> jobs.NewStopHandler
	stopJobEndpoint := factory.NewAPIEndpoint(
		&types.APIRequestMetadata{
			Verb:   types.APIVerbUpdate,
			Method: types.HTTPVerbPost,
			Path: &types.Path{
				Parent: basePath,
				RelativePath: fmt.Sprintf(
					"%s/jobs/{%s}/stop",
					relPath,
					types.URLParamJobName,
				),
			},
			Scopes: []types.PermissionScope{
				types.UserScope,
				types.ProjectScope,
				types.ClusterScope,
				types.NamespaceScope,
			},
		},
	)

	stopJobHandler := job.NewStopHandler(
		config,
	)

	routes = append(routes, &Route{
		Endpoint: stopJobEndpoint,
		Handler:  stopJobHandler,
		Router:   r,
	})

	// GET /api/projects/{project_id}/clusters/{cluster_id}/namespaces/{namespace}/pods/{name} -> namespace.NewGetPodHandler
	getPodEndpoint := factory.NewAPIEndpoint(
		&types.APIRequestMetadata{
			Verb:   types.APIVerbGet,
			Method: types.HTTPVerbGet,
			Path: &types.Path{
				Parent: basePath,
				RelativePath: fmt.Sprintf(
					"%s/pods/{%s}",
					relPath,
					types.URLParamPodName,
				),
			},
			Scopes: []types.PermissionScope{
				types.UserScope,
				types.ProjectScope,
				types.ClusterScope,
				types.NamespaceScope,
			},
		},
	)

	getPodHandler := namespace.NewGetPodHandler(
		config,
		factory.GetResultWriter(),
	)

	routes = append(routes, &Route{
		Endpoint: getPodEndpoint,
		Handler:  getPodHandler,
		Router:   r,
	})

	// DELETE /api/projects/{project_id}/clusters/{cluster_id}/namespaces/{namespace}/pods/{name} -> namespace.NewDeletePodHandler
	deletePodEndpoint := factory.NewAPIEndpoint(
		&types.APIRequestMetadata{
			Verb:   types.APIVerbDelete,
			Method: types.HTTPVerbDelete,
			Path: &types.Path{
				Parent: basePath,
				RelativePath: fmt.Sprintf(
					"%s/pods/{%s}",
					relPath,
					types.URLParamPodName,
				),
			},
			Scopes: []types.PermissionScope{
				types.UserScope,
				types.ProjectScope,
				types.ClusterScope,
				types.NamespaceScope,
			},
		},
	)

	deletePodHandler := namespace.NewDeletePodHandler(
		config,
	)

	routes = append(routes, &Route{
		Endpoint: deletePodEndpoint,
		Handler:  deletePodHandler,
		Router:   r,
	})

	// GET /api/projects/{project_id}/clusters/{cluster_id}/namespaces/{namespace}/pods/{name}/events -> namespace.NewGetPodEventsHandler
	getPodEventsEndpoint := factory.NewAPIEndpoint(
		&types.APIRequestMetadata{
			Verb:   types.APIVerbList,
			Method: types.HTTPVerbGet,
			Path: &types.Path{
				Parent: basePath,
				RelativePath: fmt.Sprintf(
					"%s/pods/{%s}/events",
					relPath,
					types.URLParamPodName,
				),
			},
			Scopes: []types.PermissionScope{
				types.UserScope,
				types.ProjectScope,
				types.ClusterScope,
				types.NamespaceScope,
			},
		},
	)

	getPodEventsHandler := namespace.NewGetPodEventsHandler(
		config,
		factory.GetResultWriter(),
	)

	routes = append(routes, &Route{
		Endpoint: getPodEventsEndpoint,
		Handler:  getPodEventsHandler,
		Router:   r,
	})

	// GET /api/projects/{project_id}/clusters/{cluster_id}/namespaces/{namespace}/ingresses/{name} ->
	// release.NewGetJobsHandler
	getIngressEndpoint := factory.NewAPIEndpoint(
		&types.APIRequestMetadata{
			Verb:   types.APIVerbGet,
			Method: types.HTTPVerbGet,
			Path: &types.Path{
				Parent:       basePath,
				RelativePath: relPath + "/ingresses/{name}",
			},
			Scopes: []types.PermissionScope{
				types.UserScope,
				types.ProjectScope,
				types.ClusterScope,
				types.NamespaceScope,
			},
		},
	)

	getIngressHandler := namespace.NewGetIngressHandler(
		config,
		factory.GetResultWriter(),
	)

	routes = append(routes, &Route{
		Endpoint: getIngressEndpoint,
		Handler:  getIngressHandler,
		Router:   r,
	})

	return routes, newPath
}<|MERGE_RESOLUTION|>--- conflicted
+++ resolved
@@ -57,240 +57,38 @@
 
 	routes := make([]*Route, 0)
 
-<<<<<<< HEAD
+	// POST /api/projects/{project_id}/clusters/{cluster_id}/namespaces/{namespace}/provision/rds/ -> provision.NewProvisionRDSHandler
+	provisionRDSEndpoint := factory.NewAPIEndpoint(
+		&types.APIRequestMetadata{
+			Verb:   types.APIVerbCreate,
+			Method: types.HTTPVerbPost,
+			Path: &types.Path{
+				Parent:       basePath,
+				RelativePath: relPath + "/provision/rds",
+			},
+			Scopes: []types.PermissionScope{
+				types.UserScope,
+				types.ProjectScope,
+				types.ClusterScope,
+				types.NamespaceScope,
+			},
+		},
+	)
+
+	provisionRDSHandler := provision.NewProvisionRDSHandler(
+		config,
+		factory.GetDecoderValidator(),
+		factory.GetResultWriter(),
+	)
+
+	routes = append(routes, &Route{
+		Endpoint: provisionRDSEndpoint,
+		Handler:  provisionRDSHandler,
+		Router:   r,
+	})
+
 	// GET /api/projects/{project_id}/clusters/{cluster_id}/namespaces/{namespace}/envgroups/list -> namespace.NewListEnvGroupsHandler
 	listEnvGroupsEndpoint := factory.NewAPIEndpoint(
-		&types.APIRequestMetadata{
-			Verb:   types.APIVerbGet,
-			Method: types.HTTPVerbGet,
-			Path: &types.Path{
-				Parent:       basePath,
-				RelativePath: relPath + "/envgroups/list",
-			},
-			Scopes: []types.PermissionScope{
-				types.UserScope,
-				types.ProjectScope,
-				types.ClusterScope,
-				types.NamespaceScope,
-			},
-		},
-	)
-
-	listEnvGroupsHandler := namespace.NewListEnvGroupsHandler(
-		config,
-		factory.GetResultWriter(),
-	)
-
-	routes = append(routes, &Route{
-		Endpoint: listEnvGroupsEndpoint,
-		Handler:  listEnvGroupsHandler,
-		Router:   r,
-	})
-
-	// GET /api/projects/{project_id}/clusters/{cluster_id}/namespaces/{namespace}/envgroup -> namespace.NewGetEnvGroupHandler
-	getEnvGroupEndpoint := factory.NewAPIEndpoint(
-		&types.APIRequestMetadata{
-			Verb:   types.APIVerbGet,
-			Method: types.HTTPVerbGet,
-			Path: &types.Path{
-				Parent:       basePath,
-				RelativePath: relPath + "/envgroup",
-			},
-			Scopes: []types.PermissionScope{
-				types.UserScope,
-				types.ProjectScope,
-				types.ClusterScope,
-				types.NamespaceScope,
-			},
-		},
-	)
-
-	getEnvGroupHandler := namespace.NewGetEnvGroupHandler(
-		config,
-		factory.GetDecoderValidator(),
-		factory.GetResultWriter(),
-	)
-
-	routes = append(routes, &Route{
-		Endpoint: getEnvGroupEndpoint,
-		Handler:  getEnvGroupHandler,
-		Router:   r,
-	})
-
-	// GET /api/projects/{project_id}/clusters/{cluster_id}/namespaces/{namespace}/envgroup/all_versions -> namespace.NewGetEnvGroupAllVersionsHandler
-	getEnvGroupAllVersionsEndpoint := factory.NewAPIEndpoint(
-		&types.APIRequestMetadata{
-			Verb:   types.APIVerbGet,
-			Method: types.HTTPVerbGet,
-			Path: &types.Path{
-				Parent:       basePath,
-				RelativePath: relPath + "/envgroup/all_versions",
-			},
-			Scopes: []types.PermissionScope{
-				types.UserScope,
-				types.ProjectScope,
-				types.ClusterScope,
-				types.NamespaceScope,
-			},
-		},
-	)
-
-	getEnvGroupAllVersionsHandler := namespace.NewGetEnvGroupAllVersionsHandler(
-		config,
-		factory.GetDecoderValidator(),
-		factory.GetResultWriter(),
-	)
-
-	routes = append(routes, &Route{
-		Endpoint: getEnvGroupAllVersionsEndpoint,
-		Handler:  getEnvGroupAllVersionsHandler,
-		Router:   r,
-	})
-
-	// POST /api/projects/{project_id}/clusters/{cluster_id}/namespaces/{namespace}/envgroup/create -> namespace.NewCreateEnvGroupHandler
-	createEnvGroupEndpoint := factory.NewAPIEndpoint(
-=======
-	// POST /api/projects/{project_id}/clusters/{cluster_id}/namespaces/{namespace}/provision/rds/ -> provision.NewProvisionRDSHandler
-	provisionRDSEndpoint := factory.NewAPIEndpoint(
->>>>>>> 39325084
-		&types.APIRequestMetadata{
-			Verb:   types.APIVerbCreate,
-			Method: types.HTTPVerbPost,
-			Path: &types.Path{
-				Parent:       basePath,
-<<<<<<< HEAD
-				RelativePath: relPath + "/envgroup/create",
-=======
-				RelativePath: relPath + "/provision/rds",
->>>>>>> 39325084
-			},
-			Scopes: []types.PermissionScope{
-				types.UserScope,
-				types.ProjectScope,
-				types.ClusterScope,
-				types.NamespaceScope,
-			},
-		},
-	)
-
-<<<<<<< HEAD
-	createEnvGroupHandler := namespace.NewCreateEnvGroupHandler(
-=======
-	provisionRDSHandler := provision.NewProvisionRDSHandler(
->>>>>>> 39325084
-		config,
-		factory.GetDecoderValidator(),
-		factory.GetResultWriter(),
-	)
-
-	routes = append(routes, &Route{
-<<<<<<< HEAD
-		Endpoint: createEnvGroupEndpoint,
-		Handler:  createEnvGroupHandler,
-		Router:   r,
-	})
-
-	// POST /api/projects/{project_id}/clusters/{cluster_id}/namespaces/{namespace}/envgroup/add_application -> namespace.NewAddEnvGroupAppHandler
-	updateEnvGroupAppsEndpoint := factory.NewAPIEndpoint(
-		&types.APIRequestMetadata{
-			Verb:   types.APIVerbUpdate,
-			Method: types.HTTPVerbPost,
-			Path: &types.Path{
-				Parent:       basePath,
-				RelativePath: relPath + "/envgroup/add_application",
-			},
-			Scopes: []types.PermissionScope{
-				types.UserScope,
-				types.ProjectScope,
-				types.ClusterScope,
-				types.NamespaceScope,
-			},
-		},
-	)
-
-	updateEnvGroupAppsHandler := namespace.NewAddEnvGroupAppHandler(
-		config,
-		factory.GetDecoderValidator(),
-		factory.GetResultWriter(),
-	)
-
-	routes = append(routes, &Route{
-		Endpoint: updateEnvGroupAppsEndpoint,
-		Handler:  updateEnvGroupAppsHandler,
-		Router:   r,
-	})
-
-	// POST /api/projects/{project_id}/clusters/{cluster_id}/namespaces/{namespace}/envgroup/remove_application -> namespace.NewRemoveEnvGroupAppHandler
-	removeEnvGroupAppEndpoint := factory.NewAPIEndpoint(
-		&types.APIRequestMetadata{
-			Verb:   types.APIVerbUpdate,
-			Method: types.HTTPVerbPost,
-			Path: &types.Path{
-				Parent:       basePath,
-				RelativePath: relPath + "/envgroup/remove_application",
-			},
-			Scopes: []types.PermissionScope{
-				types.UserScope,
-				types.ProjectScope,
-				types.ClusterScope,
-				types.NamespaceScope,
-			},
-		},
-	)
-
-	removeEnvGroupAppHandler := namespace.NewRemoveEnvGroupAppHandler(
-		config,
-		factory.GetDecoderValidator(),
-		factory.GetResultWriter(),
-	)
-
-	routes = append(routes, &Route{
-		Endpoint: removeEnvGroupAppEndpoint,
-		Handler:  removeEnvGroupAppHandler,
-		Router:   r,
-	})
-
-	// DELETE /api/projects/{project_id}/clusters/{cluster_id}/namespaces/{namespace}/envgroup -> namespace.NewDeleteEnvGroupHandler
-	deleteEnvGroupEndpoint := factory.NewAPIEndpoint(
-		&types.APIRequestMetadata{
-			Verb:   types.APIVerbDelete,
-			Method: types.HTTPVerbDelete,
-			Path: &types.Path{
-				Parent:       basePath,
-				RelativePath: relPath + "/envgroup",
-			},
-			Scopes: []types.PermissionScope{
-				types.UserScope,
-				types.ProjectScope,
-				types.ClusterScope,
-				types.NamespaceScope,
-			},
-		},
-	)
-
-	deleteEnvGroupHandler := namespace.NewDeleteEnvGroupHandler(
-		config,
-		factory.GetDecoderValidator(),
-		factory.GetResultWriter(),
-	)
-
-	routes = append(routes, &Route{
-		Endpoint: deleteEnvGroupEndpoint,
-		Handler:  deleteEnvGroupHandler,
-		Router:   r,
-	})
-
-	// GET /api/projects/{project_id}/clusters/{cluster_id}/namespaces/{namespace}/configmap/list -> namespace.NewListConfigMapsHandler
-	listConfigMapsEndpoint := factory.NewAPIEndpoint(
-=======
-		Endpoint: provisionRDSEndpoint,
-		Handler:  provisionRDSHandler,
-		Router:   r,
-	})
-
-	// GET /api/projects/{project_id}/clusters/{cluster_id}/namespaces/{namespace}/envgroups/list -> namespace.NewListEnvGroupsHandler
-	listEnvGroupsEndpoint := factory.NewAPIEndpoint(
->>>>>>> 39325084
 		&types.APIRequestMetadata{
 			Verb:   types.APIVerbGet,
 			Method: types.HTTPVerbGet,
