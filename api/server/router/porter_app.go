package router

import (
	"fmt"

	"github.com/go-chi/chi/v5"
	"github.com/porter-dev/porter/api/server/handlers/porter_app"
	"github.com/porter-dev/porter/api/server/shared"
	"github.com/porter-dev/porter/api/server/shared/config"
	"github.com/porter-dev/porter/api/server/shared/router"
	"github.com/porter-dev/porter/api/types"
)

func NewPorterAppScopedRegisterer(children ...*router.Registerer) *router.Registerer {
	return &router.Registerer{
		GetRoutes: GetPorterAppScopedRoutes,
		Children:  children,
	}
}

func GetPorterAppScopedRoutes(
	r chi.Router,
	config *config.Config,
	basePath *types.Path,
	factory shared.APIEndpointFactory,
	children ...*router.Registerer,
) []*router.Route {
	routes, projPath := getPorterAppRoutes(r, config, basePath, factory)

	if len(children) > 0 {
		r.Route(projPath.RelativePath, func(r chi.Router) {
			for _, child := range children {
				childRoutes := child.GetRoutes(r, config, basePath, factory, child.Children...)

				routes = append(routes, childRoutes...)
			}
		})
	}

	return routes
}

func getPorterAppRoutes(
	r chi.Router,
	config *config.Config,
	basePath *types.Path,
	factory shared.APIEndpointFactory,
) ([]*router.Route, *types.Path) {
	relPath := "/applications"

	newPath := &types.Path{
		Parent:       basePath,
		RelativePath: relPath,
	}

	var routes []*router.Route

	// GET /api/projects/{project_id}/clusters/{cluster_id}/applications/{name} -> porter_app.NewPorterAppGetHandler
	getPorterAppEndpoint := factory.NewAPIEndpoint(
		&types.APIRequestMetadata{
			Verb:   types.APIVerbGet,
			Method: types.HTTPVerbGet,
			Path: &types.Path{
				Parent:       basePath,
				RelativePath: fmt.Sprintf("%s/{%s}", relPath, types.URLParamPorterAppName),
			},
			Scopes: []types.PermissionScope{
				types.UserScope,
				types.ProjectScope,
				types.ClusterScope,
			},
		},
	)

	getPorterAppHandler := porter_app.NewGetPorterAppHandler(
		config,
		factory.GetResultWriter(),
	)

	routes = append(routes, &router.Route{
		Endpoint: getPorterAppEndpoint,
		Handler:  getPorterAppHandler,
		Router:   r,
	})

	// GET /api/projects/{project_id}/clusters/{cluster_id}/applications/{name}/releases/{version} -> porter_app.NewPorterAppReleaseGetHandler
	getPorterAppHelmReleaseEndpoint := factory.NewAPIEndpoint(
		&types.APIRequestMetadata{
			Verb:   types.APIVerbList,
			Method: types.HTTPVerbGet,
			Path: &types.Path{
				Parent:       basePath,
				RelativePath: fmt.Sprintf("%s/{%s}/releases/{%s}", relPath, types.URLParamPorterAppName, types.URLParamReleaseVersion),
			},
			Scopes: []types.PermissionScope{
				types.UserScope,
				types.ProjectScope,
				types.ClusterScope,
			},
		},
	)

	getPorterAppHelmReleaseHandler := porter_app.NewPorterAppHelmReleaseGetHandler(
		config,
		factory.GetResultWriter(),
	)

	routes = append(routes, &router.Route{
		Endpoint: getPorterAppHelmReleaseEndpoint,
		Handler:  getPorterAppHelmReleaseHandler,
		Router:   r,
	})

	// GET /api/projects/{project_id}/clusters/{cluster_id}/applications/{name}/release-history -> porter_app.NewPorterAppHelmReleaseHistoryGetHandler
	getPorterAppHelmReleaseHistoryGetEndpoint := factory.NewAPIEndpoint(
		&types.APIRequestMetadata{
			Verb:   types.APIVerbList,
			Method: types.HTTPVerbGet,
			Path: &types.Path{
				Parent:       basePath,
				RelativePath: fmt.Sprintf("%s/{%s}/release-history", relPath, types.URLParamPorterAppName),
			},
			Scopes: []types.PermissionScope{
				types.UserScope,
				types.ProjectScope,
				types.ClusterScope,
			},
		},
	)

	getPorterAppHelmReleaseHistoryGetHandler := porter_app.NewPorterAppHelmReleaseHistoryGetHandler(
		config,
		factory.GetResultWriter(),
	)

	routes = append(routes, &router.Route{
		Endpoint: getPorterAppHelmReleaseHistoryGetEndpoint,
		Handler:  getPorterAppHelmReleaseHistoryGetHandler,
		Router:   r,
	})

	// GET /api/projects/{project_id}/clusters/{cluster_id}/applications/{name}/releases/{version}/pods/all -> porter_app.NewPorterAppPodsGetHandler
	getPorterAppPodsEndpoint := factory.NewAPIEndpoint(
		&types.APIRequestMetadata{
			Verb:   types.APIVerbList,
			Method: types.HTTPVerbGet,
			Path: &types.Path{
				Parent:       basePath,
				RelativePath: fmt.Sprintf("%s/{%s}/releases/{%s}/pods/all", relPath, types.URLParamPorterAppName, types.URLParamReleaseVersion),
			},
			Scopes: []types.PermissionScope{
				types.UserScope,
				types.ProjectScope,
				types.ClusterScope,
			},
		},
	)

	getPorterAppPodsHandler := porter_app.NewPorterAppPodsGetHandler(
		config,
		factory.GetResultWriter(),
	)

	routes = append(routes, &router.Route{
		Endpoint: getPorterAppPodsEndpoint,
		Handler:  getPorterAppPodsHandler,
		Router:   r,
	})

	// GET /api/projects/{project_id}/clusters/{cluster_id}/applications -> porter_app.NewPorterAppListHandler
	listPorterAppEndpoint := factory.NewAPIEndpoint(
		&types.APIRequestMetadata{
			Verb:   types.APIVerbList,
			Method: types.HTTPVerbGet,
			Path: &types.Path{
				Parent:       basePath,
				RelativePath: relPath,
			},
			Scopes: []types.PermissionScope{
				types.UserScope,
				types.ProjectScope,
				types.ClusterScope,
			},
		},
	)

	listPorterAppHandler := porter_app.NewPorterAppListHandler(
		config,
		factory.GetResultWriter(),
	)

	routes = append(routes, &router.Route{
		Endpoint: listPorterAppEndpoint,
		Handler:  listPorterAppHandler,
		Router:   r,
	})

	// DELETE /api/projects/{project_id}/clusters/{cluster_id}/applications/{porter_app_name} -> release.NewDeletePorterAppByNameHandler
	deletePorterAppByNameEndpoint := factory.NewAPIEndpoint(
		&types.APIRequestMetadata{
			Verb:   types.APIVerbDelete,
			Method: types.HTTPVerbDelete,
			Path: &types.Path{
				Parent:       basePath,
				RelativePath: fmt.Sprintf("%s/{%s}", relPath, types.URLParamPorterAppName),
			},
			Scopes: []types.PermissionScope{
				types.UserScope,
				types.ProjectScope,
				types.ClusterScope,
			},
		},
	)

	deletePorterAppByNameHandler := porter_app.NewDeletePorterAppByNameHandler(
		config,
		factory.GetDecoderValidator(),
		factory.GetResultWriter(),
	)

	routes = append(routes, &router.Route{
		Endpoint: deletePorterAppByNameEndpoint,
		Handler:  deletePorterAppByNameHandler,
		Router:   r,
	})

	// POST /api/projects/{project_id}/clusters/{cluster_id}/applications/{porter_app_name} -> porter_app.NewCreatePorterAppHandler
	createPorterAppEndpoint := factory.NewAPIEndpoint(
		&types.APIRequestMetadata{
			Verb:   types.APIVerbCreate,
			Method: types.HTTPVerbPost,
			Path: &types.Path{
				Parent:       basePath,
				RelativePath: fmt.Sprintf("%s/{%s}", relPath, types.URLParamPorterAppName),
			},
			Scopes: []types.PermissionScope{
				types.UserScope,
				types.ProjectScope,
				types.ClusterScope,
			},
		},
	)

	createPorterAppHandler := porter_app.NewCreatePorterAppHandler(
		config,
		factory.GetDecoderValidator(),
		factory.GetResultWriter(),
	)

	routes = append(routes, &router.Route{
		Endpoint: createPorterAppEndpoint,
		Handler:  createPorterAppHandler,
		Router:   r,
	})

	// POST /api/projects/{project_id}/clusters/{cluster_id}/applications/{porter_app_name}/rollback -> porter_app.NewRollbackPorterAppHandler
	rollbackPorterAppEndpoint := factory.NewAPIEndpoint(
		&types.APIRequestMetadata{
			Verb:   types.APIVerbCreate,
			Method: types.HTTPVerbPost,
			Path: &types.Path{
				Parent:       basePath,
				RelativePath: fmt.Sprintf("%s/{%s}/rollback", relPath, types.URLParamPorterAppName),
			},
			Scopes: []types.PermissionScope{
				types.UserScope,
				types.ProjectScope,
				types.ClusterScope,
			},
		},
	)

	rollbackPorterAppHandler := porter_app.NewRollbackPorterAppHandler(
		config,
		factory.GetDecoderValidator(),
		factory.GetResultWriter(),
	)

	routes = append(routes, &router.Route{
		Endpoint: rollbackPorterAppEndpoint,
		Handler:  rollbackPorterAppHandler,
		Router:   r,
	})

	// POST /api/projects/{project_id}/clusters/{cluster_id}/applications/{porter_app_name}/pr -> porter_app.NewOpenStackPRHandler
	createSecretAndOpenGitHubPullRequestEndpoint := factory.NewAPIEndpoint(
		&types.APIRequestMetadata{
			Verb:   types.APIVerbCreate,
			Method: types.HTTPVerbPost,
			Path: &types.Path{
				Parent:       basePath,
				RelativePath: fmt.Sprintf("%s/{%s}/pr", relPath, types.URLParamPorterAppName),
			},
			Scopes: []types.PermissionScope{
				types.UserScope,
				types.ProjectScope,
				types.ClusterScope,
			},
		},
	)

	createSecretAndOpenGitHubPullRequestHandler := porter_app.NewOpenStackPRHandler(
		config,
		factory.GetDecoderValidator(),
		factory.GetResultWriter(),
	)

	routes = append(routes, &router.Route{
		Endpoint: createSecretAndOpenGitHubPullRequestEndpoint,
		Handler:  createSecretAndOpenGitHubPullRequestHandler,
		Router:   r,
	})

	// GET /api/projects/{project_id}/clusters/{cluster_id}/applications/{porter_app_name}/events -> porter_app.NewPorterAppEventListHandler
	listPorterAppEventsEndpoint := factory.NewAPIEndpoint(
		&types.APIRequestMetadata{
			Verb:   types.APIVerbList,
			Method: types.HTTPVerbGet,
			Path: &types.Path{
				Parent:       basePath,
				RelativePath: fmt.Sprintf("%s/{%s}/events", relPath, types.URLParamPorterAppName),
			},
			Scopes: []types.PermissionScope{
				types.UserScope,
				types.ProjectScope,
				types.ClusterScope,
			},
		},
	)

	listPorterAppEventsHandler := porter_app.NewPorterAppEventListHandler(
		config,
		factory.GetResultWriter(),
	)

	routes = append(routes, &router.Route{
		Endpoint: listPorterAppEventsEndpoint,
		Handler:  listPorterAppEventsHandler,
		Router:   r,
	})

	// POST /api/projects/{project_id}/clusters/{cluster_id}/applications/{name}/events -> porter_app.NewCreatePorterAppEventHandler
	createPorterAppEventEndpoint := factory.NewAPIEndpoint(
		&types.APIRequestMetadata{
			Verb:   types.APIVerbCreate,
			Method: types.HTTPVerbPost,
			Path: &types.Path{
				Parent:       basePath,
				RelativePath: fmt.Sprintf("%s/{%s}/events", relPath, types.URLParamPorterAppName),
			},
			Scopes: []types.PermissionScope{
				types.UserScope,
				types.ProjectScope,
				types.ClusterScope,
			},
		},
	)

	createPorterAppEventHandler := porter_app.NewCreateUpdatePorterAppEventHandler(
		config,
		factory.GetDecoderValidator(),
		factory.GetResultWriter(),
	)

	routes = append(routes, &router.Route{
		Endpoint: createPorterAppEventEndpoint,
		Handler:  createPorterAppEventHandler,
		Router:   r,
	})

	// GET /api/projects/{project_id}/clusters/{cluster_id}/events/id -> porter_app.NewGetPorterAppEventHandler
	getPorterAppEventEndpoint := factory.NewAPIEndpoint(
		&types.APIRequestMetadata{
			Verb:   types.APIVerbCreate,
			Method: types.HTTPVerbGet,
			Path: &types.Path{
				Parent:       basePath,
				RelativePath: fmt.Sprintf("/events/{%s}", types.URLParamPorterAppEventID),
			},
			Scopes: []types.PermissionScope{
				types.UserScope,
				types.ProjectScope,
				types.ClusterScope,
			},
		},
	)

	getPorterAppEventHandler := porter_app.NewGetPorterAppEventHandler(
		config,
		factory.GetResultWriter(),
	)

	routes = append(routes, &router.Route{
		Endpoint: getPorterAppEventEndpoint,
		Handler:  getPorterAppEventHandler,
		Router:   r,
	})

	// POST /api/projects/{project_id}/clusters/{cluster_id}/applications/analytics -> porter_app.NewPorterAppAnalyticsHandler
	porterAppAnalyticsEndpoint := factory.NewAPIEndpoint(
		&types.APIRequestMetadata{
			Verb:   types.APIVerbUpdate,
			Method: types.HTTPVerbPost,
			Path: &types.Path{
				Parent:       basePath,
				RelativePath: fmt.Sprintf("%s/analytics", relPath),
			},
			Scopes: []types.PermissionScope{
				types.UserScope,
				types.ProjectScope,
				types.ClusterScope,
			},
		},
	)

	porterAppAnalyticsHandler := porter_app.NewPorterAppAnalyticsHandler(
		config,
		factory.GetDecoderValidator(),
		factory.GetResultWriter(),
	)

	routes = append(routes, &router.Route{
		Endpoint: porterAppAnalyticsEndpoint,
		Handler:  porterAppAnalyticsHandler,
		Router:   r,
	})

	// GET /api/projects/{project_id}/clusters/{cluster_id}/applications/logs -> cluster.NewGetChartLogsWithinTimeRangeHandler
	getChartLogsWithinTimeRangeEndpoint := factory.NewAPIEndpoint(
		&types.APIRequestMetadata{
			Verb:   types.APIVerbGet,
			Method: types.HTTPVerbGet,
			Path: &types.Path{
				Parent:       basePath,
				RelativePath: fmt.Sprintf("%s/logs", relPath),
			},
			Scopes: []types.PermissionScope{
				types.UserScope,
				types.ProjectScope,
				types.ClusterScope,
			},
		},
	)

	getChartLogsWithinTimeRangeHandler := porter_app.NewGetLogsWithinTimeRangeHandler(
		config,
		factory.GetDecoderValidator(),
		factory.GetResultWriter(),
	)

	routes = append(routes, &router.Route{
		Endpoint: getChartLogsWithinTimeRangeEndpoint,
		Handler:  getChartLogsWithinTimeRangeHandler,
		Router:   r,
	})

	// POST /api/projects/{project_id}/clusters/{cluster_id}/applications/{porter_app_name}/run -> porter_app.NewRunPorterAppCommandHandler
	runPorterAppCommandEndpoint := factory.NewAPIEndpoint(
		&types.APIRequestMetadata{
			Verb:   types.APIVerbCreate,
			Method: types.HTTPVerbPost,
			Path: &types.Path{
				Parent:       basePath,
				RelativePath: fmt.Sprintf("%s/{%s}/run", relPath, types.URLParamPorterAppName),
			},
			Scopes: []types.PermissionScope{
				types.UserScope,
				types.ProjectScope,
				types.ClusterScope,
			},
		},
	)

	runPorterAppCommandHandler := porter_app.NewRunPorterAppCommandHandler(
		config,
		factory.GetDecoderValidator(),
		factory.GetResultWriter(),
	)

	routes = append(routes, &router.Route{
		Endpoint: runPorterAppCommandEndpoint,
		Handler:  runPorterAppCommandHandler,
		Router:   r,
	})

	// TODO: remove these three endpoints once these three 'stacks' routes are no longer used in telemetry

	// GET /api/projects/{project_id}/clusters/{cluster_id}/stacks/{name} -> porter_app.NewPorterAppGetHandler
	LEGACY_getPorterAppEndpoint := factory.NewAPIEndpoint(
		&types.APIRequestMetadata{
			Verb:   types.APIVerbGet,
			Method: types.HTTPVerbGet,
			Path: &types.Path{
				Parent:       basePath,
				RelativePath: fmt.Sprintf("/stacks/{%s}", types.URLParamPorterAppName),
			},
			Scopes: []types.PermissionScope{
				types.UserScope,
				types.ProjectScope,
				types.ClusterScope,
			},
		},
	)

	LEGACY_getPorterAppHandler := porter_app.NewGetPorterAppHandler(
		config,
		factory.GetResultWriter(),
	)

	routes = append(routes, &router.Route{
		Endpoint: LEGACY_getPorterAppEndpoint,
		Handler:  LEGACY_getPorterAppHandler,
		Router:   r,
	})

	// POST /api/projects/{project_id}/clusters/{cluster_id}/stacks/{porter_app_name} -> porter_app.NewCreatePorterAppHandler
	LEGACY_createPorterAppEndpoint := factory.NewAPIEndpoint(
		&types.APIRequestMetadata{
			Verb:   types.APIVerbCreate,
			Method: types.HTTPVerbPost,
			Path: &types.Path{
				Parent:       basePath,
				RelativePath: fmt.Sprintf("/stacks/{%s}", types.URLParamPorterAppName),
			},
			Scopes: []types.PermissionScope{
				types.UserScope,
				types.ProjectScope,
				types.ClusterScope,
			},
		},
	)

	LEGACY_createPorterAppHandler := porter_app.NewCreatePorterAppHandler(
		config,
		factory.GetDecoderValidator(),
		factory.GetResultWriter(),
	)

	routes = append(routes, &router.Route{
		Endpoint: LEGACY_createPorterAppEndpoint,
		Handler:  LEGACY_createPorterAppHandler,
		Router:   r,
	})

	// POST /api/projects/{project_id}/clusters/{cluster_id}/stacks/{name}/events -> porter_app.NewCreatePorterAppEventHandler
	LEGACY_createPorterAppEventEndpoint := factory.NewAPIEndpoint(
		&types.APIRequestMetadata{
			Verb:   types.APIVerbCreate,
			Method: types.HTTPVerbPost,
			Path: &types.Path{
				Parent:       basePath,
				RelativePath: fmt.Sprintf("/stacks/{%s}/events", types.URLParamPorterAppName),
			},
			Scopes: []types.PermissionScope{
				types.UserScope,
				types.ProjectScope,
				types.ClusterScope,
			},
		},
	)

	LEGACY_createPorterAppEventHandler := porter_app.NewCreateUpdatePorterAppEventHandler(
		config,
		factory.GetDecoderValidator(),
		factory.GetResultWriter(),
	)

	routes = append(routes, &router.Route{
		Endpoint: LEGACY_createPorterAppEventEndpoint,
		Handler:  LEGACY_createPorterAppEventHandler,
		Router:   r,
	})

	// GET /api/projects/{project_id}/clusters/{cluster_id}/apps/parse -> porter_app.NewParsePorterYAMLToProtoHandler
	parsePorterYAMLToProtoEndpoint := factory.NewAPIEndpoint(
		&types.APIRequestMetadata{
			Verb:   types.APIVerbGet,
			Method: types.HTTPVerbPost,
			Path: &types.Path{
				Parent:       basePath,
				RelativePath: "/apps/parse",
			},
			Scopes: []types.PermissionScope{
				types.UserScope,
				types.ProjectScope,
				types.ClusterScope,
			},
		},
	)

	parsePorterYAMLToProtoHandler := porter_app.NewParsePorterYAMLToProtoHandler(
		config,
		factory.GetDecoderValidator(),
		factory.GetResultWriter(),
	)

	routes = append(routes, &router.Route{
		Endpoint: parsePorterYAMLToProtoEndpoint,
		Handler:  parsePorterYAMLToProtoHandler,
		Router:   r,
	})

	// POST /api/projects/{project_id}/clusters/{cluster_id}/apps/validate -> porter_app.NewValidatePorterAppHandler
	validatePorterAppEndpoint := factory.NewAPIEndpoint(
		&types.APIRequestMetadata{
			Verb:   types.APIVerbGet,
			Method: types.HTTPVerbPost,
			Path: &types.Path{
				Parent:       basePath,
				RelativePath: "/apps/validate",
			},
			Scopes: []types.PermissionScope{
				types.UserScope,
				types.ProjectScope,
				types.ClusterScope,
			},
		},
	)

	validatePorterAppHandler := porter_app.NewValidatePorterAppHandler(
		config,
		factory.GetDecoderValidator(),
		factory.GetResultWriter(),
	)

	routes = append(routes, &router.Route{
		Endpoint: validatePorterAppEndpoint,
		Handler:  validatePorterAppHandler,
		Router:   r,
	})

	// POST /api/projects/{project_id}/clusters/{cluster_id}/apps/create -> porter_app.NewCreateAppHandler
	createAppEndpoint := factory.NewAPIEndpoint(
		&types.APIRequestMetadata{
			Verb:   types.APIVerbCreate,
			Method: types.HTTPVerbPost,
			Path: &types.Path{
				Parent:       basePath,
				RelativePath: "/apps/create",
			},
			Scopes: []types.PermissionScope{
				types.UserScope,
				types.ProjectScope,
				types.ClusterScope,
			},
		},
	)

	createAppHandler := porter_app.NewCreateAppHandler(
		config,
		factory.GetDecoderValidator(),
		factory.GetResultWriter(),
	)

	routes = append(routes, &router.Route{
		Endpoint: createAppEndpoint,
		Handler:  createAppHandler,
		Router:   r,
	})

	// POST /api/projects/{project_id}/clusters/{cluster_id}/apps/apply -> porter_app.NewApplyPorterAppHandler
	applyPorterAppEndpoint := factory.NewAPIEndpoint(
		&types.APIRequestMetadata{
			Verb:   types.APIVerbUpdate,
			Method: types.HTTPVerbPost,
			Path: &types.Path{
				Parent:       basePath,
				RelativePath: "/apps/apply",
			},
			Scopes: []types.PermissionScope{
				types.UserScope,
				types.ProjectScope,
				types.ClusterScope,
			},
		},
	)

	applyPorterAppHandler := porter_app.NewApplyPorterAppHandler(
		config,
		factory.GetDecoderValidator(),
		factory.GetResultWriter(),
	)

	routes = append(routes, &router.Route{
		Endpoint: applyPorterAppEndpoint,
		Handler:  applyPorterAppHandler,
		Router:   r,
	})

	// GET /api/projects/{project_id}/clusters/{cluster_id}/default-deployment-target -> porter_app.NewDefaultDeploymentTargetHandler
	defaultDeploymentTargetEndpoint := factory.NewAPIEndpoint(
		&types.APIRequestMetadata{
			Verb:   types.APIVerbGet,
			Method: types.HTTPVerbGet,
			Path: &types.Path{
				Parent:       basePath,
				RelativePath: "/default-deployment-target",
			},
			Scopes: []types.PermissionScope{
				types.UserScope,
				types.ProjectScope,
				types.ClusterScope,
			},
		},
	)

	defaultDeploymentTargetHandler := porter_app.NewDefaultDeploymentTargetHandler(
		config,
		factory.GetDecoderValidator(),
		factory.GetResultWriter(),
	)

	routes = append(routes, &router.Route{
		Endpoint: defaultDeploymentTargetEndpoint,
		Handler:  defaultDeploymentTargetHandler,
		Router:   r,
	})

	// GET /api/projects/{project_id}/clusters/{cluster_id}/apps/{porter_app_name}/latest -> porter_app.NewCurrentAppRevisionHandler
	currentAppRevisionEndpoint := factory.NewAPIEndpoint(
		&types.APIRequestMetadata{
			Verb:   types.APIVerbGet,
			Method: types.HTTPVerbGet,
			Path: &types.Path{
				Parent:       basePath,
				RelativePath: fmt.Sprintf("/apps/{%s}/latest", types.URLParamPorterAppName),
			},
			Scopes: []types.PermissionScope{
				types.UserScope,
				types.ProjectScope,
				types.ClusterScope,
			},
		},
	)

	currentAppRevisionHandler := porter_app.NewLatestAppRevisionHandler(
		config,
		factory.GetDecoderValidator(),
		factory.GetResultWriter(),
	)

	routes = append(routes, &router.Route{
		Endpoint: currentAppRevisionEndpoint,
		Handler:  currentAppRevisionHandler,
		Router:   r,
	})

	// GET /api/projects/{project_id}/clusters/{cluster_id}/apps/{porter_app_name}/revisions -> porter_app.NewCurrentAppRevisionHandler
	listAppRevisionsEndpoint := factory.NewAPIEndpoint(
		&types.APIRequestMetadata{
			Verb:   types.APIVerbGet,
			Method: types.HTTPVerbGet,
			Path: &types.Path{
				Parent:       basePath,
				RelativePath: fmt.Sprintf("/apps/{%s}/revisions", types.URLParamPorterAppName),
			},
			Scopes: []types.PermissionScope{
				types.UserScope,
				types.ProjectScope,
				types.ClusterScope,
			},
		},
	)

	listAppRevisionsHandler := porter_app.NewListAppRevisionsHandler(
		config,
		factory.GetDecoderValidator(),
		factory.GetResultWriter(),
	)

	routes = append(routes, &router.Route{
		Endpoint: listAppRevisionsEndpoint,
		Handler:  listAppRevisionsHandler,
		Router:   r,
	})

	// GET /api/projects/{project_id}/clusters/{cluster_id}/apps/revisions -> porter_app.NewCurrentAppRevisionHandler
	latestAppRevisionsEndpoint := factory.NewAPIEndpoint(
		&types.APIRequestMetadata{
			Verb:   types.APIVerbGet,
			Method: types.HTTPVerbGet,
			Path: &types.Path{
				Parent:       basePath,
				RelativePath: "/apps/revisions",
			},
			Scopes: []types.PermissionScope{
				types.UserScope,
				types.ProjectScope,
				types.ClusterScope,
			},
		},
	)

	latestAppRevisionsHandler := porter_app.NewLatestAppRevisionsHandler(
		config,
		factory.GetDecoderValidator(),
		factory.GetResultWriter(),
	)

	routes = append(routes, &router.Route{
		Endpoint: latestAppRevisionsEndpoint,
		Handler:  latestAppRevisionsHandler,
		Router:   r,
	})

	// POST /api/projects/{project_id}/clusters/{cluster_id}/apps/{porter_app_name}/subdomain -> porter_app.NewCreateSubdomainHandler
	createSubdomainEndpoint := factory.NewAPIEndpoint(
		&types.APIRequestMetadata{
			Verb:   types.APIVerbUpdate,
			Method: types.HTTPVerbPost,
			Path: &types.Path{
				Parent:       basePath,
				RelativePath: fmt.Sprintf("/apps/{%s}/subdomain", types.URLParamPorterAppName),
			},
			Scopes: []types.PermissionScope{
				types.UserScope,
				types.ProjectScope,
				types.ClusterScope,
			},
		},
	)

	createSubdomainHandler := porter_app.NewCreateSubdomainHandler(
		config,
		factory.GetDecoderValidator(),
		factory.GetResultWriter(),
	)

	routes = append(routes, &router.Route{
		Endpoint: createSubdomainEndpoint,
		Handler:  createSubdomainHandler,
		Router:   r,
	})

	// GET /api/projects/{project_id}/clusters/{cluster_id}/apps/{porter_app_name}/{app_revision_id}/predeploy-status -> porter_app.NewPredeployStatusHandler
	predeployStatusEndpoint := factory.NewAPIEndpoint(
		&types.APIRequestMetadata{
			Verb:   types.APIVerbGet,
			Method: types.HTTPVerbGet,
			Path: &types.Path{
				Parent:       basePath,
				RelativePath: fmt.Sprintf("/apps/{%s}/{%s}/predeploy-status", types.URLParamPorterAppName, types.URLParamAppRevisionID),
			},
			Scopes: []types.PermissionScope{
				types.UserScope,
				types.ProjectScope,
				types.ClusterScope,
			},
		},
	)

	predeployStatusHandler := porter_app.NewPredeployStatusHandler(
		config,
		factory.GetDecoderValidator(),
		factory.GetResultWriter(),
	)

	routes = append(routes, &router.Route{
		Endpoint: predeployStatusEndpoint,
		Handler:  predeployStatusHandler,
		Router:   r,
	})

	// GET /api/projects/{project_id}/clusters/{cluster_id}/apps/logs -> cluster.NewAppLogsHandler
	appLogsEndpoint := factory.NewAPIEndpoint(
		&types.APIRequestMetadata{
			Verb:   types.APIVerbGet,
			Method: types.HTTPVerbGet,
			Path: &types.Path{
				Parent:       basePath,
				RelativePath: "/apps/logs",
			},
			Scopes: []types.PermissionScope{
				types.UserScope,
				types.ProjectScope,
				types.ClusterScope,
			},
		},
	)

	appLogsHandler := porter_app.NewAppLogsHandler(
		config,
		factory.GetDecoderValidator(),
		factory.GetResultWriter(),
	)

	routes = append(routes, &router.Route{
		Endpoint: appLogsEndpoint,
		Handler:  appLogsHandler,
		Router:   r,
	})

	// GET /api/projects/{project_id}/clusters/{cluster_id}/apps/logs/loki -> namespace.NewStreamLogsLokiHandler
	streamLogsLokiEndpoint := factory.NewAPIEndpoint(
		&types.APIRequestMetadata{
			Verb:   types.APIVerbGet,
			Method: types.HTTPVerbGet,
			Path: &types.Path{
				Parent:       basePath,
				RelativePath: "/apps/logs/loki",
			},
			Scopes: []types.PermissionScope{
				types.UserScope,
				types.ProjectScope,
				types.ClusterScope,
			},
			IsWebsocket: true,
		},
	)

	streamLogsLokiHandler := porter_app.NewStreamLogsLokiHandler(
		config,
		factory.GetDecoderValidator(),
		factory.GetResultWriter(),
	)

	routes = append(routes, &router.Route{
		Endpoint: streamLogsLokiEndpoint,
		Handler:  streamLogsLokiHandler,
		Router:   r,
	})

	// GET /api/projects/{project_id}/clusters/{cluster_id}/apps/metrics -> cluster.NewGetPodMetricsHandler
	appMetricsEndpoint := factory.NewAPIEndpoint(
		&types.APIRequestMetadata{
			Verb:   types.APIVerbGet,
			Method: types.HTTPVerbGet,
			Path: &types.Path{
				Parent:       basePath,
				RelativePath: "/apps/metrics",
			},
			Scopes: []types.PermissionScope{
				types.UserScope,
				types.ProjectScope,
				types.ClusterScope,
			},
		},
	)

	appMetricsHandler := porter_app.NewAppMetricsHandler(
		config,
		factory.GetDecoderValidator(),
		factory.GetResultWriter(),
	)

	routes = append(routes, &router.Route{
		Endpoint: appMetricsEndpoint,
		Handler:  appMetricsHandler,
		Router:   r,
	})

	// POST /api/projects/{project_id}/clusters/{cluster_id}/apps/{porter_app_name}/revisions/{app_revision_id} -> porter_app.NewUpdateAppRevisionStatusHandler
	updateAppRevisionStatusEndpoint := factory.NewAPIEndpoint(
		&types.APIRequestMetadata{
			Verb:   types.APIVerbUpdate,
			Method: types.HTTPVerbPost,
			Path: &types.Path{
				Parent:       basePath,
				RelativePath: fmt.Sprintf("/apps/{%s}/revisions/{%s}", types.URLParamPorterAppName, types.URLParamAppRevisionID),
			},
			Scopes: []types.PermissionScope{
				types.UserScope,
				types.ProjectScope,
				types.ClusterScope,
			},
		},
	)

	updateAppRevisionStatusHandler := porter_app.NewUpdateAppRevisionStatusHandler(
		config,
		factory.GetDecoderValidator(),
		factory.GetResultWriter(),
	)

	routes = append(routes, &router.Route{
		Endpoint: updateAppRevisionStatusEndpoint,
		Handler:  updateAppRevisionStatusHandler,
		Router:   r,
	})

	// GET /api/projects/{project_id}/clusters/{cluster_id}/apps/{porter_app_name}/revisions/{app_revision_id}/build-env -> porter_app.NewGetBuildEnvHandler
	getBuildEnvEndpoint := factory.NewAPIEndpoint(
		&types.APIRequestMetadata{
			Verb:   types.APIVerbGet,
			Method: types.HTTPVerbGet,
			Path: &types.Path{
				Parent:       basePath,
				RelativePath: fmt.Sprintf("/apps/{%s}/revisions/{%s}/build-env", types.URLParamPorterAppName, types.URLParamAppRevisionID),
			},
			Scopes: []types.PermissionScope{
				types.UserScope,
				types.ProjectScope,
				types.ClusterScope,
			},
		},
	)

	getBuildEnvHandler := porter_app.NewGetBuildEnvHandler(
		config,
		factory.GetDecoderValidator(),
		factory.GetResultWriter(),
	)

	routes = append(routes, &router.Route{
		Endpoint: getBuildEnvEndpoint,
		Handler:  getBuildEnvHandler,
		Router:   r,
	})

<<<<<<< HEAD
	// GET /api/projects/{project_id}/clusters/{cluster_id}/apps/{porter_app_name}/revisions/{app_revision_id}/env -> porter_app.NewGetAppEnvHandler
	getAppEnvEndpoint := factory.NewAPIEndpoint(
		&types.APIRequestMetadata{
			Verb:   types.APIVerbGet,
			Method: types.HTTPVerbGet,
			Path: &types.Path{
				Parent:       basePath,
				RelativePath: fmt.Sprintf("/apps/{%s}/revisions/{%s}/env", types.URLParamPorterAppName, types.URLParamAppRevisionID),
=======
	// POST /api/projects/{project_id}/clusters/{cluster_id}/apps/{porter_app_name}/update-environment -> porter_app.NewUpdateAppEnvironmentHandler
	updateAppEnvironmentGroupEndpoint := factory.NewAPIEndpoint(
		&types.APIRequestMetadata{
			Verb:   types.APIVerbUpdate,
			Method: types.HTTPVerbPost,
			Path: &types.Path{
				Parent:       basePath,
				RelativePath: fmt.Sprintf("/apps/{%s}/update-environment", types.URLParamPorterAppName),
>>>>>>> 29f4853c
			},
			Scopes: []types.PermissionScope{
				types.UserScope,
				types.ProjectScope,
				types.ClusterScope,
			},
		},
	)

<<<<<<< HEAD
	getAppEnvHandler := porter_app.NewGetAppEnvHandler(
=======
	updateAppEnvironmentGroupHandler := porter_app.NewUpdateAppEnvironmentHandler(
>>>>>>> 29f4853c
		config,
		factory.GetDecoderValidator(),
		factory.GetResultWriter(),
	)

	routes = append(routes, &router.Route{
<<<<<<< HEAD
		Endpoint: getAppEnvEndpoint,
		Handler:  getAppEnvHandler,
=======
		Endpoint: updateAppEnvironmentGroupEndpoint,
		Handler:  updateAppEnvironmentGroupHandler,
>>>>>>> 29f4853c
		Router:   r,
	})

	return routes, newPath
}<|MERGE_RESOLUTION|>--- conflicted
+++ resolved
@@ -1007,7 +1007,35 @@
 		Router:   r,
 	})
 
-<<<<<<< HEAD
+	// POST /api/projects/{project_id}/clusters/{cluster_id}/apps/{porter_app_name}/update-environment -> porter_app.NewUpdateAppEnvironmentHandler
+	updateAppEnvironmentGroupEndpoint := factory.NewAPIEndpoint(
+		&types.APIRequestMetadata{
+			Verb:   types.APIVerbUpdate,
+			Method: types.HTTPVerbPost,
+			Path: &types.Path{
+				Parent:       basePath,
+				RelativePath: fmt.Sprintf("/apps/{%s}/update-environment", types.URLParamPorterAppName),
+			},
+			Scopes: []types.PermissionScope{
+				types.UserScope,
+				types.ProjectScope,
+				types.ClusterScope,
+			},
+		},
+	)
+
+	updateAppEnvironmentGroupHandler := porter_app.NewUpdateAppEnvironmentHandler(
+		config,
+		factory.GetDecoderValidator(),
+		factory.GetResultWriter(),
+	)
+
+	routes = append(routes, &router.Route{
+		Endpoint: updateAppEnvironmentGroupEndpoint,
+		Handler:  updateAppEnvironmentGroupHandler,
+		Router:   r,
+	})
+
 	// GET /api/projects/{project_id}/clusters/{cluster_id}/apps/{porter_app_name}/revisions/{app_revision_id}/env -> porter_app.NewGetAppEnvHandler
 	getAppEnvEndpoint := factory.NewAPIEndpoint(
 		&types.APIRequestMetadata{
@@ -1016,43 +1044,24 @@
 			Path: &types.Path{
 				Parent:       basePath,
 				RelativePath: fmt.Sprintf("/apps/{%s}/revisions/{%s}/env", types.URLParamPorterAppName, types.URLParamAppRevisionID),
-=======
-	// POST /api/projects/{project_id}/clusters/{cluster_id}/apps/{porter_app_name}/update-environment -> porter_app.NewUpdateAppEnvironmentHandler
-	updateAppEnvironmentGroupEndpoint := factory.NewAPIEndpoint(
-		&types.APIRequestMetadata{
-			Verb:   types.APIVerbUpdate,
-			Method: types.HTTPVerbPost,
-			Path: &types.Path{
-				Parent:       basePath,
-				RelativePath: fmt.Sprintf("/apps/{%s}/update-environment", types.URLParamPorterAppName),
->>>>>>> 29f4853c
-			},
-			Scopes: []types.PermissionScope{
-				types.UserScope,
-				types.ProjectScope,
-				types.ClusterScope,
-			},
-		},
-	)
-
-<<<<<<< HEAD
+			},
+			Scopes: []types.PermissionScope{
+				types.UserScope,
+				types.ProjectScope,
+				types.ClusterScope,
+			},
+		},
+	)
+
 	getAppEnvHandler := porter_app.NewGetAppEnvHandler(
-=======
-	updateAppEnvironmentGroupHandler := porter_app.NewUpdateAppEnvironmentHandler(
->>>>>>> 29f4853c
-		config,
-		factory.GetDecoderValidator(),
-		factory.GetResultWriter(),
-	)
-
-	routes = append(routes, &router.Route{
-<<<<<<< HEAD
+		config,
+		factory.GetDecoderValidator(),
+		factory.GetResultWriter(),
+	)
+
+	routes = append(routes, &router.Route{
 		Endpoint: getAppEnvEndpoint,
 		Handler:  getAppEnvHandler,
-=======
-		Endpoint: updateAppEnvironmentGroupEndpoint,
-		Handler:  updateAppEnvironmentGroupHandler,
->>>>>>> 29f4853c
 		Router:   r,
 	})
 
