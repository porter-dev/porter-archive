package config

import (
	"github.com/gorilla/sessions"
	"github.com/porter-dev/porter/api/server/shared/apierrors/alerter"
	"github.com/porter-dev/porter/api/server/shared/config/env"
	"github.com/porter-dev/porter/api/server/shared/websocket"
	"github.com/porter-dev/porter/internal/analytics"
	"github.com/porter-dev/porter/internal/auth/token"
	"github.com/porter-dev/porter/internal/billing"
	"github.com/porter-dev/porter/internal/helm/urlcache"
	"github.com/porter-dev/porter/internal/integrations/powerdns"
	"github.com/porter-dev/porter/internal/kubernetes"
	"github.com/porter-dev/porter/internal/logger"
	"github.com/porter-dev/porter/internal/notifier"
	"github.com/porter-dev/porter/internal/oauth"
	"github.com/porter-dev/porter/internal/repository"
	"golang.org/x/oauth2"
	"gorm.io/gorm"
)

type Config struct {
	// Logger for logging
	Logger *logger.Logger

	// Repo implements a query repository
	Repo repository.Repository

	// Metadata is a description object for the server metadata, used
	// to determine which endpoints to register
	Metadata *Metadata

	// Alerter sends messages to alert aggregators (like Sentry) if the
	// error is fatal
	Alerter alerter.Alerter

	// Store implements a session store for session-based cookies
	Store sessions.Store

	// ServerConf is the set of configuration variables for the Porter server
	ServerConf *env.ServerConf

	// DBConf is the set of configuration variables for the DB
	DBConf *env.DBConf

	// RedisConf is the set of configuration variables for the redis instance
	RedisConf *env.RedisConf

	// TokenConf contains the config for generating and validating JWT tokens
	TokenConf *token.TokenGeneratorConf

	// UserNotifier is an object that notifies users of transactions (pw reset, email
	// verification, etc)
	UserNotifier notifier.UserNotifier

	// DOConf is the configuration for a DigitalOcean OAuth client
	DOConf *oauth2.Config

	// GithubConf is the configuration for a Github OAuth client
	GithubConf *oauth2.Config

	// GithubAppConf is the configuration for a Github App OAuth client
	GithubAppConf *oauth.GithubAppConf

	// GoogleConf is the configuration for a Google OAuth client
	GoogleConf *oauth2.Config

	// SlackConf is the configuration for a Slack OAuth client
	SlackConf *oauth2.Config

	// WSUpgrader upgrades HTTP connections to websocket connections
	WSUpgrader *websocket.Upgrader

	// URLCache contains a cache of chart names to chart repos
	URLCache *urlcache.ChartURLCache

	// ProvisionerAgent is the kubernetes client responsible for creating new provisioner
	// jobs
	ProvisionerAgent *kubernetes.Agent

	// DB is the gorm DB instance
	DB *gorm.DB

	// AnalyticsClient if Segment analytics reporting is enabled on the API instance
	AnalyticsClient analytics.AnalyticsSegmentClient

	// BillingManager manages billing for Porter instances with billing enabled
	BillingManager billing.BillingManager
<<<<<<< HEAD
	// PowerDNSClient is a client for PowerDNS, if the Porter instance supports vanity URLs
=======

	// WhitelistedUsers do not count toward usage limits
	WhitelistedUsers map[uint]uint

  // PowerDNSClient is a client for PowerDNS, if the Porter instance supports vanity URLs
>>>>>>> 7bb1123b
	PowerDNSClient *powerdns.Client
}

type ConfigLoader interface {
	LoadConfig() (*Config, error)
}<|MERGE_RESOLUTION|>--- conflicted
+++ resolved
@@ -86,15 +86,11 @@
 
 	// BillingManager manages billing for Porter instances with billing enabled
 	BillingManager billing.BillingManager
-<<<<<<< HEAD
-	// PowerDNSClient is a client for PowerDNS, if the Porter instance supports vanity URLs
-=======
 
 	// WhitelistedUsers do not count toward usage limits
 	WhitelistedUsers map[uint]uint
 
-  // PowerDNSClient is a client for PowerDNS, if the Porter instance supports vanity URLs
->>>>>>> 7bb1123b
+	// PowerDNSClient is a client for PowerDNS, if the Porter instance supports vanity URLs
 	PowerDNSClient *powerdns.Client
 }
 
