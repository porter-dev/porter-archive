--- conflicted
+++ resolved
@@ -86,12 +86,9 @@
 	// Token for internal retool to authenticate to internal API endpoints
 	RetoolToken string `env:"RETOOL_TOKEN"`
 
-<<<<<<< HEAD
 	// Enable pprof profiling endpoints
-	PprofEnabled bool `env:"PPROF_ENABLED,default=false"`
-=======
+	PprofEnabled    bool `env:"PPROF_ENABLED,default=false"`
 	ProvisionerTest bool `env:"PROVISIONER_TEST",default=false`
->>>>>>> 00e29776
 }
 
 // DBConf is the database configuration: if generated from environment variables,
