package env

import "time"

// ServerConf is the server configuration
type ServerConf struct {
	Debug bool `env:"DEBUG,default=false"`

	ServerURL string `env:"SERVER_URL,default=http://localhost:8080"`

	// The instance name is used to set a name for integrations linked only by a project ID,
	// in order to differentiate between the same project ID on different instances. For example,
	// when writing a Github secret with `PORTER_TOKEN_<PROJECT_ID>`, setting this value will change
	// this to `PORTER_TOKEN_<INSTANCE_NAME>_<PROJECT_ID>`
	InstanceName string `env:"INSTANCE_NAME"`

	UsageTrackingEnabled bool `env:"USAGE_TRACKING_ENABLED,default=false"`

	Port                 int           `env:"SERVER_PORT,default=8080"`
	StaticFilePath       string        `env:"STATIC_FILE_PATH,default=/porter/static"`
	CookieName           string        `env:"COOKIE_NAME,default=porter"`
	CookieSecrets        []string      `env:"COOKIE_SECRETS,default=random_hash_key_;random_block_key"`
	TokenGeneratorSecret string        `env:"TOKEN_GENERATOR_SECRET,default=secret"`
	TimeoutRead          time.Duration `env:"SERVER_TIMEOUT_READ,default=5s"`
	TimeoutWrite         time.Duration `env:"SERVER_TIMEOUT_WRITE,default=10s"`
	TimeoutIdle          time.Duration `env:"SERVER_TIMEOUT_IDLE,default=15s"`
	IsLocal              bool          `env:"IS_LOCAL,default=false"`
	IsTesting            bool          `env:"IS_TESTING,default=false"`
	AppRootDomain        string        `env:"APP_ROOT_DOMAIN,default=porter.run"`

	DefaultApplicationHelmRepoURL string `env:"HELM_APP_REPO_URL,default=https://charts.dev.getporter.dev"`
	DefaultAddonHelmRepoURL       string `env:"HELM_ADD_ON_REPO_URL,default=https://chart-addons.dev.getporter.dev"`

	BasicLoginEnabled bool `env:"BASIC_LOGIN_ENABLED,default=true"`

	GithubClientID     string `env:"GITHUB_CLIENT_ID"`
	GithubClientSecret string `env:"GITHUB_CLIENT_SECRET"`
	GithubLoginEnabled bool   `env:"GITHUB_LOGIN_ENABLED,default=true"`

	GithubAppClientID      string `env:"GITHUB_APP_CLIENT_ID"`
	GithubAppClientSecret  string `env:"GITHUB_APP_CLIENT_SECRET"`
	GithubAppName          string `env:"GITHUB_APP_NAME"`
	GithubAppWebhookSecret string `env:"GITHUB_APP_WEBHOOK_SECRET"`
	GithubAppID            string `env:"GITHUB_APP_ID"`
	GithubAppSecretPath    string `env:"GITHUB_APP_SECRET_PATH"`

	GoogleClientID         string `env:"GOOGLE_CLIENT_ID"`
	GoogleClientSecret     string `env:"GOOGLE_CLIENT_SECRET"`
	GoogleRestrictedDomain string `env:"GOOGLE_RESTRICTED_DOMAIN"`

	SendgridAPIKey                  string `env:"SENDGRID_API_KEY"`
	SendgridPWResetTemplateID       string `env:"SENDGRID_PW_RESET_TEMPLATE_ID"`
	SendgridPWGHTemplateID          string `env:"SENDGRID_PW_GH_TEMPLATE_ID"`
	SendgridVerifyEmailTemplateID   string `env:"SENDGRID_VERIFY_EMAIL_TEMPLATE_ID"`
	SendgridProjectInviteTemplateID string `env:"SENDGRID_INVITE_TEMPLATE_ID"`
	SendgridSenderEmail             string `env:"SENDGRID_SENDER_EMAIL"`

	SlackClientID     string `env:"SLACK_CLIENT_ID"`
	SlackClientSecret string `env:"SLACK_CLIENT_SECRET"`

	IronPlansAPIKey    string `env:"IRON_PLANS_API_KEY"`
	IronPlansServerURL string `env:"IRON_PLANS_SERVER_URL"`
	WhitelistedUsers   []uint `env:"WHITELISTED_USERS"`

	DOClientID     string `env:"DO_CLIENT_ID"`
	DOClientSecret string `env:"DO_CLIENT_SECRET"`

	// Options for the provisioner service
	ProvisionerServerURL string `env:"PROVISIONER_SERVER_URL"`
	ProvisionerToken     string `env:"PROVISIONER_TOKEN"`

	SegmentClientKey string `env:"SEGMENT_CLIENT_KEY"`

	// PowerDNS client API key and the host of the PowerDNS API server
	PowerDNSAPIServerURL string `env:"POWER_DNS_API_SERVER_URL"`
	PowerDNSAPIKey       string `env:"POWER_DNS_API_KEY"`

	// Email for an admin user. On a self-hosted instance of Porter, the
	// admin user is the only user that can log in and register. After the admin
	// user has logged in, registration is turned off.
	AdminEmail string `env:"ADMIN_EMAIL"`

	SentryDSN string `env:"SENTRY_DSN"`
	SentryEnv string `env:"SENTRY_ENV,default=dev"`

<<<<<<< HEAD
	InitInCluster bool `env:"INIT_IN_CLUSTER"`
=======
	ProvisionerCluster string `env:"PROVISIONER_CLUSTER"`
	IngressCluster     string `env:"INGRESS_CLUSTER"`
	SelfKubeconfig     string `env:"SELF_KUBECONFIG"`
	InitInCluster      bool   `env:"INIT_IN_CLUSTER,default=false"`
>>>>>>> ccddee9f

	WelcomeFormWebhook string `env:"WELCOME_FORM_WEBHOOK"`

	// Token for internal retool to authenticate to internal API endpoints
	RetoolToken string `env:"RETOOL_TOKEN"`

	// Enable pprof profiling endpoints
	PprofEnabled    bool `env:"PPROF_ENABLED,default=false"`
	ProvisionerTest bool `env:"PROVISIONER_TEST,default=false"`

	// Disable filtering for project creation
	DisableAllowlist bool `env:"DISABLE_ALLOWLIST,default=false"`
}

// DBConf is the database configuration: if generated from environment variables,
// it assumes the default docker-compose configuration is used
type DBConf struct {
	// EncryptionKey is the key to use for sensitive values that are encrypted at rest
	EncryptionKey string `env:"ENCRYPTION_KEY,default=__random_strong_encryption_key__"`

	Host     string `env:"DB_HOST,default=postgres"`
	Port     int    `env:"DB_PORT,default=5432"`
	Username string `env:"DB_USER,default=porter"`
	Password string `env:"DB_PASS,default=porter"`
	DbName   string `env:"DB_NAME,default=porter"`
	ForceSSL bool   `env:"DB_FORCE_SSL,default=false"`

	SQLLite     bool   `env:"SQL_LITE,default=false"`
	SQLLitePath string `env:"SQL_LITE_PATH,default=/porter/porter.db"`

	VaultPrefix    string `env:"VAULT_PREFIX,default=production"`
	VaultAPIKey    string `env:"VAULT_API_KEY"`
	VaultServerURL string `env:"VAULT_SERVER_URL"`
}

// RedisConf is the redis config required for the provisioner container
type RedisConf struct {
	// if redis should be used
	Enabled bool `env:"REDIS_ENABLED,default=true"`

	Host     string `env:"REDIS_HOST,default=redis"`
	Port     string `env:"REDIS_PORT,default=6379"`
	Username string `env:"REDIS_USER"`
	Password string `env:"REDIS_PASS"`
	DB       int    `env:"REDIS_DB,default=0"`
}<|MERGE_RESOLUTION|>--- conflicted
+++ resolved
@@ -83,14 +83,10 @@
 	SentryDSN string `env:"SENTRY_DSN"`
 	SentryEnv string `env:"SENTRY_ENV,default=dev"`
 
-<<<<<<< HEAD
-	InitInCluster bool `env:"INIT_IN_CLUSTER"`
-=======
 	ProvisionerCluster string `env:"PROVISIONER_CLUSTER"`
 	IngressCluster     string `env:"INGRESS_CLUSTER"`
 	SelfKubeconfig     string `env:"SELF_KUBECONFIG"`
 	InitInCluster      bool   `env:"INIT_IN_CLUSTER,default=false"`
->>>>>>> ccddee9f
 
 	WelcomeFormWebhook string `env:"WELCOME_FORM_WEBHOOK"`
 
