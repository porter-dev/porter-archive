package env

import "time"

// ServerConf is the server configuration
type ServerConf struct {
	Debug bool `env:"DEBUG,default=false"`

	ServerURL string `env:"SERVER_URL,default=http://localhost:8080"`

	// The instance name is used to set a name for integrations linked only by a project ID,
	// in order to differentiate between the same project ID on different instances. For example,
	// when writing a Github secret with `PORTER_TOKEN_<PROJECT_ID>`, setting this value will change
	// this to `PORTER_TOKEN_<INSTANCE_NAME>_<PROJECT_ID>`
	InstanceName string `env:"INSTANCE_NAME"`

	UsageTrackingEnabled bool `env:"USAGE_TRACKING_ENABLED,default=false"`

	Port                 int           `env:"SERVER_PORT,default=8080"`
	StaticFilePath       string        `env:"STATIC_FILE_PATH,default=/porter/static"`
	CookieName           string        `env:"COOKIE_NAME,default=porter"`
	CookieSecrets        []string      `env:"COOKIE_SECRETS,default=random_hash_key_;random_block_key"`
	TokenGeneratorSecret string        `env:"TOKEN_GENERATOR_SECRET,default=secret"`
	TimeoutRead          time.Duration `env:"SERVER_TIMEOUT_READ,default=5s"`
	TimeoutWrite         time.Duration `env:"SERVER_TIMEOUT_WRITE,default=10s"`
	TimeoutIdle          time.Duration `env:"SERVER_TIMEOUT_IDLE,default=15s"`
	IsLocal              bool          `env:"IS_LOCAL,default=false"`
	IsTesting            bool          `env:"IS_TESTING,default=false"`
	AppRootDomain        string        `env:"APP_ROOT_DOMAIN,default=porter.run"`

	DefaultApplicationHelmRepoURL string `env:"HELM_APP_REPO_URL,default=https://charts.dev.getporter.dev"`
	DefaultAddonHelmRepoURL       string `env:"HELM_ADD_ON_REPO_URL,default=https://chart-addons.dev.getporter.dev"`

	BasicLoginEnabled bool `env:"BASIC_LOGIN_ENABLED,default=true"`

	GithubClientID     string `env:"GITHUB_CLIENT_ID"`
	GithubClientSecret string `env:"GITHUB_CLIENT_SECRET"`
	GithubLoginEnabled bool   `env:"GITHUB_LOGIN_ENABLED,default=true"`

	GithubAppClientID      string `env:"GITHUB_APP_CLIENT_ID"`
	GithubAppClientSecret  string `env:"GITHUB_APP_CLIENT_SECRET"`
	GithubAppName          string `env:"GITHUB_APP_NAME"`
	GithubAppWebhookSecret string `env:"GITHUB_APP_WEBHOOK_SECRET"`
	GithubAppID            string `env:"GITHUB_APP_ID"`
	GithubAppSecretPath    string `env:"GITHUB_APP_SECRET_PATH"`

	GoogleClientID         string `env:"GOOGLE_CLIENT_ID"`
	GoogleClientSecret     string `env:"GOOGLE_CLIENT_SECRET"`
	GoogleRestrictedDomain string `env:"GOOGLE_RESTRICTED_DOMAIN"`

	SendgridAPIKey                  string `env:"SENDGRID_API_KEY"`
	SendgridPWResetTemplateID       string `env:"SENDGRID_PW_RESET_TEMPLATE_ID"`
	SendgridPWGHTemplateID          string `env:"SENDGRID_PW_GH_TEMPLATE_ID"`
	SendgridVerifyEmailTemplateID   string `env:"SENDGRID_VERIFY_EMAIL_TEMPLATE_ID"`
	SendgridProjectInviteTemplateID string `env:"SENDGRID_INVITE_TEMPLATE_ID"`
	SendgridSenderEmail             string `env:"SENDGRID_SENDER_EMAIL"`

	SlackClientID     string `env:"SLACK_CLIENT_ID"`
	SlackClientSecret string `env:"SLACK_CLIENT_SECRET"`

	IronPlansAPIKey    string `env:"IRON_PLANS_API_KEY"`
	IronPlansServerURL string `env:"IRON_PLANS_SERVER_URL"`
	WhitelistedUsers   []uint `env:"WHITELISTED_USERS"`

	DOClientID     string `env:"DO_CLIENT_ID"`
	DOClientSecret string `env:"DO_CLIENT_SECRET"`

	// Options for the provisioner service
	ProvisionerServerURL string `env:"PROVISIONER_SERVER_URL"`
	ProvisionerToken     string `env:"PROVISIONER_TOKEN"`

	SegmentClientKey string `env:"SEGMENT_CLIENT_KEY"`

	// PowerDNS client API key and the host of the PowerDNS API server
	PowerDNSAPIServerURL string `env:"POWER_DNS_API_SERVER_URL"`
	PowerDNSAPIKey       string `env:"POWER_DNS_API_KEY"`

	// Email for an admin user. On a self-hosted instance of Porter, the
	// admin user is the only user that can log in and register. After the admin
	// user has logged in, registration is turned off.
	AdminEmail string `env:"ADMIN_EMAIL"`

	SentryDSN string `env:"SENTRY_DSN"`
	SentryEnv string `env:"SENTRY_ENV,default=dev"`

<<<<<<< HEAD
=======
	ProvisionerCluster string `env:"PROVISIONER_CLUSTER"`
	IngressCluster     string `env:"INGRESS_CLUSTER"`
	SelfKubeconfig     string `env:"SELF_KUBECONFIG"`
	InitInCluster      bool   `env:"INIT_IN_CLUSTER"`

>>>>>>> 2354c05e
	WelcomeFormWebhook string `env:"WELCOME_FORM_WEBHOOK"`

	// Token for internal retool to authenticate to internal API endpoints
	RetoolToken string `env:"RETOOL_TOKEN"`

	// Enable pprof profiling endpoints
	PprofEnabled    bool `env:"PPROF_ENABLED,default=false"`
	ProvisionerTest bool `env:"PROVISIONER_TEST,default=false"`

	// Disable filtering for project creation
	DisableAllowlist bool `env:"DISABLE_ALLOWLIST,default=false"`
}

// DBConf is the database configuration: if generated from environment variables,
// it assumes the default docker-compose configuration is used
type DBConf struct {
	// EncryptionKey is the key to use for sensitive values that are encrypted at rest
	EncryptionKey string `env:"ENCRYPTION_KEY,default=__random_strong_encryption_key__"`

	Host     string `env:"DB_HOST,default=postgres"`
	Port     int    `env:"DB_PORT,default=5432"`
	Username string `env:"DB_USER,default=porter"`
	Password string `env:"DB_PASS,default=porter"`
	DbName   string `env:"DB_NAME,default=porter"`
	ForceSSL bool   `env:"DB_FORCE_SSL,default=false"`

	SQLLite     bool   `env:"SQL_LITE,default=false"`
	SQLLitePath string `env:"SQL_LITE_PATH,default=/porter/porter.db"`

	VaultPrefix    string `env:"VAULT_PREFIX,default=production"`
	VaultAPIKey    string `env:"VAULT_API_KEY"`
	VaultServerURL string `env:"VAULT_SERVER_URL"`
}

// RedisConf is the redis config required for the provisioner container
type RedisConf struct {
	// if redis should be used
	Enabled bool `env:"REDIS_ENABLED,default=true"`

	Host     string `env:"REDIS_HOST,default=redis"`
	Port     string `env:"REDIS_PORT,default=6379"`
	Username string `env:"REDIS_USER"`
	Password string `env:"REDIS_PASS"`
	DB       int    `env:"REDIS_DB,default=0"`
}<|MERGE_RESOLUTION|>--- conflicted
+++ resolved
@@ -83,14 +83,8 @@
 	SentryDSN string `env:"SENTRY_DSN"`
 	SentryEnv string `env:"SENTRY_ENV,default=dev"`
 
-<<<<<<< HEAD
-=======
-	ProvisionerCluster string `env:"PROVISIONER_CLUSTER"`
-	IngressCluster     string `env:"INGRESS_CLUSTER"`
-	SelfKubeconfig     string `env:"SELF_KUBECONFIG"`
-	InitInCluster      bool   `env:"INIT_IN_CLUSTER"`
+	InitInCluster bool `env:"INIT_IN_CLUSTER"`
 
->>>>>>> 2354c05e
 	WelcomeFormWebhook string `env:"WELCOME_FORM_WEBHOOK"`
 
 	// Token for internal retool to authenticate to internal API endpoints
