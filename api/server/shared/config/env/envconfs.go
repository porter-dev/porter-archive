--- conflicted
+++ resolved
@@ -83,14 +83,8 @@
 	SentryDSN string `env:"SENTRY_DSN"`
 	SentryEnv string `env:"SENTRY_ENV,default=dev"`
 
-<<<<<<< HEAD
-=======
-	ProvisionerCluster string `env:"PROVISIONER_CLUSTER"`
-	IngressCluster     string `env:"INGRESS_CLUSTER"`
-	SelfKubeconfig     string `env:"SELF_KUBECONFIG"`
-	InitInCluster      bool   `env:"INIT_IN_CLUSTER,default=false"`
+	InitInCluster bool `env:"INIT_IN_CLUSTER,default=false"`
 
->>>>>>> c9e4a043
 	WelcomeFormWebhook string `env:"WELCOME_FORM_WEBHOOK"`
 
 	// Token for internal retool to authenticate to internal API endpoints
