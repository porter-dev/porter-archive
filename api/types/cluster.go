package types

import (
	"github.com/porter-dev/porter/internal/kubernetes/prometheus"
	v1 "k8s.io/api/core/v1"
)

const (
	URLParamCandidateID URLParam = "candidate_id"
	URLParamNodeName    URLParam = "node_name"
)

type Cluster struct {
	ID uint `json:"id"`

	// The project that this integration belongs to
	ProjectID uint `json:"project_id"`

	// Name of the cluster
	Name string `json:"name"`

	// Server endpoint for the cluster
	Server string `json:"server"`

	// The integration service for this cluster
	Service ClusterService `json:"service"`

	// The infra id, if cluster was provisioned with Porter
	InfraID uint `json:"infra_id"`

	// (optional) The aws integration id, if available
	AWSIntegrationID uint `json:"aws_integration_id"`
}

type ClusterCandidate struct {
	ID uint `json:"id"`

	// The project that this integration belongs to
	ProjectID uint `json:"project_id"`

	// CreatedClusterID is the ID of the cluster that's eventually
	// created
	CreatedClusterID uint `json:"created_cluster_id"`

	// Name of the cluster
	Name string `json:"name"`

	// Server endpoint for the cluster
	Server string `json:"server"`

	// Name of the context that this was created from, if it exists
	ContextName string `json:"context_name"`

	// Resolvers are the list of resolvers: once all resolvers are "resolved," the
	// cluster will be created
	Resolvers []ClusterResolver `json:"resolvers"`

	// The best-guess for the AWSClusterID, which is required by aws auth mechanisms
	// See https://github.com/kubernetes-sigs/aws-iam-authenticator#what-is-a-cluster-id
	AWSClusterIDGuess string `json:"aws_cluster_id_guess"`
}

type ClusterResolver struct {
	ID uint `json:"id"`

	// The ClusterCandidate that this is resolving
	ClusterCandidateID uint `json:"cluster_candidate_id"`

	// One of the ClusterResolverNames
	Name ClusterResolverName `json:"name"`

	// Resolved is true if this has been resolved, false otherwise
	Resolved bool `json:"resolved"`

	// Docs is a link to documentation that helps resolve this manually
	Docs string `json:"docs"`

	// Fields is a list of fields that must be sent with the resolving request
	Fields string `json:"fields"`

	// Data is additional data for resolving the action, for example a file name,
	// context name, etc
	Data ClusterResolverData `json:"data,omitempty"`
}

// ClusterResolverAll is a helper type that contains the fields for
// all possible resolvers, so that raw bytes can be unmarshaled in a single
// read
type ClusterResolverAll struct {
	ClusterCAData      string `json:"cluster_ca_data,omitempty"`
	ClusterHostname    string `json:"cluster_hostname,omitempty"`
	ClientCertData     string `json:"client_cert_data,omitempty"`
	ClientKeyData      string `json:"client_key_data,omitempty"`
	OIDCIssuerCAData   string `json:"oidc_idp_issuer_ca_data,omitempty"`
	TokenData          string `json:"token_data,omitempty"`
	GCPKeyData         string `json:"gcp_key_data,omitempty"`
	AWSAccessKeyID     string `json:"aws_access_key_id"`
	AWSSecretAccessKey string `json:"aws_secret_access_key"`
	AWSClusterID       string `json:"aws_cluster_id"`
}

// ClusterResolverInfo contains the information for actions to be
// performed in order to initialize a cluster
type ClusterResolverInfo struct {
	// Docs is a link to documentation that helps resolve this manually
	Docs string `json:"docs"`

	// a comma-separated list of required fields to send in an action request
	Fields string `json:"fields"`
}

// ClusterResolverInfos is a map of the information for actions to be
// performed in order to initialize a cluster
var ClusterResolverInfos = map[ClusterResolverName]ClusterResolverInfo{
	ClusterCAData: {
		Docs:   "https://github.com/porter-dev/porter",
		Fields: "cluster_ca_data",
	},
	ClusterLocalhost: {
		Docs:   "https://github.com/porter-dev/porter",
		Fields: "cluster_hostname",
	},
	ClientCertData: {
		Docs:   "https://github.com/porter-dev/porter",
		Fields: "client_cert_data",
	},
	ClientKeyData: {
		Docs:   "https://github.com/porter-dev/porter",
		Fields: "client_key_data",
	},
	OIDCIssuerData: {
		Docs:   "https://github.com/porter-dev/porter",
		Fields: "oidc_idp_issuer_ca_data",
	},
	TokenData: {
		Docs:   "https://github.com/porter-dev/porter",
		Fields: "token_data",
	},
	GCPKeyData: {
		Docs:   "https://github.com/porter-dev/porter",
		Fields: "gcp_key_data",
	},
	AWSData: {
		Docs:   "https://github.com/porter-dev/porter",
		Fields: "aws_access_key_id,aws_secret_access_key,aws_cluster_id",
	},
}

// ClusterResolverData is a map of key names to fields, which gets marshaled from
// the raw JSON bytes stored in the ClusterResolver
type ClusterResolverData map[string]string

type ClusterGetResponse struct {
	*Cluster

	// The NGINX Ingress IP to access the cluster
	IngressIP string `json:"ingress_ip"`

	// Error displayed in case couldn't get the IP
	IngressError error `json:"ingress_error"`
}

type ClusterService string

const (
	EKS  ClusterService = "eks"
	DOKS ClusterService = "doks"
	GKE  ClusterService = "gke"
	Kube ClusterService = "kube"
)

// ClusterResolverName is the name for a cluster resolve
type ClusterResolverName string

// Options for the cluster resolver names
const (
	ClusterCAData    ClusterResolverName = "upload-cluster-ca-data"
	ClusterLocalhost ClusterResolverName = "rewrite-cluster-localhost"
	ClientCertData   ClusterResolverName = "upload-client-cert-data"
	ClientKeyData    ClusterResolverName = "upload-client-key-data"
	OIDCIssuerData   ClusterResolverName = "upload-oidc-idp-issuer-ca-data"
	TokenData        ClusterResolverName = "upload-token-data"
	GCPKeyData       ClusterResolverName = "upload-gcp-key-data"
	AWSData          ClusterResolverName = "upload-aws-data"
)

type ListNamespacesResponse struct {
	*v1.NamespaceList
}

type CreateNamespaceRequest struct {
	Name string `json:"name" form:"required"`
}

type CreateNamespaceResponse struct {
	*v1.Namespace
}

type DeleteNamespaceRequest struct {
	Name string `json:"name" form:"required"`
}

type GetTemporaryKubeconfigResponse struct {
	Kubeconfig []byte `json:"kubeconfig"`
}

type ListNGINXIngressesResponse []prometheus.SimpleIngress

type GetPodMetricsRequest struct {
	prometheus.QueryOpts
}

type GetPodMetricsResponse *string

type GetPodsRequest struct {
	Namespace string   `schema:"namespace"`
	Selectors []string `schema:"selectors"`
}

type CreateClusterManualRequest struct {
	Name      string `json:"name" form:"required"`
	ProjectID uint   `json:"project_id" form:"required"`
	Server    string `json:"server" form:"required"`

	GCPIntegrationID uint `json:"gcp_integration_id"`
	AWSIntegrationID uint `json:"aws_integration_id"`

	CertificateAuthorityData string `json:"certificate_authority_data,omitempty"`
}

type CreateClusterCandidateRequest struct {
	ProjectID  uint   `json:"project_id"`
	Kubeconfig string `json:"kubeconfig"`

	// Represents whether the auth mechanism should be designated as
	// "local": if so, the auth mechanism uses local plugins/mechanisms purely from the
	// kubeconfig.
	IsLocal bool `json:"is_local"`
}

type UpdateClusterRequest struct {
	Name string `json:"name" form:"required"`
}

type ListClusterResponse []*Cluster

type CreateClusterCandidateResponse []*ClusterCandidate

type ListClusterCandidateResponse []*ClusterCandidate

<<<<<<< HEAD
type GetIncidentsRequest struct {
	IncidentID  string `schema:"incident_id"`
	ReleaseName string `schema:"release_name"`
	Namespace   string `schema:"namespace"`
}

type GetIncidentEventLogsRequest struct {
	LogID string `schema:"log_id"`
}

type IncidentNotifyRequest struct {
	IncidentID string `json:"incident_id" form:"required"`
=======
type NotificationAction struct {
	ID          string      `json:"id"`
	Description string      `json:"description"`
	Type        string      `json:"type"`
	Value       interface{} `json:"value"`
}

type NotificationsBackendResponse struct {
	Name    string                `json:"name"`
	Actions []*NotificationAction `json:"actions"`
}

type ListNotificationsResponse struct {
	Backends []*NotificationsBackendResponse `json:"backends"`
}

type NotificationsBackendRequest struct {
	Name    string                `json:"name"`
	Actions []*NotificationAction `json:"actions"`
}

type SetNotificationRequest struct {
	Backends []*NotificationsBackendRequest `json:"backends"`
>>>>>>> 09ccbf5b
}<|MERGE_RESOLUTION|>--- conflicted
+++ resolved
@@ -248,7 +248,6 @@
 
 type ListClusterCandidateResponse []*ClusterCandidate
 
-<<<<<<< HEAD
 type GetIncidentsRequest struct {
 	IncidentID  string `schema:"incident_id"`
 	ReleaseName string `schema:"release_name"`
@@ -261,7 +260,8 @@
 
 type IncidentNotifyRequest struct {
 	IncidentID string `json:"incident_id" form:"required"`
-=======
+}
+
 type NotificationAction struct {
 	ID          string      `json:"id"`
 	Description string      `json:"description"`
@@ -285,5 +285,4 @@
 
 type SetNotificationRequest struct {
 	Backends []*NotificationsBackendRequest `json:"backends"`
->>>>>>> 09ccbf5b
 }