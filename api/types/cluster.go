package types

import (
	"github.com/porter-dev/porter/internal/kubernetes/prometheus"
)

const (
	URLParamCandidateID URLParam = "candidate_id"
	URLParamNodeName    URLParam = "node_name"
)

type Cluster struct {
	ID uint `json:"id"`

	// The project that this integration belongs to
	ProjectID uint `json:"project_id"`

	// Name of the cluster
	Name string `json:"name"`

	// Server endpoint for the cluster
	Server string `json:"server"`

	// The integration service for this cluster
	Service ClusterService `json:"service"`

	// The infra id, if cluster was provisioned with Porter
	InfraID uint `json:"infra_id"`

	// (optional) The aws integration id, if available
	AWSIntegrationID uint `json:"aws_integration_id"`
}

type ClusterCandidate struct {
	ID uint `json:"id"`

	// The project that this integration belongs to
	ProjectID uint `json:"project_id"`

	// CreatedClusterID is the ID of the cluster that's eventually
	// created
	CreatedClusterID uint `json:"created_cluster_id"`

	// Name of the cluster
	Name string `json:"name"`

	// Server endpoint for the cluster
	Server string `json:"server"`

	// Name of the context that this was created from, if it exists
	ContextName string `json:"context_name"`

	// Resolvers are the list of resolvers: once all resolvers are "resolved," the
	// cluster will be created
	Resolvers []ClusterResolver `json:"resolvers"`

	// The best-guess for the AWSClusterID, which is required by aws auth mechanisms
	// See https://github.com/kubernetes-sigs/aws-iam-authenticator#what-is-a-cluster-id
	AWSClusterIDGuess string `json:"aws_cluster_id_guess"`
}

type ClusterResolver struct {
	ID uint `json:"id"`

	// The ClusterCandidate that this is resolving
	ClusterCandidateID uint `json:"cluster_candidate_id"`

	// One of the ClusterResolverNames
	Name ClusterResolverName `json:"name"`

	// Resolved is true if this has been resolved, false otherwise
	Resolved bool `json:"resolved"`

	// Docs is a link to documentation that helps resolve this manually
	Docs string `json:"docs"`

	// Fields is a list of fields that must be sent with the resolving request
	Fields string `json:"fields"`

	// Data is additional data for resolving the action, for example a file name,
	// context name, etc
	Data ClusterResolverData `json:"data,omitempty"`
}

// ClusterResolverAll is a helper type that contains the fields for
// all possible resolvers, so that raw bytes can be unmarshaled in a single
// read
type ClusterResolverAll struct {
	ClusterCAData      string `json:"cluster_ca_data,omitempty"`
	ClusterHostname    string `json:"cluster_hostname,omitempty"`
	ClientCertData     string `json:"client_cert_data,omitempty"`
	ClientKeyData      string `json:"client_key_data,omitempty"`
	OIDCIssuerCAData   string `json:"oidc_idp_issuer_ca_data,omitempty"`
	TokenData          string `json:"token_data,omitempty"`
	GCPKeyData         string `json:"gcp_key_data,omitempty"`
	AWSAccessKeyID     string `json:"aws_access_key_id"`
	AWSSecretAccessKey string `json:"aws_secret_access_key"`
	AWSClusterID       string `json:"aws_cluster_id"`
}

// ClusterResolverInfo contains the information for actions to be
// performed in order to initialize a cluster
type ClusterResolverInfo struct {
	// Docs is a link to documentation that helps resolve this manually
	Docs string `json:"docs"`

	// a comma-separated list of required fields to send in an action request
	Fields string `json:"fields"`
}

// ClusterResolverInfos is a map of the information for actions to be
// performed in order to initialize a cluster
var ClusterResolverInfos = map[ClusterResolverName]ClusterResolverInfo{
	ClusterCAData: {
		Docs:   "https://github.com/porter-dev/porter",
		Fields: "cluster_ca_data",
	},
	ClusterLocalhost: {
		Docs:   "https://github.com/porter-dev/porter",
		Fields: "cluster_hostname",
	},
	ClientCertData: {
		Docs:   "https://github.com/porter-dev/porter",
		Fields: "client_cert_data",
	},
	ClientKeyData: {
		Docs:   "https://github.com/porter-dev/porter",
		Fields: "client_key_data",
	},
	OIDCIssuerData: {
		Docs:   "https://github.com/porter-dev/porter",
		Fields: "oidc_idp_issuer_ca_data",
	},
	TokenData: {
		Docs:   "https://github.com/porter-dev/porter",
		Fields: "token_data",
	},
	GCPKeyData: {
		Docs:   "https://github.com/porter-dev/porter",
		Fields: "gcp_key_data",
	},
	AWSData: {
		Docs:   "https://github.com/porter-dev/porter",
		Fields: "aws_access_key_id,aws_secret_access_key,aws_cluster_id",
	},
}

// ClusterResolverData is a map of key names to fields, which gets marshaled from
// the raw JSON bytes stored in the ClusterResolver
type ClusterResolverData map[string]string

type ClusterGetResponse struct {
	*Cluster

	// The NGINX Ingress IP to access the cluster
	IngressIP string `json:"ingress_ip"`

	// Error displayed in case couldn't get the IP
	IngressError error `json:"ingress_error"`
}

type ClusterService string

const (
	EKS  ClusterService = "eks"
	DOKS ClusterService = "doks"
	GKE  ClusterService = "gke"
	Kube ClusterService = "kube"
	AKS  ClusterService = "aks"
)

// ClusterResolverName is the name for a cluster resolve
type ClusterResolverName string

// Options for the cluster resolver names
const (
	ClusterCAData    ClusterResolverName = "upload-cluster-ca-data"
	ClusterLocalhost ClusterResolverName = "rewrite-cluster-localhost"
	ClientCertData   ClusterResolverName = "upload-client-cert-data"
	ClientKeyData    ClusterResolverName = "upload-client-key-data"
	OIDCIssuerData   ClusterResolverName = "upload-oidc-idp-issuer-ca-data"
	TokenData        ClusterResolverName = "upload-token-data"
	GCPKeyData       ClusterResolverName = "upload-gcp-key-data"
	AWSData          ClusterResolverName = "upload-aws-data"
)

<<<<<<< HEAD
// swagger:model
type ListNamespacesResponse struct {
	*v1.NamespaceList
}

// swagger:model
type CreateNamespaceRequest struct {
=======
// NamespaceResponse represents the response type of requests to the namespace resource
//
// swagger:model
type NamespaceResponse struct {
	// the name of the namespace
	// example: default
>>>>>>> a60f50c3
	Name string `json:"name" form:"required"`

<<<<<<< HEAD
type CreateNamespaceResponseMeta struct {
	Name string `json:"name,omitempty"`
}

// swagger:model
type CreateNamespaceResponse struct {
	Metadata CreateNamespaceResponseMeta `json:"metadata,omitempty"`
}

// swagger:model
type GetNamespaceResponse struct {
	Metadata struct {
		Name string `json:"name,omitempty"`
	} `json:"metadata,omitempty"`
}

// swagger:model
type DeleteNamespaceRequest struct {
=======
	// the creation timestamp in UTC of the namespace in RFC 1123 format
	// example: Mon, 13 Jun 2022 17:49:12 GMT
	CreationTimestamp string `json:"creationTimestamp" form:"required"`

	// the deletion timestamp in UTC of the namespace in RFC 1123 format, if the namespace is deleted
	// example: Mon, 13 Jun 2022 17:49:12 GMT
	DeletionTimestamp string `json:"deletionTimestamp,omitempty"`

	// the status of the namespace
	// enum: active,terminating
	// example: active
	Status string `json:"status" form:"required"`
}

// ListNamespacesResponse represents the list of all namespaces
//
// swagger:model
type ListNamespacesResponse []*NamespaceResponse

// CreateNamespaceRequest represents the request body to create a namespace
//
// swagger:model
type CreateNamespaceRequest struct {
	// the name of the namespace to create
	// example: sampleNS
>>>>>>> a60f50c3
	Name string `json:"name" form:"required"`
}

type GetTemporaryKubeconfigResponse struct {
	Kubeconfig []byte `json:"kubeconfig"`
}

type ListNGINXIngressesResponse []prometheus.SimpleIngress

type GetPodMetricsRequest struct {
	prometheus.QueryOpts
}

type GetPodMetricsResponse *string

type GetPodsRequest struct {
	Namespace string   `schema:"namespace"`
	Selectors []string `schema:"selectors"`
}

type CreateClusterManualRequest struct {
	Name      string `json:"name" form:"required"`
	ProjectID uint   `json:"project_id" form:"required"`
	Server    string `json:"server" form:"required"`

	GCPIntegrationID uint `json:"gcp_integration_id"`
	AWSIntegrationID uint `json:"aws_integration_id"`

	CertificateAuthorityData string `json:"certificate_authority_data,omitempty"`
}

type CreateClusterCandidateRequest struct {
	ProjectID  uint   `json:"project_id"`
	Kubeconfig string `json:"kubeconfig"`

	// Represents whether the auth mechanism should be designated as
	// "local": if so, the auth mechanism uses local plugins/mechanisms purely from the
	// kubeconfig.
	IsLocal bool `json:"is_local"`
}

type UpdateClusterRequest struct {
	Name string `json:"name" form:"required"`
}

type ListClusterResponse []*Cluster

type CreateClusterCandidateResponse []*ClusterCandidate

type ListClusterCandidateResponse []*ClusterCandidate

type GetIncidentsRequest struct {
	IncidentID  string `schema:"incident_id"`
	ReleaseName string `schema:"release_name"`
	Namespace   string `schema:"namespace"`
}

type GetIncidentEventLogsRequest struct {
	LogID string `schema:"log_id"`
}

type IncidentNotifyRequest struct {
	IncidentID string `json:"incident_id" form:"required"`
}<|MERGE_RESOLUTION|>--- conflicted
+++ resolved
@@ -184,44 +184,14 @@
 	AWSData          ClusterResolverName = "upload-aws-data"
 )
 
-<<<<<<< HEAD
-// swagger:model
-type ListNamespacesResponse struct {
-	*v1.NamespaceList
-}
-
-// swagger:model
-type CreateNamespaceRequest struct {
-=======
 // NamespaceResponse represents the response type of requests to the namespace resource
 //
 // swagger:model
 type NamespaceResponse struct {
 	// the name of the namespace
 	// example: default
->>>>>>> a60f50c3
 	Name string `json:"name" form:"required"`
 
-<<<<<<< HEAD
-type CreateNamespaceResponseMeta struct {
-	Name string `json:"name,omitempty"`
-}
-
-// swagger:model
-type CreateNamespaceResponse struct {
-	Metadata CreateNamespaceResponseMeta `json:"metadata,omitempty"`
-}
-
-// swagger:model
-type GetNamespaceResponse struct {
-	Metadata struct {
-		Name string `json:"name,omitempty"`
-	} `json:"metadata,omitempty"`
-}
-
-// swagger:model
-type DeleteNamespaceRequest struct {
-=======
 	// the creation timestamp in UTC of the namespace in RFC 1123 format
 	// example: Mon, 13 Jun 2022 17:49:12 GMT
 	CreationTimestamp string `json:"creationTimestamp" form:"required"`
@@ -247,7 +217,6 @@
 type CreateNamespaceRequest struct {
 	// the name of the namespace to create
 	// example: sampleNS
->>>>>>> a60f50c3
 	Name string `json:"name" form:"required"`
 }
 
