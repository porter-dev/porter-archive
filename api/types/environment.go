package types

import "time"

type Environment struct {
	ID                uint     `json:"id"`
	ProjectID         uint     `json:"project_id"`
	ClusterID         uint     `json:"cluster_id"`
	GitInstallationID uint     `json:"git_installation_id"`
	GitRepoOwner      string   `json:"git_repo_owner"`
	GitRepoName       string   `json:"git_repo_name"`
	GitRepoBranches   []string `json:"git_repo_branches"`

	Name                 string            `json:"name"`
	Mode                 string            `json:"mode"`
	DeploymentCount      uint              `json:"deployment_count"`
	LastDeploymentStatus string            `json:"last_deployment_status"`
	NewCommentsDisabled  bool              `json:"new_comments_disabled"`
	NamespaceAnnotations map[string]string `json:"namespace_annotations,omitempty"`
}

type CreateEnvironmentRequest struct {
	Name                 string            `json:"name" form:"required"`
	Mode                 string            `json:"mode" form:"oneof=auto manual" default:"manual"`
	DisableNewComments   bool              `json:"disable_new_comments"`
	GitRepoBranches      []string          `json:"git_repo_branches"`
	NamespaceAnnotations map[string]string `json:"namespace_annotations"`
}

type GitHubMetadata struct {
	DeploymentID int64  `json:"gh_deployment_id"`
	PRName       string `json:"gh_pr_name"`
	RepoName     string `json:"gh_repo_name"`
	RepoOwner    string `json:"gh_repo_owner"`
	CommitSHA    string `json:"gh_commit_sha"`
	PRBranchFrom string `json:"gh_pr_branch_from"`
	PRBranchInto string `json:"gh_pr_branch_into"`
}

type DeploymentStatus string

const (
	DeploymentStatusCreated  DeploymentStatus = "created"
	DeploymentStatusCreating DeploymentStatus = "creating"
	DeploymentStatusUpdating DeploymentStatus = "updating"
	DeploymentStatusInactive DeploymentStatus = "inactive"
	DeploymentStatusTimedOut DeploymentStatus = "timed_out"
	DeploymentStatusFailed   DeploymentStatus = "failed"
)

type Deployment struct {
	*GitHubMetadata

	ID                 uint             `json:"id"`
	CreatedAt          time.Time        `json:"created_at"`
	UpdatedAt          time.Time        `json:"updated_at"`
	EnvironmentID      uint             `json:"environment_id"`
	Namespace          string           `json:"namespace"`
	Status             DeploymentStatus `json:"status"`
	Subdomain          string           `json:"subdomain"`
	PullRequestID      uint             `json:"pull_request_id"`
	InstallationID     uint             `json:"gh_installation_id"`
	LastWorkflowRunURL string           `json:"last_workflow_run_url"`
}

type CreateGHDeploymentRequest struct {
	ActionID uint `json:"action_id" form:"required"`
}

type CreateDeploymentRequest struct {
	*CreateGHDeploymentRequest
	*GitHubMetadata

	Namespace     string `json:"namespace" form:"required"`
	PullRequestID uint   `json:"pull_request_id" form:"required"`
}

type SuccessfullyDeployedResource struct {
	ReleaseName string `json:"release_name" form:"required"`
	ReleaseType string `json:"release_type"`
}

type FinalizeDeploymentRequest struct {
	SuccessfulResources []*SuccessfullyDeployedResource `json:"successful_resources"`
	Subdomain           string                          `json:"subdomain"`
	PRNumber            uint                            `json:"pr_number"`

	// legacy usage for backwards compatibility
	Namespace string `json:"namespace"`
}

type FinalizeDeploymentWithErrorsRequest struct {
	SuccessfulResources []*SuccessfullyDeployedResource `json:"successful_resources"`
	Errors              map[string]string               `json:"errors" form:"required"`
	PRNumber            uint                            `json:"pr_number"`

	// legacy usage for backwards compatibility
	Namespace string `json:"namespace"`
}

type UpdateDeploymentRequest struct {
	*CreateGHDeploymentRequest

	PRBranchFrom string `json:"gh_pr_branch_from" form:"required"`
	CommitSHA    string `json:"commit_sha" form:"required"`
	PRNumber     uint   `json:"pr_number"`

	// legacy usage for backwards compatibility
	Namespace string `json:"namespace"`
}

type ListDeploymentRequest struct {
	EnvironmentID uint `schema:"environment_id"`
}

type UpdateDeploymentStatusRequest struct {
	*CreateGHDeploymentRequest

	PRBranchFrom string `json:"gh_pr_branch_from" form:"required"`
	Status       string `json:"status" form:"required,oneof=created creating inactive failed"`
	PRNumber     uint   `json:"pr_number"`

	// legacy usage for backwards compatibility
	Namespace string `json:"namespace"`
}

type DeleteDeploymentRequest struct {
	Namespace string `json:"namespace" form:"required"`
}

type GetDeploymentRequest struct {
	DeploymentID uint `schema:"id"`
	PRNumber     uint `schema:"pr_number"`

	// legacy usage for backwards compatibility
	Namespace string `schema:"namespace"`
}

type PullRequest struct {
	Title      string `json:"pr_title"`
	Number     uint   `json:"pr_number"`
	RepoOwner  string `json:"repo_owner"`
	RepoName   string `json:"repo_name"`
	BranchFrom string `json:"branch_from"`
	BranchInto string `json:"branch_into"`
}

type ToggleNewCommentRequest struct {
	Disable bool `json:"disable"`
}

type ListEnvironmentsResponse []*Environment

type ValidatePorterYAMLRequest struct {
	Branch string `schema:"branch"`
}

type ValidatePorterYAMLResponse struct {
	Errors []string `json:"errors"`
}

type UpdateEnvironmentSettingsRequest struct {
<<<<<<< HEAD
	Mode               string   `json:"mode" form:"oneof=auto manual"`
	DisableNewComments bool     `json:"disable_new_comments"`
	GitRepoBranches    []string `json:"git_repo_branches"`
=======
	Mode                 string            `json:"mode" form:"oneof=auto manual"`
	DisableNewComments   bool              `json:"disable_new_comments"`
	GitRepoBranches      []string          `json:"git_repo_branches"`
	NamespaceAnnotations map[string]string `json:"namespace_annotations"`
>>>>>>> 7c770b9a
}<|MERGE_RESOLUTION|>--- conflicted
+++ resolved
@@ -160,14 +160,8 @@
 }
 
 type UpdateEnvironmentSettingsRequest struct {
-<<<<<<< HEAD
-	Mode               string   `json:"mode" form:"oneof=auto manual"`
-	DisableNewComments bool     `json:"disable_new_comments"`
-	GitRepoBranches    []string `json:"git_repo_branches"`
-=======
 	Mode                 string            `json:"mode" form:"oneof=auto manual"`
 	DisableNewComments   bool              `json:"disable_new_comments"`
 	GitRepoBranches      []string          `json:"git_repo_branches"`
 	NamespaceAnnotations map[string]string `json:"namespace_annotations"`
->>>>>>> 7c770b9a
 }