package types

import (
	"helm.sh/helm/v3/pkg/release"
	v1 "k8s.io/api/core/v1"
	metav1 "k8s.io/apimachinery/pkg/apis/meta/v1"
)

// Release is a helm release with a form attached
type Release struct {
	*release.Release
	*PorterRelease

	Form *FormYAML `json:"form,omitempty"`
}

type PorterRelease struct {
	// The ID of this Porter release
	ID uint `json:"id"`

	// The webhook token used to secure Github repository webhooks
	WebhookToken string `json:"webhook_token"`

	// The latest version of this Porter release
	LatestVersion string `json:"latest_version"`

	// Configuration regarding the connected git repository
	GitActionConfig *GitActionConfig `json:"git_action_config,omitempty"`

	// The complete image repository URI for this release
	ImageRepoURI string `json:"image_repo_uri"`

	// The build configuration for this release when using buildpacks
	BuildConfig *BuildConfig `json:"build_config,omitempty"`

	// The list of tags for this release
	Tags []string `json:"tags,omitempty"`

	// Whether this release is tied to a stack or not
	IsStack bool `json:"is_stack"`
}

// swagger:model
type GetReleaseResponse Release

type UpdateNotificationConfigRequest struct {
	Payload struct {
		Enabled bool `json:"enabled"`
		Success bool `json:"success"`
		Failure bool `json:"failure"`
	} `json:"payload"`
}

type CreateReleaseBaseRequest struct {
	// The repository URL for this release
	RepoURL string `json:"repo_url,omitempty" schema:"repo_url"`

	// the Porter charts templated name
	// required: true
	TemplateName string `json:"template_name" form:"required"`

	// The Porter charts template version
	// required: true
	TemplateVersion string `json:"template_version" form:"required"`

	// The Helm values for this release
	Values map[string]interface{} `json:"values"`

	// The name of this release
	// required: true
	Name string `json:"name" form:"required"`
}

// swagger:model
type CreateReleaseRequest struct {
	*CreateReleaseBaseRequest

	// The repository image URL for this release
	// required: true
	ImageURL string `json:"image_url" form:"required"`

	// Configuration regarding the connected git repository
	GitActionConfig *CreateGitActionConfigRequest `json:"git_action_config,omitempty"`

	// Build configuration options for this release
	BuildConfig *CreateBuildConfigRequest `json:"build_config,omitempty"`

	// The list of tags for this release
	Tags []string `json:"tags,omitempty"`

	// The list of synced environment groups for this release
	SyncedEnvGroups []string `json:"synced_env_groups,omitempty"`
}

type CreateAddonRequest struct {
	*CreateReleaseBaseRequest

	HelmRepoID uint `json:"helm_repo_id"`
}

type RollbackReleaseRequest struct {
	Revision int `json:"revision" form:"required"`
}

// swagger:model UpdateReleaseRequest
type V1UpgradeReleaseRequest struct {
	// The Helm values to upgrade the release with
	// required: true
	Values map[string]interface{} `json:"values" form:"required"`

	// The Porter charts version to upgrade the release with
	ChartVersion string `json:"version"`
}

type UpgradeReleaseRequest struct {
	Values       string `json:"values" form:"required"`
	ChartVersion string `json:"version"`
}

type UpdateImageBatchRequest struct {
	ImageRepoURI string `json:"image_repo_uri" form:"required"`
	Tag          string `json:"tag" form:"required"`
}

type GetJobsStatusResponse struct {
	Status    string       `json:"status,omitempty"`
	StartTime *metav1.Time `json:"start_time,omitempty"`
}

const URLParamToken URLParam = "token"

type WebhookRequest struct {
	Commit string `schema:"commit"`

	// NOTICE: deprecated. This field should no longer be used; it is not supported
	// internally.
	Repository string `schema:"repository"`
}

type GetGHATemplateRequest struct {
	ReleaseName        string                        `json:"release_name"`
	GithubActionConfig *CreateGitActionConfigRequest `json:"github_action_config" form:"required"`
}

type GetGHATemplateResponse string

type GetReleaseStepsResponse []SubEvent

type SubEvent struct {
	EventID string      `json:"event_id"`
	Name    string      `json:"name"`
	Index   int64       `json:"index"`
	Status  EventStatus `json:"status"`
	Info    string      `json:"info"`
	Time    int64       `json:"time"`
}

type EventStatus int64

const (
	EventStatusSuccess    EventStatus = 1
	EventStatusInProgress             = 2
	EventStatusFailed                 = 3
)

type UpdateReleaseStepsRequest struct {
	Event SubEvent `json:"event" form:"required"`
}

type NotificationConfig struct {
	Enabled bool `json:"enabled"`
	Success bool `json:"success"`
	Failure bool `json:"failure"`

	NotifLimit string `json:"notif_limit"`
}

type GetNotificationConfigResponse struct {
	*NotificationConfig
}

type DNSRecord struct {
	ExternalURL string `json:"external_url"`

	Endpoint string `json:"endpoint"`
	Hostname string `json:"hostname"`

	ClusterID uint `json:"cluster_id"`
}

type GetReleaseAllPodsResponse []v1.Pod

type PatchUpdateReleaseTags struct {
	Tags []string `json:"tags"`
}

<<<<<<< HEAD
type UpdateGitActionConfigRequest struct {
	GitActionConfig *GitActionConfig `json:"git_action_config"`
=======
type PartialGitActionConfig struct {
	// The branch to use for the git repository
	// required: true
	GitBranch string `json:"branch" form:"required"`
}

type UpdateGitActionConfigRequest struct {
	GitActionConfig *PartialGitActionConfig `json:"git_action_config"`
>>>>>>> 92094d16
}<|MERGE_RESOLUTION|>--- conflicted
+++ resolved
@@ -194,10 +194,6 @@
 	Tags []string `json:"tags"`
 }
 
-<<<<<<< HEAD
-type UpdateGitActionConfigRequest struct {
-	GitActionConfig *GitActionConfig `json:"git_action_config"`
-=======
 type PartialGitActionConfig struct {
 	// The branch to use for the git repository
 	// required: true
@@ -206,5 +202,4 @@
 
 type UpdateGitActionConfigRequest struct {
 	GitActionConfig *PartialGitActionConfig `json:"git_action_config"`
->>>>>>> 92094d16
 }