package types

type User struct {
	ID            uint   `json:"id"`
	Email         string `json:"email"`
	EmailVerified bool   `json:"email_verified"`
	FirstName     string `json:"first_name"`
	LastName      string `json:"last_name"`
	CompanyName   string `json:"company_name"`
}

type CreateUserRequest struct {
<<<<<<< HEAD
	Email          string `json:"email" form:"required,max=255,email"`
	Password       string `json:"password" form:"required,max=255"`
	FirstName      string `json:"first_name" form:"required,max=255"`
	LastName       string `json:"last_name" form:"required,max=255"`
	CompanyName    string `json:"company_name" form:"required,max=255"`
	ReferralMethod string `json:"referral_method" form:"max=255"`
	// ReferredBy is the referral code of the project from which this user was referred
	ReferredBy string `json:"referred_by_code" form:"max=255"`
=======
	Email          string `json:"email"`
	Password       string `json:"password"`
	FirstName      string `json:"first_name"`
	LastName       string `json:"last_name"`
	CompanyName    string `json:"company_name"`
	ReferralMethod string `json:"referral_method"`
	AuthProvider   string `json:"auth_provider"`
	ExternalId     string `json:"external_id"`
>>>>>>> 0d8ea647
}

type CreateUserResponse User

type GetAuthenticatedUserResponse User

type LoginUserRequest struct {
	Email    string `json:"email" form:"required,max=255,email"`
	Password string `json:"password" form:"required,max=255"`
}

type LoginUserResponse User

type CLILoginUserRequest struct {
	Redirect string `schema:"redirect" form:"required"`
}

type CLILoginExchangeRequest struct {
	AuthorizationCode string `json:"authorization_code" form:"required"`
}

type CLILoginExchangeResponse struct {
	Token string `json:"token" form:"required"`
}

type InitiateResetUserPasswordRequest struct {
	Email string `json:"email" form:"required"`
}

type VerifyTokenFinalizeRequest struct {
	TokenID uint   `json:"token_id" schema:"token_id" form:"required"`
	Token   string `json:"token" schema:"token" form:"required"`
}

type VerifyEmailFinalizeRequest struct {
	VerifyTokenFinalizeRequest
}

type VerifyResetUserPasswordRequest struct {
	VerifyTokenFinalizeRequest

	Email string `json:"email" form:"required,max=255,email"`
}

type FinalizeResetUserPasswordRequest struct {
	VerifyResetUserPasswordRequest

	NewPassword string `json:"new_password" form:"required,max=255"`
}

// ListUserProjectsResponse type for api responses to GET /projects
type ListUserProjectsResponse []*ProjectList

type WelcomeWebhookRequest struct {
	Email     string `json:"email" schema:"email"`
	IsCompany bool   `json:"isCompany" schema:"isCompany"`
	Company   string `json:"company" schema:"company"`
	Role      string `json:"role" schema:"role"`
	Name      string `json:"name" schema:"name"`
}

type UpdateUserInfoRequest struct {
	FirstName   string `json:"first_name" form:"required,max=255"`
	LastName    string `json:"last_name" form:"required,max=255"`
	CompanyName string `json:"company_name" form:"required,max=255"`
}<|MERGE_RESOLUTION|>--- conflicted
+++ resolved
@@ -10,7 +10,6 @@
 }
 
 type CreateUserRequest struct {
-<<<<<<< HEAD
 	Email          string `json:"email" form:"required,max=255,email"`
 	Password       string `json:"password" form:"required,max=255"`
 	FirstName      string `json:"first_name" form:"required,max=255"`
@@ -18,17 +17,9 @@
 	CompanyName    string `json:"company_name" form:"required,max=255"`
 	ReferralMethod string `json:"referral_method" form:"max=255"`
 	// ReferredBy is the referral code of the project from which this user was referred
-	ReferredBy string `json:"referred_by_code" form:"max=255"`
-=======
-	Email          string `json:"email"`
-	Password       string `json:"password"`
-	FirstName      string `json:"first_name"`
-	LastName       string `json:"last_name"`
-	CompanyName    string `json:"company_name"`
-	ReferralMethod string `json:"referral_method"`
-	AuthProvider   string `json:"auth_provider"`
-	ExternalId     string `json:"external_id"`
->>>>>>> 0d8ea647
+	ReferredBy   string `json:"referred_by_code" form:"max=255"`
+	AuthProvider string `json:"auth_provider"`
+	ExternalId   string `json:"external_id"`
 }
 
 type CreateUserResponse User
