package cmd

import (
	"context"
	"encoding/json"
	"fmt"
	"io/ioutil"
	"net/url"
	"os"
	"path/filepath"
	"strconv"
	"strings"

	"github.com/cli/cli/git"
	"github.com/fatih/color"
	"github.com/mitchellh/mapstructure"
	api "github.com/porter-dev/porter/api/client"
	"github.com/porter-dev/porter/api/types"
	"github.com/porter-dev/porter/cli/cmd/config"
	"github.com/porter-dev/porter/cli/cmd/deploy"
	"github.com/porter-dev/porter/cli/cmd/deploy/wait"
	"github.com/porter-dev/porter/cli/cmd/preview"
	previewInt "github.com/porter-dev/porter/internal/integrations/preview"
	"github.com/porter-dev/porter/internal/templater/utils"
	"github.com/porter-dev/switchboard/pkg/drivers"
	"github.com/porter-dev/switchboard/pkg/models"
	"github.com/porter-dev/switchboard/pkg/parser"
	switchboardTypes "github.com/porter-dev/switchboard/pkg/types"
	switchboardWorker "github.com/porter-dev/switchboard/pkg/worker"
	"github.com/rs/zerolog"
	"github.com/spf13/cobra"
)

// applyCmd represents the "porter apply" base command when called
// with a porter.yaml file as an argument
var applyCmd = &cobra.Command{
	Use:   "apply",
	Short: "Applies a configuration to an application",
	Long: fmt.Sprintf(`
%s

Applies a configuration to an application by either creating a new one or updating an existing
one. For example:

  %s

This command will apply the configuration contained in porter.yaml to the requested project and
cluster either provided inside the porter.yaml file or through environment variables. Note that
environment variables will always take precendence over values specified in the porter.yaml file.

By default, this command expects to be run from a local git repository.

The following are the environment variables that can be used to set certain values while
applying a configuration:
  PORTER_CLUSTER              Cluster ID that contains the project
  PORTER_PROJECT              Project ID that contains the application
  PORTER_NAMESPACE            The Kubernetes namespace that the application belongs to
  PORTER_SOURCE_NAME          Name of the source Helm chart
  PORTER_SOURCE_REPO          The URL of the Helm charts registry
  PORTER_SOURCE_VERSION       The version of the Helm chart to use
  PORTER_TAG                  The Docker image tag to use (like the git commit hash)
	`,
		color.New(color.FgBlue, color.Bold).Sprintf("Help for \"porter apply\":"),
		color.New(color.FgGreen, color.Bold).Sprintf("porter apply -f porter.yaml"),
	),
	Run: func(cmd *cobra.Command, args []string) {
		err := checkLoginAndRun(args, apply)

		if err != nil {
			os.Exit(1)
		}
	},
}

// applyValidateCmd represents the "porter apply validate" command when called
// with a porter.yaml file as an argument
var applyValidateCmd = &cobra.Command{
	Use:   "validate",
	Short: "Validates a porter.yaml",
	Run: func(*cobra.Command, []string) {
		err := applyValidate()

		if err != nil {
<<<<<<< HEAD
			color.New(color.FgRed).Printf("Error: %s\n", err.Error())
=======
			color.New(color.FgRed).Fprintf(os.Stderr, "Error: %s\n", err.Error())
>>>>>>> 78cca177
			os.Exit(1)
		} else {
			color.New(color.FgGreen).Printf("The porter.yaml file is valid!\n")
		}
	},
}

var porterYAML string

func init() {
	rootCmd.AddCommand(applyCmd)

	applyCmd.AddCommand(applyValidateCmd)

	applyCmd.PersistentFlags().StringVarP(&porterYAML, "file", "f", "", "path to porter.yaml")
	applyCmd.MarkFlagRequired("file")
}

func apply(_ *types.GetAuthenticatedUserResponse, client *api.Client, _ []string) error {
<<<<<<< HEAD
	err := applyValidate()

	if err != nil {
		return err
=======
	if _, ok := os.LookupEnv("PORTER_VALIDATE_YAML"); ok {
		err := applyValidate()

		if err != nil {
			return err
		}
>>>>>>> 78cca177
	}

	fileBytes, err := ioutil.ReadFile(porterYAML)

	if err != nil {
		return fmt.Errorf("error reading porter.yaml: %w", err)
	}

	resGroup, err := parser.ParseRawBytes(fileBytes)

	if err != nil {
		return fmt.Errorf("error parsing porter.yaml: %w", err)
	}

	basePath, err := os.Getwd()

	if err != nil {
		return fmt.Errorf("error getting working directory: %w", err)
	}

	worker := switchboardWorker.NewWorker()
	worker.RegisterDriver("deploy", NewDeployDriver)
	worker.RegisterDriver("build-image", preview.NewBuildDriver)
	worker.RegisterDriver("push-image", preview.NewPushDriver)
	worker.RegisterDriver("update-config", preview.NewUpdateConfigDriver)
	worker.RegisterDriver("random-string", preview.NewRandomStringDriver)
	worker.RegisterDriver("env-group", preview.NewEnvGroupDriver)
	worker.RegisterDriver("os-env", preview.NewOSEnvDriver)

	worker.SetDefaultDriver("deploy")

	if hasDeploymentHookEnvVars() {
		deplNamespace := os.Getenv("PORTER_NAMESPACE")

		if deplNamespace == "" {
			return fmt.Errorf("namespace must be set by PORTER_NAMESPACE")
		}

		deploymentHook, err := NewDeploymentHook(client, resGroup, deplNamespace)

		if err != nil {
			return fmt.Errorf("error creating deployment hook: %w", err)
		}

		worker.RegisterHook("deployment", deploymentHook)
	}

	cloneEnvGroupHook := NewCloneEnvGroupHook(client, resGroup)
	worker.RegisterHook("cloneenvgroup", cloneEnvGroupHook)

	return worker.Apply(resGroup, &switchboardTypes.ApplyOpts{
		BasePath: basePath,
	})
}

func applyValidate() error {
	fileBytes, err := ioutil.ReadFile(porterYAML)

	if err != nil {
		return fmt.Errorf("error reading porter.yaml: %w", err)
	}

	validationErrors := previewInt.Validate(string(fileBytes))

	if len(validationErrors) > 0 {
		errString := "the following error(s) were found while validating the porter.yaml file:"

		for _, err := range validationErrors {
			errString += "\n- " + strings.ReplaceAll(err.Error(), "\n\n*", "\n  *")
		}

		return fmt.Errorf(errString)
	}

	return nil
}

func hasDeploymentHookEnvVars() bool {
	if ghIDStr := os.Getenv("PORTER_GIT_INSTALLATION_ID"); ghIDStr == "" {
		return false
	}

	if prIDStr := os.Getenv("PORTER_PULL_REQUEST_ID"); prIDStr == "" {
		return false
	}

	if branchFrom := os.Getenv("PORTER_BRANCH_FROM"); branchFrom == "" {
		return false
	}

	if branchInto := os.Getenv("PORTER_BRANCH_INTO"); branchInto == "" {
		return false
	}

	if actionIDStr := os.Getenv("PORTER_ACTION_ID"); actionIDStr == "" {
		return false
	}

	if repoName := os.Getenv("PORTER_REPO_NAME"); repoName == "" {
		return false
	}

	if repoOwner := os.Getenv("PORTER_REPO_OWNER"); repoOwner == "" {
		return false
	}

	if prName := os.Getenv("PORTER_PR_NAME"); prName == "" {
		return false
	}

	return true
}

type DeployDriver struct {
	source      *previewInt.Source
	target      *previewInt.Target
	output      map[string]interface{}
	lookupTable *map[string]drivers.Driver
	logger      *zerolog.Logger
}

func NewDeployDriver(resource *models.Resource, opts *drivers.SharedDriverOpts) (drivers.Driver, error) {
	driver := &DeployDriver{
		lookupTable: opts.DriverLookupTable,
		logger:      opts.Logger,
		output:      make(map[string]interface{}),
	}

	source, err := preview.GetSource(resource.Name, resource.Source)

	if err != nil {
		return nil, err
	}

	driver.source = source

	target, err := preview.GetTarget(resource.Name, resource.Target)

	if err != nil {
		return nil, err
	}

	driver.target = target

	return driver, nil
}

func (d *DeployDriver) ShouldApply(_ *models.Resource) bool {
	return true
}

func (d *DeployDriver) Apply(resource *models.Resource) (*models.Resource, error) {
	client := config.GetAPIClient()

	_, err := client.GetRelease(
		context.Background(),
		d.target.Project,
		d.target.Cluster,
		d.target.Namespace,
		resource.Name,
	)

	shouldCreate := err != nil

	if err != nil {
		color.New(color.FgYellow).Printf("Could not read release %s/%s (%s): attempting creation\n", d.target.Namespace, resource.Name, err.Error())
	}

	if d.source.IsApplication {
		return d.applyApplication(resource, client, shouldCreate)
	}

	return d.applyAddon(resource, client, shouldCreate)
}

// Simple apply for addons
func (d *DeployDriver) applyAddon(resource *models.Resource, client *api.Client, shouldCreate bool) (*models.Resource, error) {
	addonConfig, err := d.getAddonConfig(resource)

	if err != nil {
		return nil, fmt.Errorf("error getting addon config for resource %s: %w", resource.Name, err)
	}

	if shouldCreate {
		err := client.DeployAddon(
			context.Background(),
			d.target.Project,
			d.target.Cluster,
			d.target.Namespace,
			&types.CreateAddonRequest{
				CreateReleaseBaseRequest: &types.CreateReleaseBaseRequest{
					RepoURL:         d.source.Repo,
					TemplateName:    d.source.Name,
					TemplateVersion: d.source.Version,
					Values:          addonConfig,
					Name:            resource.Name,
				},
			},
		)

		if err != nil {
			return nil, fmt.Errorf("error creating addon from resource %s: %w", resource.Name, err)
		}
	} else {
		bytes, err := json.Marshal(addonConfig)

		if err != nil {
			return nil, fmt.Errorf("error marshalling addon config from resource %s: %w", resource.Name, err)
		}

		err = client.UpgradeRelease(
			context.Background(),
			d.target.Project,
			d.target.Cluster,
			d.target.Namespace,
			resource.Name,
			&types.UpgradeReleaseRequest{
				Values: string(bytes),
			},
		)

		if err != nil {
			return nil, fmt.Errorf("error updating addon from resource %s: %w", resource.Name, err)
		}
	}

	if err = d.assignOutput(resource, client); err != nil {
		return nil, err
	}

	return resource, nil
}

func (d *DeployDriver) applyApplication(resource *models.Resource, client *api.Client, shouldCreate bool) (*models.Resource, error) {
	if resource == nil {
		return nil, fmt.Errorf("nil resource")
	}

	resourceName := resource.Name

	appConfig, err := d.getApplicationConfig(resource)

	if err != nil {
		return nil, err
	}

	fullPath, err := filepath.Abs(appConfig.Build.Context)

	if err != nil {
		return nil, fmt.Errorf("for resource %s, error getting absolute path for config.build.context: %w", resourceName,
			err)
	}

	tag := os.Getenv("PORTER_TAG")

	if tag == "" {
		color.New(color.FgYellow).Printf("for resource %s, since PORTER_TAG is not set, the Docker image tag will default to"+
			" the git repo SHA", resourceName)

		commit, err := git.LastCommit()

		if err != nil {
			return nil, fmt.Errorf("for resource %s, error getting last git commit: %w", resourceName, err)
		}

		tag = commit.Sha[:7]

		color.New(color.FgYellow).Printf("for resource %s, using tag %s\n", resourceName, tag)
	}

	// if the method is registry and a tag is defined, we use the provided tag
	if appConfig.Build.Method == "registry" {
		imageSpl := strings.Split(appConfig.Build.Image, ":")

		if len(imageSpl) == 2 {
			tag = imageSpl[1]
		}

		if tag == "" {
			tag = "latest"
		}
	}

	sharedOpts := &deploy.SharedOpts{
		ProjectID:       d.target.Project,
		ClusterID:       d.target.Cluster,
		Namespace:       d.target.Namespace,
		LocalPath:       fullPath,
		LocalDockerfile: appConfig.Build.Dockerfile,
		OverrideTag:     tag,
		Method:          deploy.DeployBuildType(appConfig.Build.Method),
		EnvGroups:       appConfig.EnvGroups,
		UseCache:        appConfig.Build.UseCache,
	}

	if appConfig.Build.UseCache {
		// set the docker config so that pack caching can use the repo credentials
		err := config.SetDockerConfig(client)

		if err != nil {
			return nil, err
		}
	}

	if shouldCreate {
		resource, err = d.createApplication(resource, client, sharedOpts, appConfig)

		if err != nil {
			return nil, fmt.Errorf("error creating app from resource %s: %w", resourceName, err)
		}
	} else if !appConfig.OnlyCreate {
		resource, err = d.updateApplication(resource, client, sharedOpts, appConfig)

		if err != nil {
			return nil, fmt.Errorf("error updating application from resource %s: %w", resourceName, err)
		}
	} else {
		color.New(color.FgYellow).Printf("Skipping creation for resource %s as onlyCreate is set to true\n", resourceName)
	}

	if err = d.assignOutput(resource, client); err != nil {
		return nil, err
	}

	if d.source.Name == "job" && appConfig.WaitForJob && (shouldCreate || !appConfig.OnlyCreate) {
		color.New(color.FgYellow).Printf("Waiting for job '%s' to finish\n", resourceName)

		err = wait.WaitForJob(client, &wait.WaitOpts{
			ProjectID: d.target.Project,
			ClusterID: d.target.Cluster,
			Namespace: d.target.Namespace,
			Name:      resourceName,
		})

		if err != nil && appConfig.OnlyCreate {
			deleteJobErr := client.DeleteRelease(
				context.Background(),
				d.target.Project,
				d.target.Cluster,
				d.target.Namespace,
				resourceName,
			)

			if deleteJobErr != nil {
				return nil, fmt.Errorf("error deleting job %s with waitForJob and onlyCreate set to true: %w",
					resourceName, deleteJobErr)
			}
		} else if err != nil {
			return nil, fmt.Errorf("error waiting for job %s: %w", resourceName, err)
		}
	}

	return resource, err
}

func (d *DeployDriver) createApplication(resource *models.Resource, client *api.Client, sharedOpts *deploy.SharedOpts, appConf *previewInt.ApplicationConfig) (*models.Resource, error) {
	// create new release
	color.New(color.FgGreen).Printf("Creating %s release: %s\n", d.source.Name, resource.Name)

	regList, err := client.ListRegistries(context.Background(), d.target.Project)

	if err != nil {
		return nil, fmt.Errorf("for resource %s, error listing registries: %w", resource.Name, err)
	}

	var registryURL string

	if len(*regList) == 0 {
		return nil, fmt.Errorf("no registry found")
	} else {
		registryURL = (*regList)[0].URL
	}

	color.New(color.FgBlue).Printf("for resource %s, using registry %s\n", resource.Name, registryURL)

	// attempt to get repo suffix from environment variables
	var repoSuffix string

	if repoName := os.Getenv("PORTER_REPO_NAME"); repoName != "" {
		if repoOwner := os.Getenv("PORTER_REPO_OWNER"); repoOwner != "" {
			repoSuffix = strings.ToLower(strings.ReplaceAll(fmt.Sprintf("%s-%s", repoOwner, repoName), "_", "-"))
		}
	}

	createAgent := &deploy.CreateAgent{
		Client: client,
		CreateOpts: &deploy.CreateOpts{
			SharedOpts:  sharedOpts,
			Kind:        d.source.Name,
			ReleaseName: resource.Name,
			RegistryURL: registryURL,
			RepoSuffix:  repoSuffix,
		},
	}

	var buildConfig *types.BuildConfig

	if appConf.Build.Builder != "" {
		buildConfig = &types.BuildConfig{
			Builder:    appConf.Build.Builder,
			Buildpacks: appConf.Build.Buildpacks,
		}
	}

	var subdomain string

	if appConf.Build.Method == "registry" {
		subdomain, err = createAgent.CreateFromRegistry(appConf.Build.Image, appConf.Values)
	} else {
		// if useCache is set, create the image repository first
		if appConf.Build.UseCache {
			regID, imageURL, err := createAgent.GetImageRepoURL(resource.Name, sharedOpts.Namespace)

			if err != nil {
				return nil, err
			}

			err = client.CreateRepository(
				context.Background(),
				sharedOpts.ProjectID,
				regID,
				&types.CreateRegistryRepositoryRequest{
					ImageRepoURI: imageURL,
				},
			)

			if err != nil {
				return nil, err
			}
		}

		subdomain, err = createAgent.CreateFromDocker(appConf.Values, sharedOpts.OverrideTag, buildConfig)
	}

	if err != nil {
		return nil, err
	}

	return resource, handleSubdomainCreate(subdomain, err)
}

func (d *DeployDriver) updateApplication(resource *models.Resource, client *api.Client, sharedOpts *deploy.SharedOpts, appConf *previewInt.ApplicationConfig) (*models.Resource, error) {
	color.New(color.FgGreen).Println("Updating existing release:", resource.Name)

	if len(appConf.Build.Env) > 0 {
		sharedOpts.AdditionalEnv = appConf.Build.Env
	}

	updateAgent, err := deploy.NewDeployAgent(client, resource.Name, &deploy.DeployOpts{
		SharedOpts: sharedOpts,
		Local:      appConf.Build.Method != "registry",
	})

	if err != nil {
		return nil, err
	}

	// if the build method is registry, we do not trigger a build
	if appConf.Build.Method != "registry" {
		buildEnv, err := updateAgent.GetBuildEnv(&deploy.GetBuildEnvOpts{
			UseNewConfig: true,
			NewConfig:    appConf.Values,
		})

		if err != nil {
			return nil, err
		}

		err = updateAgent.SetBuildEnv(buildEnv)

		if err != nil {
			return nil, err
		}

		var buildConfig *types.BuildConfig

		if appConf.Build.Builder != "" {
			buildConfig = &types.BuildConfig{
				Builder:    appConf.Build.Builder,
				Buildpacks: appConf.Build.Buildpacks,
			}
		}

		err = updateAgent.Build(buildConfig)

		if err != nil {
			return nil, err
		}

		if !appConf.Build.UseCache {
			err = updateAgent.Push()

			if err != nil {
				return nil, err
			}
		}
	}

	err = updateAgent.UpdateImageAndValues(appConf.Values)

	if err != nil {
		return nil, err
	}

	return resource, nil
}

func (d *DeployDriver) assignOutput(resource *models.Resource, client *api.Client) error {
	release, err := client.GetRelease(
		context.Background(),
		d.target.Project,
		d.target.Cluster,
		d.target.Namespace,
		resource.Name,
	)

	if err != nil {
		return err
	}

	d.output = utils.CoalesceValues(d.source.SourceValues, release.Config)

	return nil
}

func (d *DeployDriver) Output() (map[string]interface{}, error) {
	return d.output, nil
}

func (d *DeployDriver) getApplicationConfig(resource *models.Resource) (*previewInt.ApplicationConfig, error) {
	populatedConf, err := drivers.ConstructConfig(&drivers.ConstructConfigOpts{
		RawConf:      resource.Config,
		LookupTable:  *d.lookupTable,
		Dependencies: resource.Dependencies,
	})

	if err != nil {
		return nil, err
	}

	appConf := &previewInt.ApplicationConfig{}

	err = mapstructure.Decode(populatedConf, appConf)

	if err != nil {
		return nil, err
	}

	if _, ok := resource.Config["waitForJob"]; !ok && d.source.Name == "job" {
		// default to true and wait for the job to finish
		appConf.WaitForJob = true
	}

	return appConf, nil
}

func (d *DeployDriver) getAddonConfig(resource *models.Resource) (map[string]interface{}, error) {
	return drivers.ConstructConfig(&drivers.ConstructConfigOpts{
		RawConf:      resource.Config,
		LookupTable:  *d.lookupTable,
		Dependencies: resource.Dependencies,
	})
}

type DeploymentHook struct {
	client                                                                    *api.Client
	resourceGroup                                                             *switchboardTypes.ResourceGroup
	gitInstallationID, projectID, clusterID, prID, actionID, envID            uint
	branchFrom, branchInto, namespace, repoName, repoOwner, prName, commitSHA string
}

func NewDeploymentHook(client *api.Client, resourceGroup *switchboardTypes.ResourceGroup, namespace string) (*DeploymentHook, error) {
	res := &DeploymentHook{
		client:        client,
		resourceGroup: resourceGroup,
		namespace:     namespace,
	}

	ghIDStr := os.Getenv("PORTER_GIT_INSTALLATION_ID")
	ghID, err := strconv.Atoi(ghIDStr)

	if err != nil {
		return nil, err
	}

	res.gitInstallationID = uint(ghID)

	prIDStr := os.Getenv("PORTER_PULL_REQUEST_ID")
	prID, err := strconv.Atoi(prIDStr)

	if err != nil {
		return nil, err
	}

	res.prID = uint(prID)

	res.projectID = cliConf.Project

	if res.projectID == 0 {
		return nil, fmt.Errorf("project id must be set")
	}

	res.clusterID = cliConf.Cluster

	if res.clusterID == 0 {
		return nil, fmt.Errorf("cluster id must be set")
	}

	branchFrom := os.Getenv("PORTER_BRANCH_FROM")
	res.branchFrom = branchFrom

	branchInto := os.Getenv("PORTER_BRANCH_INTO")
	res.branchInto = branchInto

	actionIDStr := os.Getenv("PORTER_ACTION_ID")
	actionID, err := strconv.Atoi(actionIDStr)

	if err != nil {
		return nil, err
	}

	res.actionID = uint(actionID)

	repoName := os.Getenv("PORTER_REPO_NAME")
	res.repoName = repoName

	repoOwner := os.Getenv("PORTER_REPO_OWNER")
	res.repoOwner = repoOwner

	prName := os.Getenv("PORTER_PR_NAME")
	res.prName = prName

	commit, err := git.LastCommit()

	if err != nil {
		return nil, fmt.Errorf(err.Error())
	}

	res.commitSHA = commit.Sha[:7]

	return res, nil
}

func (t *DeploymentHook) PreApply() error {
	envList, err := t.client.ListEnvironments(
		context.Background(), t.projectID, t.clusterID,
	)

	if err != nil {
		return err
	}

	envs := *envList

	for _, env := range envs {
		if strings.EqualFold(env.GitRepoOwner, t.repoOwner) &&
			strings.EqualFold(env.GitRepoName, t.repoName) &&
			env.GitInstallationID == t.gitInstallationID {
			t.envID = env.ID
			break
		}
	}

	if t.envID == 0 {
		return fmt.Errorf("could not find environment for deployment")
	}

	// attempt to read the deployment -- if it doesn't exist, create it
	_, err = t.client.GetDeployment(
		context.Background(),
		t.projectID, t.clusterID, t.envID,
		&types.GetDeploymentRequest{
			Namespace: t.namespace,
		},
	)

	if err != nil && strings.Contains(err.Error(), "not found") {
		// in this case, create the deployment
		_, err = t.client.CreateDeployment(
			context.Background(),
			t.projectID, t.gitInstallationID, t.clusterID,
			t.repoOwner, t.repoName,
			&types.CreateDeploymentRequest{
				Namespace:     t.namespace,
				PullRequestID: t.prID,
				CreateGHDeploymentRequest: &types.CreateGHDeploymentRequest{
					ActionID: t.actionID,
				},
				GitHubMetadata: &types.GitHubMetadata{
					PRName:       t.prName,
					RepoName:     t.repoName,
					RepoOwner:    t.repoOwner,
					CommitSHA:    t.commitSHA,
					PRBranchFrom: t.branchFrom,
					PRBranchInto: t.branchInto,
				},
			},
		)
	} else if err == nil {
		_, err = t.client.UpdateDeployment(
			context.Background(),
			t.projectID, t.gitInstallationID, t.clusterID,
			t.repoOwner, t.repoName,
			&types.UpdateDeploymentRequest{
				Namespace: t.namespace,
				CreateGHDeploymentRequest: &types.CreateGHDeploymentRequest{
					ActionID: t.actionID,
				},
				PRBranchFrom: t.branchFrom,
				CommitSHA:    t.commitSHA,
			},
		)
	}

	return err
}

func (t *DeploymentHook) DataQueries() map[string]interface{} {
	res := make(map[string]interface{})

	// use the resource group to find all web applications that can have an exposed subdomain
	// that we can query for
	for _, resource := range t.resourceGroup.Resources {
		isWeb := false

		if sourceNameInter, exists := resource.Source["name"]; exists {
			if sourceName, ok := sourceNameInter.(string); ok {
				if sourceName == "web" {
					isWeb = true
				}
			}
		}

		if isWeb {
			// determine if we should query for porter_hosts or just hosts
			isCustomDomain := false

			ingressMap, err := deploy.GetNestedMap(resource.Config, "values", "ingress")

			if err == nil {
				enabledVal, enabledExists := ingressMap["enabled"]

				customDomVal, customDomExists := ingressMap["custom_domain"]

				if enabledExists && customDomExists {
					enabled, eOK := enabledVal.(bool)
					customDomain, cOK := customDomVal.(bool)

					if eOK && cOK && enabled {
						if customDomain {
							// return the first custom domain when one exists
							hostsArr, hostsExists := ingressMap["hosts"]

							if hostsExists {
								hostsArrVal, hostsArrOk := hostsArr.([]interface{})

								if hostsArrOk && len(hostsArrVal) > 0 {
									if _, ok := hostsArrVal[0].(string); ok {
										res[resource.Name] = fmt.Sprintf("{ .%s.ingress.hosts[0] }", resource.Name)
										isCustomDomain = true
									}
								}
							}
						}
					}
				}
			}

			if !isCustomDomain {
				res[resource.Name] = fmt.Sprintf("{ .%s.ingress.porter_hosts[0] }", resource.Name)
			}
		}
	}

	return res
}

func (t *DeploymentHook) PostApply(populatedData map[string]interface{}) error {
	subdomains := make([]string, 0)

	for _, data := range populatedData {
		domain, ok := data.(string)

		if !ok {
			continue
		}

		if _, err := url.Parse("https://" + domain); err == nil {
			subdomains = append(subdomains, "https://"+domain)
		}
	}

	req := &types.FinalizeDeploymentRequest{
		Namespace: t.namespace,
		Subdomain: strings.Join(subdomains, ", "),
	}

	for _, res := range t.resourceGroup.Resources {
		releaseType := getReleaseType(res)
		releaseName := getReleaseName(res)

		if releaseType != "" && releaseName != "" {
			req.SuccessfulResources = append(req.SuccessfulResources, &types.SuccessfullyDeployedResource{
				ReleaseName: releaseName,
				ReleaseType: releaseType,
			})
		}
	}

	// finalize the deployment
	_, err := t.client.FinalizeDeployment(
		context.Background(),
		t.projectID, t.gitInstallationID, t.clusterID,
		t.repoOwner, t.repoName, req,
	)

	return err
}

func (t *DeploymentHook) OnError(err error) {
	// if the deployment exists, throw an error for that deployment
	_, getDeplErr := t.client.GetDeployment(
		context.Background(),
		t.projectID, t.clusterID, t.envID,
		&types.GetDeploymentRequest{
			Namespace: t.namespace,
		},
	)

	if getDeplErr == nil {
		_, err = t.client.UpdateDeploymentStatus(
			context.Background(),
			t.projectID, t.gitInstallationID, t.clusterID,
			t.repoOwner, t.repoName,
			&types.UpdateDeploymentStatusRequest{
				Namespace: t.namespace,
				CreateGHDeploymentRequest: &types.CreateGHDeploymentRequest{
					ActionID: t.actionID,
				},
				PRBranchFrom: t.branchFrom,
				Status:       string(types.DeploymentStatusFailed),
			},
		)
	}
}

func (t *DeploymentHook) OnConsolidatedErrors(allErrors map[string]error) {
	// if the deployment exists, throw an error for that deployment
	_, getDeplErr := t.client.GetDeployment(
		context.Background(),
		t.projectID, t.clusterID, t.envID,
		&types.GetDeploymentRequest{
			Namespace: t.namespace,
		},
	)

	if getDeplErr == nil {
		req := &types.FinalizeDeploymentWithErrorsRequest{
			Namespace: t.namespace,
			Errors:    make(map[string]string),
		}

		for _, res := range t.resourceGroup.Resources {
			if _, ok := allErrors[res.Name]; !ok {
				req.SuccessfulResources = append(req.SuccessfulResources, &types.SuccessfullyDeployedResource{
					ReleaseName: getReleaseName(res),
					ReleaseType: getReleaseType(res),
				})
			}
		}

		for res, err := range allErrors {
			req.Errors[res] = err.Error()
		}

		// FIXME: handle the error
		t.client.FinalizeDeploymentWithErrors(
			context.Background(),
			t.projectID, t.gitInstallationID, t.clusterID,
			t.repoOwner, t.repoName,
			req,
		)
	}
}

type CloneEnvGroupHook struct {
	client   *api.Client
	resGroup *switchboardTypes.ResourceGroup
}

func NewCloneEnvGroupHook(client *api.Client, resourceGroup *switchboardTypes.ResourceGroup) *CloneEnvGroupHook {
	return &CloneEnvGroupHook{
		client:   client,
		resGroup: resourceGroup,
	}
}

func (t *CloneEnvGroupHook) PreApply() error {
	for _, res := range t.resGroup.Resources {
		if res.Driver == "env-group" {
			continue
		}

		appConf := &previewInt.ApplicationConfig{}

		err := mapstructure.Decode(res.Config, &appConf)
		if err != nil {
			continue
		}

		if appConf != nil && len(appConf.EnvGroups) > 0 {
			target, err := preview.GetTarget(res.Name, res.Target)

			if err != nil {
				return err
			}

			for _, group := range appConf.EnvGroups {
				if group.Name == "" {
					return fmt.Errorf("env group name cannot be empty")
				}

				_, err := t.client.GetEnvGroup(
					context.Background(),
					target.Project,
					target.Cluster,
					target.Namespace,
					&types.GetEnvGroupRequest{
						Name:    group.Name,
						Version: group.Version,
					},
				)

				if err != nil && err.Error() == "env group not found" {
					if group.Namespace == "" {
						return fmt.Errorf("env group namespace cannot be empty")
					}

					color.New(color.FgBlue, color.Bold).
						Printf("Env group '%s' does not exist in the target namespace '%s'\n", group.Name, target.Namespace)
					color.New(color.FgBlue, color.Bold).
						Printf("Cloning env group '%s' from namespace '%s' to target namespace '%s'\n",
							group.Name, group.Namespace, target.Namespace)

					_, err = t.client.CloneEnvGroup(
						context.Background(), target.Project, target.Cluster, group.Namespace,
						&types.CloneEnvGroupRequest{
							Name:      group.Name,
							Namespace: target.Namespace,
						},
					)

					if err != nil {
						return err
					}
				} else if err != nil {
					return err
				}
			}
		}
	}

	return nil
}

func (t *CloneEnvGroupHook) DataQueries() map[string]interface{} {
	return nil
}

func (t *CloneEnvGroupHook) PostApply(map[string]interface{}) error {
	return nil
}

func (t *CloneEnvGroupHook) OnError(error) {}

func (t *CloneEnvGroupHook) OnConsolidatedErrors(map[string]error) {}

func getReleaseName(res *switchboardTypes.Resource) string {
	// can ignore the error because this method is called once
	// GetTarget has alrealy been called and validated previously
	target, _ := preview.GetTarget(res.Name, res.Target)

	if target.AppName != "" {
		return target.AppName
	}

	return res.Name
}

func getReleaseType(res *switchboardTypes.Resource) string {
	// can ignore the error because this method is called once
	// GetSource has alrealy been called and validated previously
	source, _ := preview.GetSource(res.Name, res.Source)

	if source != nil && source.Name != "" {
		return source.Name
	}

	return ""
}<|MERGE_RESOLUTION|>--- conflicted
+++ resolved
@@ -81,11 +81,7 @@
 		err := applyValidate()
 
 		if err != nil {
-<<<<<<< HEAD
-			color.New(color.FgRed).Printf("Error: %s\n", err.Error())
-=======
 			color.New(color.FgRed).Fprintf(os.Stderr, "Error: %s\n", err.Error())
->>>>>>> 78cca177
 			os.Exit(1)
 		} else {
 			color.New(color.FgGreen).Printf("The porter.yaml file is valid!\n")
@@ -105,19 +101,12 @@
 }
 
 func apply(_ *types.GetAuthenticatedUserResponse, client *api.Client, _ []string) error {
-<<<<<<< HEAD
-	err := applyValidate()
-
-	if err != nil {
-		return err
-=======
 	if _, ok := os.LookupEnv("PORTER_VALIDATE_YAML"); ok {
 		err := applyValidate()
 
 		if err != nil {
 			return err
 		}
->>>>>>> 78cca177
 	}
 
 	fileBytes, err := ioutil.ReadFile(porterYAML)
