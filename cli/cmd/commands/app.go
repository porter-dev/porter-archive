--- conflicted
+++ resolved
@@ -1145,17 +1145,8 @@
 	)
 }
 
-<<<<<<< HEAD
-func appUpdateTag(ctx context.Context, _ *types.GetAuthenticatedUserResponse, client api.Client, cliConfig config.CLIConfig, _ config.FeatureFlags, _ *cobra.Command, args []string) error {
-	namespace := fmt.Sprintf("porter-stack-%s", args[0])
-	if appTag == "" {
-		appTag = "latest"
-	}
-	release, err := client.GetRelease(ctx, cliConfig.Project, cliConfig.Cluster, namespace, args[0])
-=======
 func appUpdateTag(ctx context.Context, _ *types.GetAuthenticatedUserResponse, client api.Client, cliConfig config.CLIConfig, _ config.FeatureFlags, args []string) error {
 	project, err := client.GetProject(ctx, cliConfig.Project)
->>>>>>> 8e745c93
 	if err != nil {
 		return fmt.Errorf("could not retrieve project from Porter API. Please contact support@porter.run")
 	}
