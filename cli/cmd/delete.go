--- conflicted
+++ resolved
@@ -220,19 +220,11 @@
 
 	rel := *resp
 
-<<<<<<< HEAD
-	if rel.Chart.Name() != "web" && rel.Chart.Name() != "worker" && rel.Chart.Name() != "job" {
-		return fmt.Errorf("no addon found with name: %s", name)
-	}
-
-	color.New(color.FgBlue).Printf("Deleting job: %s\n", name)
-=======
 	if rel.Chart.Name() == "web" || rel.Chart.Name() == "worker" || rel.Chart.Name() == "job" {
 		return fmt.Errorf("no addon found with name: %s", name)
 	}
 
 	color.New(color.FgBlue).Printf("Deleting addon: %s\n", name)
->>>>>>> b3529d5e
 
 	err = client.DeleteRelease(
 		context.Background(), cliConf.Project, cliConf.Cluster, namespace, name,
