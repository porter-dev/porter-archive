--- conflicted
+++ resolved
@@ -617,11 +617,8 @@
 		return err
 	}
 
-<<<<<<< HEAD
-=======
 	color.New(color.FgGreen).Println("env group successfully updated")
 
->>>>>>> 3df026f1
 	return nil
 }
 
