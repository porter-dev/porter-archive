package deploy

import (
	"context"
	"fmt"
	"os"
	"path/filepath"
	"strings"

	api "github.com/porter-dev/porter/api/client"
	"github.com/porter-dev/porter/api/types"
	"github.com/porter-dev/porter/cli/cmd/docker"
	"github.com/porter-dev/porter/internal/templater/utils"
)

// CreateAgent handles the creation of a new application on Porter
type CreateAgent struct {
	Client     *api.Client
	CreateOpts *CreateOpts
}

// CreateOpts are required options for creating a new application on Porter: the
// "kind" (web, worker, job) and the name of the application.
type CreateOpts struct {
	*SharedOpts

	Kind        string
	ReleaseName string
	RegistryURL string

	// Suffix for the name of the image in the repository. By default the suffix is the
	// target namespace.
	RepoSuffix string
}

// GithubOpts are the options for linking a Github source to the app
type GithubOpts struct {
	Branch string
	Repo   string
}

// CreateFromGithub uses the branch/repo to link the Github source for an application.
// This function attempts to find a matching repository in the list of linked repositories
// on Porter. If one is found, it will use that repository as the app source.
func (c *CreateAgent) CreateFromGithub(
	ghOpts *GithubOpts,
	overrideValues map[string]interface{},
) (string, error) {
	opts := c.CreateOpts

	// get all linked github repos and find matching repo
	resp, err := c.Client.ListGitInstallationIDs(
		context.Background(),
		c.CreateOpts.ProjectID,
	)

	if err != nil {
		return "", err
	}

	gitInstallations := *resp

	var gitRepoMatch int64

	for _, gitInstallationID := range gitInstallations {
		// for each git repo, search for a matching username/owner
		resp, err := c.Client.ListGitRepos(
			context.Background(),
			c.CreateOpts.ProjectID,
			gitInstallationID,
		)

		if err != nil {
			return "", err
		}

		githubRepos := *resp

		for _, githubRepo := range githubRepos {
			if githubRepo.FullName == ghOpts.Repo {
				gitRepoMatch = gitInstallationID
				break
			}
		}

		if gitRepoMatch != 0 {
			break
		}
	}

	if gitRepoMatch == 0 {
		return "", fmt.Errorf("could not find a linked github repo for %s. Make sure you have linked your Github account on the Porter dashboard.", ghOpts.Repo)
	}

	latestVersion, mergedValues, err := c.getMergedValues(overrideValues)

	if err != nil {
		return "", err
	}

	if opts.Kind == "web" || opts.Kind == "worker" {
		mergedValues["image"] = map[string]interface{}{
			"repository": "public.ecr.aws/o1j4x7p4/hello-porter",
			"tag":        "latest",
		}
	} else if opts.Kind == "job" {
		mergedValues["image"] = map[string]interface{}{
			"repository": "public.ecr.aws/o1j4x7p4/hello-porter-job",
			"tag":        "latest",
		}
	}

	regID, imageURL, err := c.GetImageRepoURL(opts.ReleaseName, opts.Namespace)

	if err != nil {
		return "", err
	}

	subdomain, err := c.CreateSubdomainIfRequired(mergedValues)

	if err != nil {
		return "", err
	}

	err = c.Client.DeployTemplate(
		context.Background(),
		opts.ProjectID,
		opts.ClusterID,
		opts.Namespace,
		&types.CreateReleaseRequest{
			CreateReleaseBaseRequest: &types.CreateReleaseBaseRequest{
				TemplateName:    opts.Kind,
				TemplateVersion: latestVersion,
				Values:          mergedValues,
				Name:            opts.ReleaseName,
			},
			ImageURL: imageURL,
			GithubActionConfig: &types.CreateGitActionConfigRequest{
				GitRepo:              ghOpts.Repo,
				GitBranch:            ghOpts.Branch,
				ImageRepoURI:         imageURL,
				DockerfilePath:       opts.LocalDockerfile,
				FolderPath:           ".",
				GitRepoID:            uint(gitRepoMatch),
				RegistryID:           regID,
				ShouldCreateWorkflow: true,
			},
		},
	)

	if err != nil {
		return "", err
	}

	return subdomain, nil
}

// CreateFromRegistry deploys a new application from an existing Docker repository + tag.
func (c *CreateAgent) CreateFromRegistry(
	image string,
	overrideValues map[string]interface{},
) (string, error) {
	if image == "" {
		return "", fmt.Errorf("image cannot be empty")
	}

	// split image into image-path:tag format
	imageSpl := strings.Split(image, ":")

	if len(imageSpl) != 2 {
		return "", fmt.Errorf("invalid image format: must be image-path:tag format")
	}

	opts := c.CreateOpts

	latestVersion, mergedValues, err := c.getMergedValues(overrideValues)

	if err != nil {
		return "", err
	}

	mergedValues["image"] = map[string]interface{}{
		"repository": imageSpl[0],
		"tag":        imageSpl[1],
	}

	subdomain, err := c.CreateSubdomainIfRequired(mergedValues)

	if err != nil {
		return "", err
	}

	err = c.Client.DeployTemplate(
		context.Background(),
		opts.ProjectID,
		opts.ClusterID,
		opts.Namespace,
		&types.CreateReleaseRequest{
			CreateReleaseBaseRequest: &types.CreateReleaseBaseRequest{
				TemplateName:    opts.Kind,
				TemplateVersion: latestVersion,
				Values:          mergedValues,
				Name:            opts.ReleaseName,
			},
			ImageURL: imageSpl[0],
		},
	)

	if err != nil {
		return "", err
	}

	return subdomain, nil
}

// CreateFromDocker uses a local build context and a local Docker daemon to build a new
// container image, and then deploys it onto Porter.
func (c *CreateAgent) CreateFromDocker(
	overrideValues map[string]interface{},
	imageTag string,
	extraBuildConfig *types.BuildConfig,
	forceBuild bool,
) (string, error) {
	opts := c.CreateOpts

	// detect the build config
	if opts.Method != "" {
		if opts.Method == DeployBuildTypeDocker {
			if opts.LocalDockerfile == "" {
				hasDockerfile := c.HasDefaultDockerfile(opts.LocalPath)

				if !hasDockerfile {
					return "", fmt.Errorf("Dockerfile not found")
				}

				opts.LocalDockerfile = "Dockerfile"
			}
		}
	} else {
		// try to detect dockerfile, otherwise fall back to `pack`
		hasDockerfile := c.HasDefaultDockerfile(opts.LocalPath)

		if !hasDockerfile {
			opts.Method = DeployBuildTypePack
		} else {
			opts.Method = DeployBuildTypeDocker
			opts.LocalDockerfile = "Dockerfile"
		}
	}

	// overwrite with docker image repository and tag
	regID, imageURL, err := c.GetImageRepoURL(opts.ReleaseName, opts.Namespace)

	if err != nil {
		return "", err
	}

	latestVersion, mergedValues, err := c.getMergedValues(overrideValues)

	if err != nil {
		return "", err
	}

	mergedValues["image"] = map[string]interface{}{
		"repository": imageURL,
		"tag":        imageTag,
	}

	// create docker agent
	agent, err := docker.NewAgentWithAuthGetter(c.Client, opts.ProjectID)

	if err != nil {
		return "", err
	}

<<<<<<< HEAD
	imageExists := agent.CheckIfImageExists(fmt.Sprintf("%s:%s", imageURL, imageTag))
=======
	imageExists := agent.CheckIfImageExists(imageURL, imageTag)
>>>>>>> bbc5cde3

	if imageExists && imageTag != "latest" && !forceBuild {
		fmt.Printf("%s:%s already exists in the registry, so skipping build\n", imageURL, imageTag)
	} else { // image does not exist or has tag "latest" so we (re)build one
		env, err := GetEnvForRelease(c.Client, mergedValues, opts.ProjectID, opts.ClusterID, opts.Namespace)

		if err != nil {
			env = map[string]string{}
		}

		// add additional env based on options
		for key, val := range opts.SharedOpts.AdditionalEnv {
			env[key] = val
		}

		buildAgent := &BuildAgent{
			SharedOpts:  opts.SharedOpts,
			client:      c.Client,
			imageRepo:   imageURL,
			env:         env,
			imageExists: false,
		}

		if opts.Method == DeployBuildTypeDocker {
			basePath, err := filepath.Abs(".")

			if err != nil {
				return "", err
			}

			err = buildAgent.BuildDocker(agent, basePath, opts.LocalPath, opts.LocalDockerfile, imageTag, "")
		} else {
			err = buildAgent.BuildPack(agent, opts.LocalPath, imageTag, "", extraBuildConfig)
		}

		if err != nil {
			return "", err
		}

		// create repository
		err = c.Client.CreateRepository(
			context.Background(),
			opts.ProjectID,
			regID,
			&types.CreateRegistryRepositoryRequest{
				ImageRepoURI: imageURL,
			},
		)

		if err != nil {
			return "", err
		}

		err = agent.PushImage(fmt.Sprintf("%s:%s", imageURL, imageTag))

		if err != nil {
			return "", err
		}
	}

	subdomain, err := c.CreateSubdomainIfRequired(mergedValues)

	if err != nil {
		return "", err
	}

	err = c.Client.DeployTemplate(
		context.Background(),
		opts.ProjectID,
		opts.ClusterID,
		opts.Namespace,
		&types.CreateReleaseRequest{
			CreateReleaseBaseRequest: &types.CreateReleaseBaseRequest{
				TemplateName:    opts.Kind,
				TemplateVersion: latestVersion,
				Values:          mergedValues,
				Name:            opts.ReleaseName,
			},
			ImageURL: imageURL,
		},
	)

	if err != nil {
		return "", err
	}

	return subdomain, nil
}

// HasDefaultDockerfile detects if there is a dockerfile at the path `./Dockerfile`
func (c *CreateAgent) HasDefaultDockerfile(buildPath string) bool {
	dockerFilePath := filepath.Join(buildPath, "./Dockerfile")

	info, err := os.Stat(dockerFilePath)

	return err == nil && !os.IsNotExist(err) && !info.IsDir()
}

// GetImageRepoURL creates the image repository url by finding the first valid image
// registry linked to Porter, and then generates a new name of the form:
// `{registry}/{name}-{namespace}`
func (c *CreateAgent) GetImageRepoURL(name, namespace string) (uint, string, error) {
	// get all image registries linked to the project
	// get the list of namespaces
	resp, err := c.Client.ListRegistries(
		context.Background(),
		c.CreateOpts.ProjectID,
	)

	registries := *resp

	if err != nil {
		return 0, "", err
	} else if len(registries) == 0 {
		return 0, "", fmt.Errorf("must have created or linked an image registry")
	}

	// get the first non-empty registry
	var imageURI string
	var regID uint

	for _, reg := range registries {
		if c.CreateOpts.RegistryURL != "" {
			if c.CreateOpts.RegistryURL == reg.URL {
				regID = reg.ID
				if c.CreateOpts.RepoSuffix != "" {
					imageURI = fmt.Sprintf("%s/%s-%s", reg.URL, name, c.CreateOpts.RepoSuffix)
				} else {
					imageURI = fmt.Sprintf("%s/%s-%s", reg.URL, name, namespace)
				}

				break
			}
		} else if reg.URL != "" {
			regID = reg.ID

			if c.CreateOpts.RepoSuffix != "" {
				imageURI = fmt.Sprintf("%s/%s-%s", reg.URL, name, c.CreateOpts.RepoSuffix)
			} else {
				imageURI = fmt.Sprintf("%s/%s-%s", reg.URL, name, namespace)
			}

			break
		}
	}

	return regID, imageURI, nil
}

// GetLatestTemplateVersion retrieves the latest template version for a specific
// Porter template from the chart repository.
func (c *CreateAgent) GetLatestTemplateVersion(templateName string) (string, error) {
	resp, err := c.Client.ListTemplates(
		context.Background(),
		&types.ListTemplatesRequest{},
	)

	if err != nil {
		return "", err
	}

	templates := *resp

	var version string
	// find the matching template name
	for _, template := range templates {
		if templateName == template.Name {
			version = template.Versions[0]
			break
		}
	}

	if version == "" {
		return "", fmt.Errorf("matching template version not found")
	}

	return version, nil
}

// GetLatestTemplateDefaultValues gets the default config (`values.yaml`) set for a specific
// template.
func (c *CreateAgent) GetLatestTemplateDefaultValues(templateName, templateVersion string) (map[string]interface{}, error) {
	chart, err := c.Client.GetTemplate(
		context.Background(),
		templateName,
		templateVersion,
		&types.GetTemplateRequest{},
	)

	if err != nil {
		return nil, err
	}

	return chart.Values, nil
}

func (c *CreateAgent) getMergedValues(overrideValues map[string]interface{}) (string, map[string]interface{}, error) {
	// deploy the template
	latestVersion, err := c.GetLatestTemplateVersion(c.CreateOpts.Kind)

	if err != nil {
		return "", nil, err
	}

	// get the values of the template
	values, err := c.GetLatestTemplateDefaultValues(c.CreateOpts.Kind, latestVersion)

	if err != nil {
		return "", nil, err
	}

	err = coalesceEnvGroups(c.Client, c.CreateOpts.ProjectID, c.CreateOpts.ClusterID,
		c.CreateOpts.Namespace, c.CreateOpts.EnvGroups, values)

	if err != nil {
		return "", nil, err
	}

	// merge existing values with overriding values
	mergedValues := utils.CoalesceValues(values, overrideValues)

	return latestVersion, mergedValues, err
}

func (c *CreateAgent) CreateSubdomainIfRequired(mergedValues map[string]interface{}) (string, error) {
	subdomain := ""

	// check for automatic subdomain creation if web kind
	if c.CreateOpts.Kind == "web" {
		// look for ingress.enabled and no custom domains set
		ingressMap, err := getNestedMap(mergedValues, "ingress")

		if err == nil {
			enabledVal, enabledExists := ingressMap["enabled"]

			customDomVal, customDomExists := ingressMap["custom_domain"]

			if enabledExists && customDomExists {
				enabled, eOK := enabledVal.(bool)
				customDomain, cOK := customDomVal.(bool)

				// in the case of ingress enabled but no custom domain, create subdomain
				if eOK && cOK && enabled && !customDomain {
					dnsRecord, err := c.Client.CreateDNSRecord(
						context.Background(),
						c.CreateOpts.ProjectID,
						c.CreateOpts.ClusterID,
						c.CreateOpts.Namespace,
						c.CreateOpts.ReleaseName,
					)

					if err != nil {
						return "", fmt.Errorf("Error creating subdomain: %s", err.Error())
					}

					subdomain = dnsRecord.ExternalURL

					if ingressVal, ok := mergedValues["ingress"]; !ok {
						mergedValues["ingress"] = map[string]interface{}{
							"porter_hosts": []string{
								subdomain,
							},
						}
					} else {
						ingressValMap := ingressVal.(map[string]interface{})

						ingressValMap["porter_hosts"] = []string{
							subdomain,
						}
					}
				}
			}
		}
	}

	return subdomain, nil
}<|MERGE_RESOLUTION|>--- conflicted
+++ resolved
@@ -273,11 +273,7 @@
 		return "", err
 	}
 
-<<<<<<< HEAD
-	imageExists := agent.CheckIfImageExists(fmt.Sprintf("%s:%s", imageURL, imageTag))
-=======
 	imageExists := agent.CheckIfImageExists(imageURL, imageTag)
->>>>>>> bbc5cde3
 
 	if imageExists && imageTag != "latest" && !forceBuild {
 		fmt.Printf("%s:%s already exists in the registry, so skipping build\n", imageURL, imageTag)
