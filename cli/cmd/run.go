--- conflicted
+++ resolved
@@ -336,7 +336,6 @@
 		time.Sleep(2 * time.Second)
 
 	}
-<<<<<<< HEAD
 
 	// ugly way to catch no TTY errors, such as when running command "echo \"hello\""
 	if err != nil {
@@ -349,20 +348,6 @@
 		if verbose || writtenBytes == 0 {
 			color.New(color.FgYellow).Println("Could not get logs. Pod events:\n")
 
-=======
-
-	// ugly way to catch no TTY errors, such as when running command "echo \"hello\""
-	if err != nil {
-		color.New(color.FgYellow).Println("Could not open a shell to this container. Container logs:\n")
-
-		var writtenBytes int64
-
-		writtenBytes, err = pipePodLogsToStdout(config, namespace, podName, container, false)
-
-		if verbose || writtenBytes == 0 {
-			color.New(color.FgYellow).Println("Could not get logs. Pod events:\n")
-
->>>>>>> 8fbd9d61
 			err = pipeEventsToStdout(config, namespace, podName, container, false)
 		}
 	} else if verbose {
