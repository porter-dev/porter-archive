package v2

import (
	"context"
	"encoding/base64"
	"errors"
	"fmt"
	"os"
	"path/filepath"
	"strconv"

	"github.com/fatih/color"
	"github.com/porter-dev/api-contracts/generated/go/helpers"
	porterv1 "github.com/porter-dev/api-contracts/generated/go/porter/v1"
	api "github.com/porter-dev/porter/api/client"
	"github.com/porter-dev/porter/cli/cmd/config"
)

// Apply implements the functionality of the `porter apply` command for validate apply v2 projects
func Apply(ctx context.Context, cliConf config.CLIConfig, client api.Client, porterYamlPath string) error {
	if len(porterYamlPath) == 0 {
		return fmt.Errorf("porter yaml is empty")
	}

	porterYaml, err := os.ReadFile(filepath.Clean(porterYamlPath))
	if err != nil {
		return fmt.Errorf("could not read porter yaml file: %w", err)
	}

	b64YAML := base64.StdEncoding.EncodeToString(porterYaml)

	parseResp, err := client.ParseYAML(ctx, cliConf.Project, cliConf.Cluster, b64YAML)
	if err != nil {
		return fmt.Errorf("error calling parse yaml endpoint: %w", err)
	}

	if parseResp.B64AppProto == "" {
		return errors.New("b64 app proto is empty")
	}

	targetResp, err := client.DefaultDeploymentTarget(ctx, cliConf.Project, cliConf.Cluster)
	if err != nil {
		return fmt.Errorf("error calling default deployment target endpoint: %w", err)
	}

	if targetResp.DeploymentTargetID == "" {
		return errors.New("deployment target id is empty")
	}

	validateResp, err := client.ValidatePorterApp(ctx, cliConf.Project, cliConf.Cluster, parseResp.B64AppProto, targetResp.DeploymentTargetID)
	if err != nil {
		return fmt.Errorf("error calling validate endpoint: %w", err)
	}

	if validateResp.ValidatedBase64AppProto == "" {
		return errors.New("validated b64 app proto is empty")
	}
	base64AppProto := validateResp.ValidatedBase64AppProto

<<<<<<< HEAD
	createPorterAppDBEntryInp, err := createPorterAppDbEntryInputFromProtoAndEnv(validateResp.ValidatedBase64AppProto)
	if err != nil {
		return fmt.Errorf("error creating porter app db entry input from proto: %w", err)
	}

	err = client.CreatePorterAppDBEntry(ctx, cliConf.Project, cliConf.Cluster, createPorterAppDBEntryInp)
	if err != nil {
		return fmt.Errorf("error creating porter app db entry: %w", err)
	}

	applyResp, err := client.ApplyPorterApp(ctx, cliConf.Project, cliConf.Cluster, validateResp.ValidatedBase64AppProto, targetResp.DeploymentTargetID, "")
=======
	base64AppProtoWithSubdomains, err := addPorterSubdomainsIfNecessary(ctx, client, cliConf.Project, cliConf.Cluster, base64AppProto)
	if err != nil {
		return fmt.Errorf("error creating subdomains: %w", err)
	}

	applyResp, err := client.ApplyPorterApp(ctx, cliConf.Project, cliConf.Cluster, base64AppProtoWithSubdomains, targetResp.DeploymentTargetID, "")
>>>>>>> fffe876f
	if err != nil {
		return fmt.Errorf("error calling apply endpoint: %w", err)
	}

	if applyResp.AppRevisionId == "" {
		return errors.New("app revision id is empty")
	}

	if applyResp.CLIAction == porterv1.EnumCLIAction_ENUM_CLI_ACTION_BUILD {
		buildSettings, err := buildSettingsFromBase64AppProto(base64AppProto)
		if err != nil {
			return fmt.Errorf("error building settings from base64 app proto: %w", err)
		}

		currentAppRevisionResp, err := client.CurrentAppRevision(ctx, cliConf.Project, cliConf.Cluster, buildSettings.AppName, targetResp.DeploymentTargetID)
		if err != nil {
			return fmt.Errorf("error getting current app revision: %w", err)
		}

		if currentAppRevisionResp == nil {
			return errors.New("current app revision is nil")
		}

		appRevision := currentAppRevisionResp.AppRevision
		if appRevision.B64AppProto == "" {
			return errors.New("current app revision b64 app proto is empty")
		}

		currentImageTag, err := imageTagFromBase64AppProto(appRevision.B64AppProto)
		if err != nil {
			return fmt.Errorf("error getting image tag from current app revision: %w", err)
		}

		buildSettings.CurrentImageTag = currentImageTag
		buildSettings.ProjectID = cliConf.Project

		err = build(ctx, client, buildSettings)
		if err != nil {
			return fmt.Errorf("error building app: %w", err)
		}

		applyResp, err = client.ApplyPorterApp(ctx, cliConf.Project, cliConf.Cluster, "", "", applyResp.AppRevisionId)
		if err != nil {
			return fmt.Errorf("error calling apply endpoint after build: %w", err)
		}
	}

	if applyResp.CLIAction != porterv1.EnumCLIAction_ENUM_CLI_ACTION_NONE {
		return fmt.Errorf("unexpected CLI action: %s", applyResp.CLIAction)
	}

	color.New(color.FgGreen).Printf("Successfully applied Porter YAML as revision %v, next action: %v\n", applyResp.AppRevisionId, applyResp.CLIAction) // nolint:errcheck,gosec
	return nil
}

<<<<<<< HEAD
func createPorterAppDbEntryInputFromProtoAndEnv(base64AppProto string) (api.CreatePorterAppDBEntryInput, error) {
	var input api.CreatePorterAppDBEntryInput

	decoded, err := base64.StdEncoding.DecodeString(base64AppProto)
	if err != nil {
		return input, fmt.Errorf("unable to decode base64 app for revision: %w", err)
=======
func addPorterSubdomainsIfNecessary(ctx context.Context, client api.Client, project uint, cluster uint, base64AppProto string) (string, error) {
	var editedB64AppProto string

	decoded, err := base64.StdEncoding.DecodeString(base64AppProto)
	if err != nil {
		return editedB64AppProto, fmt.Errorf("unable to decode base64 app for revision: %w", err)
>>>>>>> fffe876f
	}

	app := &porterv1.PorterApp{}
	err = helpers.UnmarshalContractObject(decoded, app)
	if err != nil {
<<<<<<< HEAD
		return input, fmt.Errorf("unable to unmarshal app for revision: %w", err)
	}

	if app.Name == "" {
		return input, fmt.Errorf("app does not contain name")
	}
	input.AppName = app.Name

	if app.Build != nil {
		if os.Getenv("GITHUB_REPOSITORY_ID") == "" {
			input.Local = true
			return input, nil
		}
		gitRepoId, err := strconv.Atoi(os.Getenv("GITHUB_REPOSITORY_ID"))
		if err != nil {
			return input, fmt.Errorf("unable to parse GITHUB_REPOSITORY_ID to int: %w", err)
		}
		input.GitRepoID = uint(gitRepoId)
		input.GitRepoName = os.Getenv("GITHUB_REPOSITORY")
		input.GitBranch = os.Getenv("GITHUB_REF_NAME")
		input.PorterYamlPath = "porter.yaml"
		return input, nil
	}

	if app.Image != nil {
		input.ImageRepository = app.Image.Repository
		input.ImageTag = app.Image.Tag
		return input, nil
	}

	return input, fmt.Errorf("app does not contain build or image settings")
=======
		return editedB64AppProto, fmt.Errorf("unable to unmarshal app for revision: %w", err)
	}

	for serviceName, service := range app.Services {
		if service.Type == porterv1.ServiceType_SERVICE_TYPE_WEB {
			if service.GetWebConfig() == nil {
				return editedB64AppProto, fmt.Errorf("web service %s does not contain web config", serviceName)
			}

			webConfig := service.GetWebConfig()

			if !webConfig.Private && len(webConfig.Domains) == 0 {
				color.New(color.FgYellow).Printf("Service %s is public but does not contain any domains, creating Porter domain\n", serviceName) // nolint:errcheck,gosec
				domain, err := client.CreateSubdomain(ctx, project, cluster, app.Name, serviceName)
				if err != nil {
					return editedB64AppProto, fmt.Errorf("error creating subdomain: %w", err)
				}

				if domain.Subdomain == "" {
					return editedB64AppProto, errors.New("response subdomain is empty")
				}

				webConfig.Domains = []*porterv1.Domain{
					{Name: domain.Subdomain},
				}

				service.Config = &porterv1.Service_WebConfig{WebConfig: webConfig}
			}
		}
	}

	marshalled, err := helpers.MarshalContractObject(ctx, app)
	if err != nil {
		return editedB64AppProto, fmt.Errorf("unable to marshal app back to json: %w", err)
	}

	editedB64AppProto = base64.StdEncoding.EncodeToString(marshalled)

	return editedB64AppProto, nil
>>>>>>> fffe876f
}

func buildSettingsFromBase64AppProto(base64AppProto string) (buildInput, error) {
	var buildSettings buildInput

	decoded, err := base64.StdEncoding.DecodeString(base64AppProto)
	if err != nil {
		return buildSettings, fmt.Errorf("unable to decode base64 app for revision: %w", err)
	}

	app := &porterv1.PorterApp{}
	err = helpers.UnmarshalContractObject(decoded, app)
	if err != nil {
		return buildSettings, fmt.Errorf("unable to unmarshal app for revision: %w", err)
	}

	if app.Name == "" {
		return buildSettings, fmt.Errorf("app does not contain name")
	}

	if app.Build == nil {
		return buildSettings, fmt.Errorf("app does not contain build settings")
	}

	if app.Image == nil {
		return buildSettings, fmt.Errorf("app does not contain image settings")
	}

	return buildInput{
		AppName:       app.Name,
		BuildContext:  app.Build.Context,
		Dockerfile:    app.Build.Dockerfile,
		BuildMethod:   app.Build.Method,
		Builder:       app.Build.Builder,
		BuildPacks:    app.Build.Buildpacks,
		ImageTag:      app.Image.Tag,
		RepositoryURL: app.Image.Repository,
	}, nil
}

func imageTagFromBase64AppProto(base64AppProto string) (string, error) {
	var image string

	decoded, err := base64.StdEncoding.DecodeString(base64AppProto)
	if err != nil {
		return image, fmt.Errorf("unable to decode base64 app for revision: %w", err)
	}

	app := &porterv1.PorterApp{}
	err = helpers.UnmarshalContractObject(decoded, app)
	if err != nil {
		return image, fmt.Errorf("unable to unmarshal app for revision: %w", err)
	}

	if app.Image == nil {
		return image, fmt.Errorf("app does not contain image settings")
	}

	if app.Image.Tag == "" {
		return image, fmt.Errorf("app does not contain image tag")
	}

	return app.Image.Tag, nil
}<|MERGE_RESOLUTION|>--- conflicted
+++ resolved
@@ -57,7 +57,6 @@
 	}
 	base64AppProto := validateResp.ValidatedBase64AppProto
 
-<<<<<<< HEAD
 	createPorterAppDBEntryInp, err := createPorterAppDbEntryInputFromProtoAndEnv(validateResp.ValidatedBase64AppProto)
 	if err != nil {
 		return fmt.Errorf("error creating porter app db entry input from proto: %w", err)
@@ -68,15 +67,12 @@
 		return fmt.Errorf("error creating porter app db entry: %w", err)
 	}
 
-	applyResp, err := client.ApplyPorterApp(ctx, cliConf.Project, cliConf.Cluster, validateResp.ValidatedBase64AppProto, targetResp.DeploymentTargetID, "")
-=======
 	base64AppProtoWithSubdomains, err := addPorterSubdomainsIfNecessary(ctx, client, cliConf.Project, cliConf.Cluster, base64AppProto)
 	if err != nil {
 		return fmt.Errorf("error creating subdomains: %w", err)
 	}
 
 	applyResp, err := client.ApplyPorterApp(ctx, cliConf.Project, cliConf.Cluster, base64AppProtoWithSubdomains, targetResp.DeploymentTargetID, "")
->>>>>>> fffe876f
 	if err != nil {
 		return fmt.Errorf("error calling apply endpoint: %w", err)
 	}
@@ -132,27 +128,17 @@
 	return nil
 }
 
-<<<<<<< HEAD
 func createPorterAppDbEntryInputFromProtoAndEnv(base64AppProto string) (api.CreatePorterAppDBEntryInput, error) {
 	var input api.CreatePorterAppDBEntryInput
 
 	decoded, err := base64.StdEncoding.DecodeString(base64AppProto)
 	if err != nil {
 		return input, fmt.Errorf("unable to decode base64 app for revision: %w", err)
-=======
-func addPorterSubdomainsIfNecessary(ctx context.Context, client api.Client, project uint, cluster uint, base64AppProto string) (string, error) {
-	var editedB64AppProto string
-
-	decoded, err := base64.StdEncoding.DecodeString(base64AppProto)
-	if err != nil {
-		return editedB64AppProto, fmt.Errorf("unable to decode base64 app for revision: %w", err)
->>>>>>> fffe876f
-	}
-
-	app := &porterv1.PorterApp{}
-	err = helpers.UnmarshalContractObject(decoded, app)
-	if err != nil {
-<<<<<<< HEAD
+	}
+
+	app := &porterv1.PorterApp{}
+	err = helpers.UnmarshalContractObject(decoded, app)
+	if err != nil {
 		return input, fmt.Errorf("unable to unmarshal app for revision: %w", err)
 	}
 
@@ -184,7 +170,19 @@
 	}
 
 	return input, fmt.Errorf("app does not contain build or image settings")
-=======
+}
+
+func addPorterSubdomainsIfNecessary(ctx context.Context, client api.Client, project uint, cluster uint, base64AppProto string) (string, error) {
+	var editedB64AppProto string
+
+	decoded, err := base64.StdEncoding.DecodeString(base64AppProto)
+	if err != nil {
+		return editedB64AppProto, fmt.Errorf("unable to decode base64 app for revision: %w", err)
+	}
+
+	app := &porterv1.PorterApp{}
+	err = helpers.UnmarshalContractObject(decoded, app)
+	if err != nil {
 		return editedB64AppProto, fmt.Errorf("unable to unmarshal app for revision: %w", err)
 	}
 
@@ -224,7 +222,6 @@
 	editedB64AppProto = base64.StdEncoding.EncodeToString(marshalled)
 
 	return editedB64AppProto, nil
->>>>>>> fffe876f
 }
 
 func buildSettingsFromBase64AppProto(base64AppProto string) (buildInput, error) {
