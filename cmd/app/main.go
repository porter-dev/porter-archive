package main

import (
	"errors"
	"flag"
	"fmt"
	"log"
	"net/http"
	"os"

	"github.com/porter-dev/porter/api/server/router"
	"github.com/porter-dev/porter/api/server/shared/config"
	"github.com/porter-dev/porter/api/server/shared/config/loader"
<<<<<<< HEAD
=======
	"github.com/porter-dev/porter/internal/adapter"
	"github.com/porter-dev/porter/internal/models"
	"github.com/porter-dev/porter/internal/redis_stream"
	"gorm.io/gorm"
>>>>>>> 2354c05e
)

// Version will be linked by an ldflag during build
var Version string = "dev-ce"

func main() {
	var versionFlag bool
	flag.BoolVar(&versionFlag, "version", false, "print version and exit")
	flag.Parse()

	// Exit safely when version is used
	if versionFlag {
		fmt.Println(Version)
		os.Exit(0)
	}

	cl := loader.NewEnvLoader(Version)

	config, err := cl.LoadConfig()

	if err != nil {
		log.Fatal("Config loading failed: ", err)
	}

<<<<<<< HEAD
=======
	err = initData(config)

	if err != nil {
		log.Fatal("Data initialization failed: ", err)
	}

	if config.RedisConf.Enabled {
		redis, err := adapter.NewRedisClient(config.RedisConf)

		if err != nil {
			config.Logger.Fatal().Err(err).Msg("redis connection failed")
			return
		}

		redis_stream.InitGlobalStream(redis)

		errorChan := make(chan error)

		go redis_stream.GlobalStreamListener(redis, config, config.Repo, config.AnalyticsClient, errorChan)
	}

>>>>>>> 2354c05e
	appRouter := router.NewAPIRouter(config)

	address := fmt.Sprintf(":%d", config.ServerConf.Port)

	config.Logger.Info().Msgf("Starting server %v", address)

	s := &http.Server{
		Addr:         address,
		Handler:      appRouter,
		ReadTimeout:  config.ServerConf.TimeoutRead,
		WriteTimeout: config.ServerConf.TimeoutWrite,
		IdleTimeout:  config.ServerConf.TimeoutIdle,
	}

	if err := s.ListenAndServe(); err != nil && err != http.ErrServerClosed {
		config.Logger.Fatal().Err(err).Msg("Server startup failed")
	}
}

const defaultProjectName = "default"
const defaultClusterName = "cluster-1"

func initData(conf *config.Config) error {
	// if the config specifies in-cluster connections are permitted, create a new project with a
	// cluster that uses the in-cluster config. this will be the default project for this instance.
	if conf.ServerConf.InitInCluster {
		l := conf.Logger
		l.Debug().Msg("in-cluster config variable set: checking for default project and cluster")

		// look for a project with id 1 with name of defaultProjectName
		_, err := conf.Repo.Project().ReadProject(1)

		if err != nil && errors.Is(err, gorm.ErrRecordNotFound) {
			l.Debug().Msg("default project not found: attempting creation")

			_, err = conf.Repo.Project().CreateProject(&models.Project{
				Name: defaultProjectName,
			})

			if err != nil {
				return err
			}

			l.Debug().Msg("successfully created default project")
		} else if err != nil {
			return err
		}

		_, err = conf.Repo.Cluster().ReadCluster(1, 1)

		if err != nil && errors.Is(err, gorm.ErrRecordNotFound) {
			l.Debug().Msg("default cluster not found: attempting creation")

			_, err = conf.Repo.Cluster().CreateCluster(&models.Cluster{
				Name:          defaultClusterName,
				AuthMechanism: models.InCluster,
				ProjectID:     1,
			})

			if err != nil {
				return err
			}

			l.Debug().Msg("successfully created default cluster")
		} else if err != nil {
			return err
		}
	}

	return nil
}<|MERGE_RESOLUTION|>--- conflicted
+++ resolved
@@ -11,13 +11,8 @@
 	"github.com/porter-dev/porter/api/server/router"
 	"github.com/porter-dev/porter/api/server/shared/config"
 	"github.com/porter-dev/porter/api/server/shared/config/loader"
-<<<<<<< HEAD
-=======
-	"github.com/porter-dev/porter/internal/adapter"
 	"github.com/porter-dev/porter/internal/models"
-	"github.com/porter-dev/porter/internal/redis_stream"
 	"gorm.io/gorm"
->>>>>>> 2354c05e
 )
 
 // Version will be linked by an ldflag during build
@@ -42,30 +37,12 @@
 		log.Fatal("Config loading failed: ", err)
 	}
 
-<<<<<<< HEAD
-=======
 	err = initData(config)
 
 	if err != nil {
 		log.Fatal("Data initialization failed: ", err)
 	}
 
-	if config.RedisConf.Enabled {
-		redis, err := adapter.NewRedisClient(config.RedisConf)
-
-		if err != nil {
-			config.Logger.Fatal().Err(err).Msg("redis connection failed")
-			return
-		}
-
-		redis_stream.InitGlobalStream(redis)
-
-		errorChan := make(chan error)
-
-		go redis_stream.GlobalStreamListener(redis, config, config.Repo, config.AnalyticsClient, errorChan)
-	}
-
->>>>>>> 2354c05e
 	appRouter := router.NewAPIRouter(config)
 
 	address := fmt.Sprintf(":%d", config.ServerConf.Port)
