package main

import (
	"flag"
	"fmt"
	"log"
	"net/http"
	"os"

	"github.com/porter-dev/porter/internal/models"
	"github.com/porter-dev/porter/internal/repository/gorm"

	"github.com/porter-dev/porter/server/api"

	"github.com/porter-dev/porter/internal/adapter"
	"github.com/porter-dev/porter/internal/config"
	lr "github.com/porter-dev/porter/internal/logger"
	"github.com/porter-dev/porter/server/router"

	prov "github.com/porter-dev/porter/internal/kubernetes/provisioner"
	ints "github.com/porter-dev/porter/internal/models/integrations"
)

// Version will be linked by an ldflag during build
var Version string = "dev"

func main() {
	var versionFlag bool
	flag.BoolVar(&versionFlag, "version", false, "print version and exit")
	flag.Parse()

	// Exit safely when version is used
	if versionFlag {
		fmt.Println(Version)
		os.Exit(0)
	}

	appConf := config.FromEnv()

	logger := lr.NewConsole(appConf.Debug)
	db, err := adapter.New(&appConf.Db)

	if err != nil {
		logger.Fatal().Err(err).Msg("")
		return
	}

	err = db.AutoMigrate(
		&models.Project{},
		&models.Role{},
		&models.User{},
		&models.Session{},
		&models.GitRepo{},
		&models.Registry{},
		&models.HelmRepo{},
		&models.Cluster{},
		&models.ClusterCandidate{},
		&models.ClusterResolver{},
		&models.Infra{},
<<<<<<< HEAD
		&models.GitActionConfig{},
=======
		&models.Invite{},
>>>>>>> 37e3de96
		&ints.KubeIntegration{},
		&ints.BasicIntegration{},
		&ints.OIDCIntegration{},
		&ints.OAuthIntegration{},
		&ints.GCPIntegration{},
		&ints.AWSIntegration{},
		&ints.TokenCache{},
		&ints.ClusterTokenCache{},
		&ints.RegTokenCache{},
		&ints.HelmRepoTokenCache{},
	)

	if err != nil {
		logger.Fatal().Err(err).Msg("")
		return
	}

	var key [32]byte

	for i, b := range []byte(appConf.Db.EncryptionKey) {
		key[i] = b
	}

	repo := gorm.NewRepository(db, &key)

	if appConf.Redis.Enabled {
		redis, err := adapter.NewRedisClient(&appConf.Redis)

		if err != nil {
			logger.Fatal().Err(err).Msg("")
			return
		}

		prov.InitGlobalStream(redis)

		errorChan := make(chan error)

		go prov.GlobalStreamListener(redis, *repo, errorChan)
	}

	a, _ := api.New(&api.AppConfig{
		Logger:     logger,
		Repository: repo,
		ServerConf: appConf.Server,
		RedisConf:  &appConf.Redis,
		DBConf:     appConf.Db,
	})

	appRouter := router.New(a)

	address := fmt.Sprintf(":%d", appConf.Server.Port)

	logger.Info().Msgf("Starting server %v", address)

	s := &http.Server{
		Addr:         address,
		Handler:      appRouter,
		ReadTimeout:  appConf.Server.TimeoutRead,
		WriteTimeout: appConf.Server.TimeoutWrite,
		IdleTimeout:  appConf.Server.TimeoutIdle,
	}

	if err := s.ListenAndServe(); err != nil && err != http.ErrServerClosed {
		log.Fatal("Server startup failed", err)
	}
}<|MERGE_RESOLUTION|>--- conflicted
+++ resolved
@@ -57,11 +57,8 @@
 		&models.ClusterCandidate{},
 		&models.ClusterResolver{},
 		&models.Infra{},
-<<<<<<< HEAD
 		&models.GitActionConfig{},
-=======
 		&models.Invite{},
->>>>>>> 37e3de96
 		&ints.KubeIntegration{},
 		&ints.BasicIntegration{},
 		&ints.OIDCIntegration{},
