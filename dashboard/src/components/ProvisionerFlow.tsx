--- conflicted
+++ resolved
@@ -90,19 +90,6 @@
                 <>
                   <Spacer height="15px" />
                   <Fieldset background="#1b1d2688">
-<<<<<<< HEAD
-                    <Text>
-                      • Amazon Elastic Kubernetes Service (EKS) = $73/mo
-                      <Spacer height="15px" />
-                      • Amazon EC2:
-                      <Spacer height="15px" />
-                      <Tab />+ System workloads: t3.medium instance (2) = $60.74/mo
-                      <Spacer height="15px" />
-                      <Tab />+ Monitoring workloads: t3.large instance (1) = $60.74/mo
-                      <Spacer height="15px" />
-                      <Tab />+ Application workloads: t3.xlarge instance (1) = $121.47/mo
-                    </Text>
-=======
                     • Amazon Elastic Kubernetes Service (EKS) = $73/mo
                     <Spacer height="15px" />
                     • Amazon EC2:
@@ -112,7 +99,6 @@
                     <Tab />+ Monitoring workloads: t3.large instance (1) = $60.74/mo
                     <Spacer height="15px" />
                     <Tab />+ Application workloads: t3.xlarge instance (1) = $121.47/mo
->>>>>>> 92fbf1a0
                   </Fieldset>
                 </>
               }
@@ -121,7 +107,7 @@
             <Text color="helper">
               Separate from the AWS cost, Porter charges based on the amount of resources that are being used. Porter pricing is as follows, prorated to the minute:
             </Text>
-            <Spacer y={1}/>
+            <Spacer y={1} />
             <Cost>$0.019/hr/vCPU + $0.009/hr/GB RAM</Cost>
             <Spacer y={1} />
             <Text color="helper">
