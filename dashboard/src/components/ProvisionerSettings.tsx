<<<<<<< HEAD
import React, { useEffect, useState, useContext } from "react";
import styled from "styled-components";
import { type RouteComponentProps, withRouter } from "react-router";

import { OFState } from "main/home/onboarding/state";
import api from "shared/api";
import { Context } from "shared/Context";
import { pushFiltered } from "shared/routing";
import info from "assets/info-outlined.svg";

import SelectRow from "components/form-components/SelectRow";
import Heading from "components/form-components/Heading";
=======
import React, { useContext, useEffect, useState } from "react";
>>>>>>> 55a3ca74
import {
  AWSClusterNetwork,
  Cluster,
  Contract,
  EKS,
  EKSLogging,
  EKSNodeGroup,
  EKSPreflightValues,
  EnumCloudProvider,
  EnumKubernetesKind,
  LoadBalancer,
  LoadBalancerType,
  NodeGroupType,
  PreflightCheckRequest,
  QuotaIncreaseRequest,
  type EnumQuotaIncrease,
<<<<<<< HEAD
  AWSClusterNetwork,
=======
>>>>>>> 55a3ca74
} from "@porter-dev/api-contracts";
import { withRouter, type RouteComponentProps } from "react-router";
import styled from "styled-components";

<<<<<<< HEAD
import { type ClusterType } from "shared/types";
import Button from "./porter/Button";
=======
import Heading from "components/form-components/Heading";
import SelectRow from "components/form-components/SelectRow";
import { OFState } from "main/home/onboarding/state";
import { useIntercom } from "lib/hooks/useIntercom";

import api from "shared/api";
import { Context } from "shared/Context";
import { pushFiltered } from "shared/routing";
import { type ClusterType } from "shared/types";
import { PREFLIGHT_TO_ENUM } from "shared/util";
import info from "assets/info-outlined.svg";
>>>>>>> 55a3ca74
import healthy from "assets/status-healthy.png";

import Loading from "./Loading";
import Button from "./porter/Button";
import Checkbox from "./porter/Checkbox";
import Icon from "./porter/Icon";
import Input from "./porter/Input";
import Select from "./porter/Select";
import Spacer from "./porter/Spacer";
import Text from "./porter/Text";
import Tooltip from "./porter/Tooltip";
import VerticalSteps from "./porter/VerticalSteps";
import PreflightChecks from "./PreflightChecks";

type ClusterState = {
  clusterName: string;
  awsRegion: string;
  machineType: string;
  guardDutyEnabled: boolean;
  kmsEncryptionEnabled: boolean;
  loadBalancerType: boolean;
  wildCardDomain: string;
  IPAllowList: string;
  wafV2Enabled: boolean;
  awsTags: string;
  wafV2ARN: string;
  certificateARN: string;
  minInstances: number;
  maxInstances: number;
  additionalNodePolicies: string[];
  cidrRangeVPC: string;
  cidrRangeServices: string;
  clusterVersion: string;
  gpuInstanceType?: string;
  gpuMinInstances: number;
  gpuMaxInstances: number;
};

const regionOptions = [
  { value: "us-east-1", label: "US East (N. Virginia) us-east-1" },
  { value: "us-east-2", label: "US East (Ohio) us-east-2" },
  { value: "us-west-1", label: "US West (N. California) us-west-1" },
  { value: "us-west-2", label: "US West (Oregon) us-west-2" },
  { value: "af-south-1", label: "Africa (Cape Town) af-south-1" },
  { value: "ap-east-1", label: "Asia Pacific (Hong Kong) ap-east-1" },
  { value: "ap-south-1", label: "Asia Pacific (Mumbai) ap-south-1" },
  { value: "ap-northeast-2", label: "Asia Pacific (Seoul) ap-northeast-2" },
  { value: "ap-southeast-1", label: "Asia Pacific (Singapore) ap-southeast-1" },
  { value: "ap-southeast-2", label: "Asia Pacific (Sydney) ap-southeast-2" },
  { value: "ap-northeast-1", label: "Asia Pacific (Tokyo) ap-northeast-1" },
  { value: "ca-central-1", label: "Canada (Central) ca-central-1" },
  { value: "eu-central-1", label: "Europe (Frankfurt) eu-central-1" },
  { value: "eu-west-1", label: "Europe (Ireland) eu-west-1" },
  { value: "eu-west-2", label: "Europe (London) eu-west-2" },
  { value: "eu-south-1", label: "Europe (Milan) eu-south-1" },
  { value: "eu-west-3", label: "Europe (Paris) eu-west-3" },
  { value: "eu-north-1", label: "Europe (Stockholm) eu-north-1" },
  { value: "me-south-1", label: "Middle East (Bahrain) me-south-1" },
  { value: "sa-east-1", label: "South America (São Paulo) sa-east-1" },
];

// IMPORTANT: when adding more machineTypeOptions here, please make sure that you also enter their resources in useClusterResourceLimits.ts
const machineTypeOptions = [
  { value: "t3.medium", label: "t3.medium" },
  { value: "t3.large", label: "t3.large" },
  { value: "t3.xlarge", label: "t3.xlarge" },
  { value: "t3.2xlarge", label: "t3.2xlarge" },
  { value: "t3a.medium", label: "t3a.medium" },
  { value: "t3a.large", label: "t3a.large" },
  { value: "t3a.xlarge", label: "t3a.xlarge" },
  { value: "t3a.2xlarge", label: "t3a.2xlarge" },
  { value: "c6i.large", label: "c6i.large" },
  { value: "c6i.xlarge", label: "c6i.xlarge" },
  { value: "c6i.2xlarge", label: "c6i.2xlarge" },
  { value: "c6i.4xlarge", label: "c6i.4xlarge" },
  { value: "c6i.8xlarge", label: "c6i.8xlarge" },
  { value: "c6a.large", label: "c6a.large" },
  { value: "c6a.2xlarge", label: "c6a.2xlarge" },
  { value: "c6a.4xlarge", label: "c6a.4xlarge" },
  { value: "c6a.8xlarge", label: "c6a.8xlarge" },
  { value: "r6i.large", label: "r6i.large" },
  { value: "r6i.xlarge", label: "r6i.xlarge" },
  { value: "r6i.2xlarge", label: "r6i.2xlarge" },
  { value: "r6i.4xlarge", label: "r6i.4xlarge" },
  { value: "r6i.8xlarge", label: "r6i.8xlarge" },
  { value: "r6i.12xlarge", label: "r6i.12xlarge" },
  { value: "r6i.16xlarge", label: "r6i.16xlarge" },
  { value: "r6i.24xlarge", label: "r6i.24xlarge" },
  { value: "r6i.32xlarge", label: "r6i.32xlarge" },
  { value: "g4dn.xlarge", label: "g4dn.xlarge" },
  { value: "m5n.large", label: "m5n.large" },
  { value: "m5n.xlarge", label: "m5n.xlarge" },
  { value: "m5n.2xlarge", label: "m5n.2xlarge" },
];

<<<<<<< HEAD
const gpuMachineTypeOptions = [

  { value: "g4dn.xlarge", label: "g4dn.xlarge" },
  { value: "g4dn.2xlarge", label: "g4dn.2xlarge" },
];

const defaultCidrVpc = "10.78.0.0/16"
const defaultCidrServices = "172.20.0.0/16"
const defaultClusterVersion = "v1.24.0"

=======
const defaultCidrVpc = "10.78.0.0/16";
const defaultCidrServices = "172.20.0.0/16";
const defaultClusterVersion = "v1.24.0";
>>>>>>> 55a3ca74

const initialClusterState: ClusterState = {
  clusterName: "",
  awsRegion: "us-east-1",
  machineType: "t3.medium",
  guardDutyEnabled: false,
  kmsEncryptionEnabled: false,
  loadBalancerType: false,
  wildCardDomain: "",
  IPAllowList: "",
  wafV2Enabled: false,
  awsTags: "",
  wafV2ARN: "",
  certificateARN: "",
  minInstances: 1,
  maxInstances: 10,
  additionalNodePolicies: [],
  cidrRangeVPC: defaultCidrVpc,
  cidrRangeServices: defaultCidrServices,
  clusterVersion: defaultClusterVersion,
  gpuInstanceType: "g4dn.xlarge",
  gpuMinInstances: 1,
  gpuMaxInstances: 5,
};

type Props = RouteComponentProps & {
  selectedClusterVersion?: Contract;
  provisionerError?: string;
  credentialId: string;
  clusterId?: number | null;
  closeModal?: () => void;
  gpuModal?: boolean;
};

const ProvisionerSettings: React.FC<Props> = (props) => {
  const {
    user,
    currentProject,
    currentCluster,
    setCurrentCluster,
    setShouldRefreshClusters,
  } = useContext(Context);
  const [step, setStep] = useState(0);

  const [isReadOnly, setIsReadOnly] = useState(false);
  const [isClicked, setIsClicked] = useState(false);
  const [isLoading, setIsLoading] = useState(false);
  const [preflightData, setPreflightData] = useState(null);
  const [preflightFailed, setPreflightFailed] = useState<boolean>(true);
  const [preflightError, setPreflightError] = useState<string>("");
  const [showHelpMessage, setShowHelpMessage] = useState(true);
  const [quotaIncrease, setQuotaIncrease] = useState<EnumQuotaIncrease[]>([]);
  const [showEmailMessage, setShowEmailMessage] = useState(false);
  const { showIntercomWithMessage } = useIntercom();
  const [clusterState, setClusterState] = useState(initialClusterState);
  const [isExpanded, setIsExpanded] = useState(false);
  const [controlPlaneLogs, setControlPlaneLogs] = useState<EKSLogging>(
    new EKSLogging()
  );

  const markStepStarted = async (
    step: string,
    errMessage?: string
  ): Promise<void> => {
    try {
      await api.updateOnboardingStep(
        "<token>",
        {
          step,
          error_message: errMessage,
          region: clusterState.awsRegion,
          provider: "aws",
        },
        {
          project_id: currentProject ? currentProject.id : 0,
        }
      );
    } catch (err) { }
  };

<<<<<<< HEAD
  const getStatus = (): React.ReactNode => {
=======
  const getStatus = ():
    | JSX.Element
    | "Provisioning is still in progress..."
    | undefined => {
>>>>>>> 55a3ca74
    if (isLoading) {
      return <Loading />;
    }
    if (isReadOnly && props.provisionerError === "") {
      return "Provisioning is still in progress...";
    }
    return undefined;
  };
  const validateInput = (wildCardDomainer: string): false | string => {
    if (!wildCardDomainer) {
      return "Required for ALB Load Balancer";
    }
    if (wildCardDomainer?.charAt(0) === "*") {
      return "Wildcard domain cannot start with *";
    }
    return false;
  };
  function validateIPInput(IPAllowList: string): boolean {
    // This regular expression checks for an IP address with a subnet mask.
    const regex =
      /^((25[0-5]|2[0-4][0-9]|[01]?[0-9][0-9]?)\.){3}(25[0-5]|2[0-4][0-9]|[01]?[0-9][0-9]?)\/([0-9]|[1-2][0-9]|3[0-2])$/;
    if (!IPAllowList) {
      return false;
    }
    // Split the input string by comma and remove any empty elements
    const ipAddresses = IPAllowList?.split(",").filter(Boolean);
    // Validate each IP address
    for (const ip of ipAddresses) {
      if (!regex.test(ip.trim())) {
        // If any IP is invalid, return true (error)
        return true;
      }
    }
    // If all IPs are valid, return false (no error)
    return false;
  }
  function validateTags(awsTags: string): boolean {
    // Regular expression t o check for a key-value pair format "key=value"
    const regex = /^[a-zA-Z0-9]+=[a-zA-Z0-9]+$/;
    // Split the input string by comma and remove any empty elements
    const tags = awsTags.split(",").filter(Boolean);
    // Validate each tag
    for (const tag of tags) {
      if (!regex.test(tag.trim())) {
        // If any tag is invalid, return true (error)
        return true;
      }
    }
    // If all tags are valid, return false (no error)
    return false;
  }
  const clusterNameDoesNotExist = (): boolean => {
    return !clusterState.clusterName;
  };
  const userProvisioning = (): boolean => {
<<<<<<< HEAD
    // If the cluster is updating or updating unavailabe but there are no errors do not allow re-provisioning
=======
>>>>>>> 55a3ca74
    return isReadOnly && props.provisionerError === "";
  };

  const isDisabled = (): boolean | undefined => {
    return (
      clusterNameDoesNotExist() ||
      userProvisioning() ||
      isClicked ||
      (currentCluster && !currentProject?.enable_reprovision)
    );
  };
  function convertStringToTags(tagString: string): Record<string, string> {
    if (typeof tagString !== "string" || tagString.trim() === "") {
      return {};
    }

    // Split the input string by comma, then reduce the resulting array to an object
<<<<<<< HEAD
    const tags = tagString.split(",").reduce<Record<string, string>>((obj, item) => {
      // Split each item by "=", and trim whitespace from both key and value
      const [key, value] = item.split("=").map(part => part.trim());

      // Only add the key-value pair to the object if both key and value are present
      if (key && value) {
        obj[key] = value;
      }
=======
    const tags = tagString
      .split(",")
      .reduce<Record<string, string>>((obj, item) => {
        // Split each item by "=", and trim whitespace from both key and value
        const [key, value] = item.split("=").map((part) => part.trim());

        // Only add the key-value pair to the object if both key and value are present
        if (key && value) {
          obj[key] = value;
        }
>>>>>>> 55a3ca74

        return obj;
      }, {});

    return tags;
  }
  const handleClusterStateChange = <K extends keyof ClusterState>(
    key: K,
    value: ClusterState[K]
  ): void => {
    setClusterState((prevState: ClusterState) => ({
      ...prevState,
      [key]: value,
    }));
  };
  const createClusterObj = (): Contract => {
    const loadBalancerObj = new LoadBalancer({});
    loadBalancerObj.loadBalancerType = LoadBalancerType.NLB;
    if (clusterState.loadBalancerType) {
      loadBalancerObj.loadBalancerType = LoadBalancerType.ALB;
      loadBalancerObj.wildcardDomain = clusterState.wildCardDomain;

      if (clusterState.awsTags) {
        loadBalancerObj.tags = convertStringToTags(clusterState.awsTags);
      }
      if (clusterState.IPAllowList) {
        loadBalancerObj.allowlistIpRanges = clusterState.IPAllowList;
      }
      if (clusterState.wafV2Enabled) {
        loadBalancerObj.enableWafv2 = clusterState.wafV2Enabled;
      } else {
        loadBalancerObj.enableWafv2 = false;
      }
      if (clusterState.wafV2ARN) {
        loadBalancerObj.wafv2Arn = clusterState.wafV2ARN;
      }
      if (clusterState.certificateARN) {
        loadBalancerObj.additionalCertificateArns =
          clusterState.certificateARN.split(",");
      }
    }

<<<<<<< HEAD

    const nodeGroups = [
      new EKSNodeGroup({
        instanceType: "t3.medium",
        minInstances: 1,
        maxInstances: 5,
        nodeGroupType: NodeGroupType.SYSTEM,
        isStateful: false,
        additionalPolicies: clusterState.additionalNodePolicies,
      }),
      new EKSNodeGroup({
        instanceType: "t3.large",
        minInstances: 1,
        maxInstances: 1,
        nodeGroupType: NodeGroupType.MONITORING,
        isStateful: true,
        additionalPolicies: clusterState.additionalNodePolicies,
      }),
      new EKSNodeGroup({
        instanceType: clusterState.machineType,
        minInstances: clusterState.minInstances || 1,
        maxInstances: clusterState.maxInstances || 10,
        nodeGroupType: NodeGroupType.APPLICATION,
        isStateful: false,
        additionalPolicies: clusterState.additionalNodePolicies,
      }),
    ];

    // Conditionally add the last EKSNodeGroup if gpuModal is enabled
    if (props.gpuModal) {
      nodeGroups.push(new EKSNodeGroup({
        instanceType: clusterState.gpuInstanceType,
        minInstances: clusterState.gpuMinInstances || 1,
        maxInstances: clusterState.gpuMaxInstances || 5,
        nodeGroupType: NodeGroupType.CUSTOM,
        isStateful: false,
        additionalPolicies: clusterState.additionalNodePolicies,
      }));
    }


=======
>>>>>>> 55a3ca74
    const data = new Contract({
      cluster: new Cluster({
        projectId: currentProject.id,
        kind: EnumKubernetesKind.EKS,
        cloudProvider: EnumCloudProvider.AWS,
        cloudProviderCredentialsId: String(props.credentialId),
        kindValues: {
          case: "eksKind",
          value: new EKS({
            clusterName: clusterState.clusterName,
            clusterVersion:
              clusterState.clusterVersion || defaultClusterVersion,
            cidrRange: clusterState.cidrRangeVPC || defaultCidrVpc, // deprecated in favour of network.cidrRangeVPC: can be removed after december 2023
            region: clusterState.awsRegion,
            loadBalancer: loadBalancerObj,
            logging: controlPlaneLogs,
            enableGuardDuty: clusterState.guardDutyEnabled,
            enableKmsEncryption: clusterState.kmsEncryptionEnabled,
            network: new AWSClusterNetwork({
              vpcCidr: clusterState.cidrRangeVPC || defaultCidrVpc,
              serviceCidr:
                clusterState.cidrRangeServices || defaultCidrServices,
            }),
            nodeGroups,
          }),
        },
      }),
    });
    return data;
  };

  const createCluster = async (): Promise<void> => {
    setIsLoading(true);
    setIsClicked(true);
    const data = createClusterObj();
    if (props.clusterId) {
      data.cluster.clusterId = props.clusterId;
    }

    try {
      setIsReadOnly(true);
      if (!props.clusterId) {
        void markStepStarted("pre-provisioning-check-started");
      }

      const res = await api.createContract("<token>", data, {
        project_id: currentProject.id,
      });

      if (!props.clusterId) {
        void markStepStarted("provisioning-started");
      }

      // Only refresh and set clusters on initial create
      // if (!props.clusterId) {
      setShouldRefreshClusters(true);
      api
        .getClusters("<token>", {}, { id: currentProject.id })
        .then(({ data }) => {
          data.forEach((cluster: ClusterType) => {
            if (cluster.id === res.data.contract_revision?.cluster_id) {
              // setHasFinishedOnboarding(true);
              setCurrentCluster(cluster);
              OFState.actions.goTo("clean_up");
              pushFiltered(props, "/cluster-dashboard", ["project_id"], {
                cluster: cluster.name,
              });
            }
          });
        })
        .catch((err) => {
          if (err) {
            // setHasFinishedOnboarding(true);
            OFState.actions.goTo("clean_up");
            pushFiltered(props, "/cluster-dashboard", ["project_id"], {});
          }
        });
      // }
      if (props?.closeModal) {
        props?.closeModal();
      }
    } catch (err) {
      const errMessage = err.response.data?.error.replace("unknown: ", "");
      // hacky, need to standardize error contract with backend
      setIsClicked(false);
      setIsLoading(false);
      void markStepStarted("provisioning-failed", errMessage);

      // enable edit again only in the case of an error
      setIsClicked(false);
      setIsReadOnly(false);
    } finally {
      setIsLoading(false);
    }
  };

  useEffect(() => {
    setIsReadOnly(
      props.clusterId &&
      (currentCluster.status === "UPDATING" ||
        currentCluster.status === "UPDATING_UNAVAILABLE")
    );
    handleClusterStateChange(
      "clusterName",
      `${currentProject.name}-cluster-${Math.random()
        .toString(36)
        .substring(2, 8)}`
    );
  }, []);

  useEffect(() => {
    // eslint-disable-next-line @typescript-eslint/no-explicit-any
    const contract = props.selectedClusterVersion as any;
    // Unmarshall Contract here
    if (contract?.cluster) {
      const eksValues: EKS = contract.cluster?.eksKind as EKS;
      if (eksValues == null) {
        return;
      }

      eksValues.nodeGroups.forEach((nodeGroup: EKSNodeGroup) => {
        if (
          nodeGroup.nodeGroupType.toString() === "NODE_GROUP_TYPE_APPLICATION"
        ) {
          handleClusterStateChange("machineType", nodeGroup.instanceType);
          handleClusterStateChange("minInstances", nodeGroup.minInstances);
          handleClusterStateChange("maxInstances", nodeGroup.maxInstances);
        }

        if (nodeGroup.additionalPolicies?.length > 0) {
          handleClusterStateChange(
            "additionalNodePolicies",
            nodeGroup.additionalPolicies
          );
        }
      });

      handleClusterStateChange("clusterName", eksValues.clusterName);
      handleClusterStateChange("awsRegion", eksValues.region);
      handleClusterStateChange("clusterVersion", eksValues.clusterVersion);
      handleClusterStateChange(
        "cidrRangeVPC",
        eksValues.cidrRange ?? eksValues.network?.vpcCidr ?? defaultCidrVpc
      );
      handleClusterStateChange(
        "cidrRangeServices",
        eksValues.network?.serviceCidr ?? defaultCidrServices
      );

      if (eksValues.loadBalancer != null) {
        handleClusterStateChange(
          "IPAllowList",
          eksValues.loadBalancer.allowlistIpRanges
        );
        handleClusterStateChange(
          "wildCardDomain",
          eksValues.loadBalancer.wildcardDomain
        );

        const awsTags = eksValues.loadBalancer?.tags
          ? Object.entries(eksValues.loadBalancer?.tags)
            .map(([key, value]) => `${key}=${value}`)
            .join(",")
          : "";
        handleClusterStateChange("awsTags", awsTags);

        const loadBalancerType =
          eksValues.loadBalancer?.loadBalancerType?.toString() ===
          "LOAD_BALANCER_TYPE_ALB";
        handleClusterStateChange("loadBalancerType", loadBalancerType);
        handleClusterStateChange("wafV2ARN", eksValues.loadBalancer?.wafv2Arn);
        handleClusterStateChange(
          "wafV2Enabled",
          eksValues.loadBalancer?.enableWafv2
        );
      }

      if (eksValues.logging != null) {
        const logging = new EKSLogging({
          enableApiServerLogs: eksValues.logging.enableApiServerLogs,
          enableAuditLogs: eksValues.logging.enableAuditLogs,
          enableAuthenticatorLogs: eksValues.logging.enableAuthenticatorLogs,
          enableControllerManagerLogs:
            eksValues.logging.enableControllerManagerLogs,
          enableSchedulerLogs: eksValues.logging.enableSchedulerLogs,
        });
        setControlPlaneLogs(logging);
      }

      handleClusterStateChange("guardDutyEnabled", eksValues.enableGuardDuty);
      handleClusterStateChange(
        "kmsEncryptionEnabled",
        eksValues.enableKmsEncryption
      );
    }
  }, [isExpanded, props.selectedClusterVersion]);

  useEffect(() => {
<<<<<<< HEAD
    if (!props.clusterId || (props.gpuModal && clusterState.clusterName === currentCluster?.name)) {
      if (clusterState.clusterName != "") {
        setStep(1)
        preflightChecks()

=======
    if (!props.clusterId) {
      setStep(1);
      try {
        // eslint-disable-next-line @typescript-eslint/no-floating-promises
        preflightChecks();
        // Handle the resolved value if necessary
      } catch (error) {
        if (error) {
          setStep(0);
        }
>>>>>>> 55a3ca74
      }
    }
  }, [clusterState]);

  const proceedToProvision = async (): Promise<void> => {
    setShowEmailMessage(true);
    void markStepStarted("requested-quota-increase");
    setStep(2);
  };
  const requestQuotasAndProvision = async (): Promise<void> => {
    await requestQuotaIncrease();
    await createCluster();
  };
  const requestQuotaIncrease = async (): Promise<void> => {
    try {
      setIsLoading(true);
      const data = new QuotaIncreaseRequest({
        projectId: BigInt(currentProject.id),
        cloudProvider: EnumCloudProvider.AWS,
        cloudProviderCredentialsId: props.credentialId,
        preflightValues: {
          case: "eksPreflightValues",
          value: new EKSPreflightValues({
            region: clusterState.awsRegion,
          }),
        },
        quotaIncreases: quotaIncrease,
      });
      await api.requestQuotaIncrease("<token>", data, {
        id: currentProject.id,
      });

      setIsLoading(false);
    } catch (err) {
      setIsLoading(false);
    }
  };
  const preflightChecks = async (): Promise<void> => {
    try {
      setIsLoading(true);
      setPreflightData(null);
      setPreflightFailed(true);
      setPreflightError("");
      setShowEmailMessage(false);

      const contract = createClusterObj();
      const data = new PreflightCheckRequest({
        contract,
<<<<<<< HEAD
=======
      });
      const preflightDataResp = await api.preflightCheck("<token>", data, {
        id: currentProject.id,
>>>>>>> 55a3ca74
      });
      // Check if any of the preflight checks has a message
      let hasMessage = false;
      let errors = "Preflight Checks Failed : ";
      const quotas: EnumQuotaIncrease[] = [];
      for (const check in preflightDataResp?.data?.Msg.preflight_checks) {
<<<<<<< HEAD

=======
>>>>>>> 55a3ca74
        if (preflightDataResp?.data?.Msg.preflight_checks[check]?.message) {
          quotas.push(PREFLIGHT_TO_ENUM[check]);
          hasMessage = true;
          errors = errors + check + ", ";
        }
      }
      setQuotaIncrease(quotas);
      // If none of the checks have a message, set setPreflightFailed to false
      if (hasMessage) {
        showIntercomWithMessage({
          message: "I am running into an issue provisioning a cluster.",
        });
        void markStepStarted("provisioning-failed", errors);
      }
      if (!hasMessage) {
        setPreflightFailed(false);
        setStep(2);
      }
      setPreflightData(preflightDataResp?.data?.Msg);
      setIsLoading(false);
    } catch (err) {
      setPreflightError(err);
      setIsLoading(false);
      setPreflightFailed(true);
    }
  };
  const renderAdvancedSettings = (): JSX.Element => {
    return (
      <>
        {
          <Heading>
            <ExpandHeader
<<<<<<< HEAD
              onClick={() => { setIsExpanded(!isExpanded); }}
=======
              onClick={() => {
                setIsExpanded(!isExpanded);
              }}
>>>>>>> 55a3ca74
              isExpanded={isExpanded}
            >
              <i className="material-icons">arrow_drop_down</i>
              Advanced settings
            </ExpandHeader>
          </Heading>
        }
<<<<<<< HEAD
        {
          isExpanded && (
            <>
              {user?.isPorterUser && (
                <Input
                  width="350px"
                  type="string"
                  value={clusterState.clusterVersion}
                  disabled={true}
                  setValue={(x: string) => { handleClusterStateChange("clusterVersion", x); }}
                  label="Cluster version (only shown to porter.run emails)"
                />

              )}
              <Spacer y={1} />
              <Select
                options={machineTypeOptions}
                width="350px"
                disabled={isReadOnly}
                value={clusterState.machineType}
                setValue={(x: string) => { handleClusterStateChange("machineType", x); }}
                label="Machine type"
              />
              <Spacer y={1} />
              <Input
                width="350px"
                type="number"
                disabled={isReadOnly}
                value={clusterState.maxInstances.toString()}
=======
        {isExpanded && (
          <>
            {user?.isPorterUser && (
              <Input
                width="350px"
                type="string"
                value={clusterState.clusterVersion}
                disabled={true}
>>>>>>> 55a3ca74
                setValue={(x: string) => {
                  handleClusterStateChange("clusterVersion", x);
                }}
                label="Cluster version (only shown to porter.run emails)"
              />
<<<<<<< HEAD
              <Spacer y={1} />
              <Input
                width="350px"
                type="number"
                disabled={isReadOnly}
                value={clusterState.minInstances.toString()}
                setValue={(x: string) => {
                  const num = parseInt(x, 10)
                  if (num === undefined) {
                    return
                  }
                  handleClusterStateChange('minInstances', num);
                }}
                label="Minimum number of application nodes. If set to 0, no applications will be deployed."
                placeholder="ex: 1"
              />
              <Spacer y={1} />
              <Input
                width="350px"
                type="string"
                value={clusterState.cidrRangeVPC}
                disabled={props.clusterId !== undefined || isLoading}
                setValue={(x: string) => { handleClusterStateChange('cidrRangeVPC', x); }}
                label="CIDR range for AWS VPC"
                placeholder="ex: 10.78.0.0/16"
              />
              <Spacer y={1} />
              <Input
                width="350px"
                type="string"
                value={clusterState.cidrRangeServices}
                disabled={props.clusterId !== undefined || isLoading}
                setValue={(x: string) => { handleClusterStateChange('cidrRangeServices', x); }}
                label="CIDR range for Kubernetes internal services"
                placeholder="ex: 172.20.0.0/16"
              />
              {(currentProject && !currentProject.simplified_view_enabled) && (
                <>
                  <Spacer y={1} />
                  <Checkbox
                    checked={controlPlaneLogs.enableApiServerLogs}
                    disabled={isReadOnly}
                    toggleChecked={() => {
                      setControlPlaneLogs(
                        new EKSLogging({
                          ...controlPlaneLogs,
                          enableApiServerLogs: !controlPlaneLogs.enableApiServerLogs,
                        })
                      );
                    }}
                    disabledTooltip={
                      "Wait for provisioning to complete before editing this field."
                    }
                  >
                    <Text color="helper">
                      Enable API Server logs in CloudWatch for this cluster
                    </Text>
                  </Checkbox>
=======
            )}
            <Spacer y={1} />
            <Select
              options={machineTypeOptions}
              width="350px"
              disabled={isReadOnly}
              value={clusterState.machineType}
              setValue={(x: string) => {
                handleClusterStateChange("machineType", x);
              }}
              label="Machine type"
            />
            <Spacer y={1} />
            <Input
              width="350px"
              type="number"
              disabled={isReadOnly || isLoading}
              value={clusterState.maxInstances.toString()}
              setValue={(x: string) => {
                const num = parseInt(x, 10);
                if (!isNaN(num)) {
                  handleClusterStateChange("maxInstances", num);
                }
              }}
              label="Maximum number of application nodes"
              placeholder="ex: 1"
            />
            <Spacer y={1} />
            <Input
              width="350px"
              type="number"
              disabled={isReadOnly || isLoading}
              value={clusterState.minInstances.toString()}
              setValue={(x: string) => {
                const num = parseInt(x, 10);
                if (num === undefined) {
                  return;
                }
                handleClusterStateChange("minInstances", num);
              }}
              label="Minimum number of application nodes. If set to 0, no applications will be deployed."
              placeholder="ex: 1"
            />
            <Spacer y={1} />
            <Input
              width="350px"
              type="string"
              value={clusterState.cidrRangeVPC}
              disabled={props.clusterId !== undefined || isLoading}
              setValue={(x: string) => {
                handleClusterStateChange("cidrRangeVPC", x);
              }}
              label="CIDR range for AWS VPC"
              placeholder="ex: 10.78.0.0/16"
            />
            <Spacer y={1} />
            <Input
              width="350px"
              type="string"
              value={clusterState.cidrRangeServices}
              disabled={props.clusterId !== undefined || isLoading}
              setValue={(x: string) => {
                handleClusterStateChange("cidrRangeServices", x);
              }}
              label="CIDR range for Kubernetes internal services"
              placeholder="ex: 172.20.0.0/16"
            />
            {currentProject && (
              <>
                <Spacer y={1} />
                <Checkbox
                  checked={controlPlaneLogs.enableApiServerLogs}
                  disabled={isReadOnly}
                  toggleChecked={() => {
                    setControlPlaneLogs(
                      new EKSLogging({
                        ...controlPlaneLogs,
                        enableApiServerLogs:
                          !controlPlaneLogs.enableApiServerLogs,
                      })
                    );
                  }}
                  disabledTooltip={
                    "Wait for provisioning to complete before editing this field."
                  }
                >
                  <Text color="helper">
                    Enable API Server logs in CloudWatch for this cluster
                  </Text>
                </Checkbox>
>>>>>>> 55a3ca74

                <Spacer y={1} />
                <Checkbox
                  checked={controlPlaneLogs.enableAuditLogs}
                  disabled={isReadOnly}
                  toggleChecked={() => {
                    setControlPlaneLogs(
                      new EKSLogging({
                        ...controlPlaneLogs,
                        enableAuditLogs: !controlPlaneLogs.enableAuditLogs,
                      })
                    );
                  }}
                  disabledTooltip={
                    "Wait for provisioning to complete before editing this field."
                  }
                >
                  <Text color="helper">
                    Enable Audit logs in CloudWatch for this cluster
                  </Text>
                </Checkbox>

                <Spacer y={1} />
                <Checkbox
                  checked={controlPlaneLogs.enableAuthenticatorLogs}
                  disabled={isReadOnly}
                  toggleChecked={() => {
                    setControlPlaneLogs(
                      new EKSLogging({
                        ...controlPlaneLogs,
                        enableAuthenticatorLogs:
                          !controlPlaneLogs.enableAuthenticatorLogs,
                      })
                    );
                  }}
                  disabledTooltip={
                    "Wait for provisioning to complete before editing this field."
                  }
                >
                  <Text color="helper">
                    Enable Authenticator logs in CloudWatch for this cluster
                  </Text>
                </Checkbox>

                <Spacer y={1} />
                <Checkbox
                  checked={controlPlaneLogs.enableControllerManagerLogs}
                  disabled={isReadOnly}
                  toggleChecked={() => {
                    setControlPlaneLogs(
                      new EKSLogging({
                        ...controlPlaneLogs,
                        enableControllerManagerLogs:
                          !controlPlaneLogs.enableControllerManagerLogs,
                      })
                    );
                  }}
                  disabledTooltip={
                    "Wait for provisioning to complete before editing this field."
                  }
                >
                  <Text color="helper">
                    Enable Controller Manager logs in CloudWatch for this
                    cluster
                  </Text>
                </Checkbox>

                <Spacer y={1} />
                <Checkbox
                  checked={controlPlaneLogs.enableSchedulerLogs}
                  disabled={isReadOnly}
                  toggleChecked={() => {
                    setControlPlaneLogs(
                      new EKSLogging({
                        ...controlPlaneLogs,
                        enableSchedulerLogs:
                          !controlPlaneLogs.enableSchedulerLogs,
                      })
                    );
                  }}
                  disabledTooltip={
                    "Wait for provisioning to complete before editing this field."
                  }
                >
                  <Text color="helper">
                    Enable Scheduler logs in CloudWatch for this cluster
                  </Text>
                </Checkbox>

                <Spacer y={1} />
                <Checkbox
                  checked={clusterState.loadBalancerType}
                  disabled={isReadOnly}
                  toggleChecked={() => {
                    if (clusterState.loadBalancerType) {
                      handleClusterStateChange("wildCardDomain", "");
                      handleClusterStateChange("IPAllowList", "");
                      handleClusterStateChange("wafV2ARN", "");
                      handleClusterStateChange("awsTags", "");
                      handleClusterStateChange("certificateARN", "");
                      handleClusterStateChange("wafV2Enabled", false);
                    }

                    handleClusterStateChange(
                      "loadBalancerType",
                      !clusterState.loadBalancerType
                    );
                  }}
                  disabledTooltip={
                    "Wait for provisioning to complete before editing this field."
                  }
                >
                  <Text color="helper">Set Load Balancer Type to ALB</Text>
                </Checkbox>
                <Spacer y={1} />
                {clusterState.loadBalancerType && (
                  <>
                    <FlexCenter>
                      <Input
                        width="350px"
                        disabled={isReadOnly}
                        value={clusterState.wildCardDomain}
                        setValue={(x: string) => {
                          handleClusterStateChange("wildCardDomain", x);
                        }}
                        label="Wildcard domain"
                        placeholder="user-2.porter.run"
                      />
                      <Wrapper>
                        <Tooltip
                          content={
                            "The provided domain should have a wildcard subdomain pointed to the LoadBalancer address. Using testing.porter.run will create a certificate for testing.porter.run with a SAN *.testing.porter.run"
                          }
                          position="right"
                        >
                          <Icon src={info} />
                        </Tooltip>
                      </Wrapper>
                    </FlexCenter>

                    {validateInput(clusterState.wildCardDomain) && (
                      <ErrorInLine>
                        <i className="material-icons">error</i>
                        {validateInput(clusterState.wildCardDomain)}
                      </ErrorInLine>
                    )}
                    <Spacer y={1} />

                    <FlexCenter>
                      <>
                        <Input
                          width="350px"
                          disabled={isReadOnly}
<<<<<<< HEAD
                          value={clusterState.wildCardDomain}
                          setValue={(x: string) => { handleClusterStateChange("wildCardDomain", x); }}
                          label="Wildcard domain"
                          placeholder="user-2.porter.run"
=======
                          value={clusterState.IPAllowList}
                          setValue={(x: string) => {
                            handleClusterStateChange("IPAllowList", x);
                          }}
                          label="IP Allow List"
                          placeholder="160.72.72.58/32,160.72.72.59/32"
>>>>>>> 55a3ca74
                        />
                        <Wrapper>
                          <Tooltip
                            content={
                              "Each range should be a CIDR, including netmask such as 10.1.2.3/21. To use multiple values, they should be comma-separated with no spaces"
                            }
                            position="right"
                          >
                            <Icon src={info} />
                          </Tooltip>
                        </Wrapper>
<<<<<<< HEAD
                      </FlexCenter>

                      {validateInput(clusterState.wildCardDomain) && (
                        <ErrorInLine>
                          <i className="material-icons">error</i>
                          {validateInput(clusterState.wildCardDomain)}
                        </ErrorInLine>
                      )}
                      <Spacer y={1} />

                      <FlexCenter>
                        <>
                          <Input
                            width="350px"
                            disabled={isReadOnly}
                            value={clusterState.IPAllowList}
                            setValue={(x: string) => { handleClusterStateChange("IPAllowList", x); }}
                            label="IP Allow List"
                            placeholder="160.72.72.58/32,160.72.72.59/32"
                          />
                          <Wrapper>
                            <Tooltip
                              children={<Icon src={info} />}
                              content={
                                "Each range should be a CIDR, including netmask such as 10.1.2.3/21. To use multiple values, they should be comma-separated with no spaces"
                              }
                              position="right"
                            />
                          </Wrapper>
                        </>
                      </FlexCenter>
                      {validateIPInput(clusterState.IPAllowList) && (
                        <ErrorInLine>
                          <i className="material-icons">error</i>
                          {"Needs to be Comma Separated Valid IP addresses"}
                        </ErrorInLine>
                      )}
                      <Spacer y={1} />

                      <Input
                        width="350px"
                        disabled={isReadOnly}
                        value={clusterState.certificateARN}
                        setValue={(x: string) => { handleClusterStateChange("certificateARN", x); }}
                        label="Certificate ARN"
                        placeholder="arn:aws:acm:REGION:ACCOUNT_ID:certificate/ACM_ID"
                      />
                      <Spacer y={1} />

                      <FlexCenter>
                        <>
                          <Input
                            width="350px"
                            disabled={isReadOnly}
                            value={clusterState.awsTags}
                            setValue={(x: string) => { handleClusterStateChange("awsTags", x); }}
                            label="AWS Tags"
                            placeholder="costcenter=1,environment=10,project=32"
                          />
                          <Wrapper>
                            <Tooltip
                              children={<Icon src={info} />}
                              content={
                                "Each tag should be of the format 'key=value'. To use multiple values, they should be comma-separated with no spaces."
                              }
                              position="right"
                            />
                          </Wrapper>
                        </>
                      </FlexCenter>
                      {validateTags(clusterState.awsTags) && (
                        <ErrorInLine>
                          <i className="material-icons">error</i>
                          {"Needs to be Comma Separated Valid Tags"}
                        </ErrorInLine>
                      )}
=======
                      </>
                    </FlexCenter>
                    {validateIPInput(clusterState.IPAllowList) && (
                      <ErrorInLine>
                        <i className="material-icons">error</i>
                        {"Needs to be Comma Separated Valid IP addresses"}
                      </ErrorInLine>
                    )}
                    <Spacer y={1} />

                    <Input
                      width="350px"
                      disabled={isReadOnly}
                      value={clusterState.certificateARN}
                      setValue={(x: string) => {
                        handleClusterStateChange("certificateARN", x);
                      }}
                      label="Certificate ARN"
                      placeholder="arn:aws:acm:REGION:ACCOUNT_ID:certificate/ACM_ID"
                    />
                    <Spacer y={1} />
>>>>>>> 55a3ca74

                    <FlexCenter>
                      <>
                        <Input
                          width="350px"
                          disabled={isReadOnly}
                          value={clusterState.awsTags}
                          setValue={(x: string) => {
                            handleClusterStateChange("awsTags", x);
                          }}
                          label="AWS Tags"
                          placeholder="costcenter=1,environment=10,project=32"
                        />
                        <Wrapper>
                          <Tooltip
                            content={
                              "Each tag should be of the format 'key=value'. To use multiple values, they should be comma-separated with no spaces."
                            }
                            position="right"
                          >
                            <Icon src={info} />
                          </Tooltip>
                        </Wrapper>
                      </>
                    </FlexCenter>
                    {validateTags(clusterState.awsTags) && (
                      <ErrorInLine>
                        <i className="material-icons">error</i>
                        {"Needs to be Comma Separated Valid Tags"}
                      </ErrorInLine>
                    )}

                    <Spacer y={1} />
                    {/* <Checkbox
              checked={accessS3Logs}
              disabled={isReadOnly}
              toggleChecked={() => {
                {
                  console.log(!accessS3Logs)
                }
                setAccessS3Logs(!accessS3Logs)
              }}
              disabledTooltip={"Wait for provisioning to complete before editing this field."}
            >
              <Text color="helper">Access Logs to S3</Text>
            </Checkbox> */}
<<<<<<< HEAD
                      {/* <Spacer y={1} /> */}
                      <Checkbox
                        checked={clusterState.wafV2Enabled}
                        disabled={isReadOnly}
                        toggleChecked={() => {
                          if (clusterState.wafV2Enabled) {
                            handleClusterStateChange("wafV2ARN", "")
                          }
                          handleClusterStateChange("wafV2Enabled", !clusterState.wafV2Enabled);
                        }}
                        disabledTooltip={
                          "Wait for provisioning to complete before editing this field."
                        }
                      >
                        <Text color="helper">WAFv2 Enabled</Text>
                      </Checkbox>
                      {clusterState.wafV2Enabled && (
                        <>
                          <Spacer y={1} />

                          <FlexCenter>
                            <>
                              <Input
                                width="500px"
                                type="string"
                                label="WAFv2 ARN"
                                disabled={isReadOnly}
                                value={clusterState.wafV2ARN}
                                setValue={(x: string) => { handleClusterStateChange("wafV2ARN", x); }}
                                placeholder="arn:aws:wafv2:REGION:ACCOUNT_ID:regional/webacl/ACL_NAME/RULE_ID"
                              />
                              <Wrapper>
                                <Tooltip
                                  children={<Icon src={info} />}
                                  content={
                                    'Only Regional WAFv2 is supported. To find your ARN, navigate to the WAF console, click the Gear icon in the top right, and toggle "ARN" to on'
                                  }
                                  position="right"
                                />
                              </Wrapper>
                            </>
                          </FlexCenter>

                          {(clusterState.wafV2ARN === undefined || clusterState.wafV2ARN?.length === 0) && (
                            <ErrorInLine>
                              <i className="material-icons">error</i>
                              {"Required if WafV2 is enabled"}
                            </ErrorInLine>
                          )}
                        </>
                      )}
                      <Spacer y={1} />
                    </>
                  )}
                  <FlexCenter>
=======
                    {/* <Spacer y={1} /> */}
>>>>>>> 55a3ca74
                    <Checkbox
                      checked={clusterState.wafV2Enabled}
                      disabled={isReadOnly}
                      toggleChecked={() => {
                        if (clusterState.wafV2Enabled) {
                          handleClusterStateChange("wafV2ARN", "");
                        }
                        handleClusterStateChange(
                          "wafV2Enabled",
                          !clusterState.wafV2Enabled
                        );
                      }}
                      disabledTooltip={
                        "Wait for provisioning to complete before editing this field."
                      }
                    >
                      <Text color="helper">WAFv2 Enabled</Text>
                    </Checkbox>
                    {clusterState.wafV2Enabled && (
                      <>
                        <Spacer y={1} />

                        <FlexCenter>
                          <>
                            <Input
                              width="500px"
                              type="string"
                              label="WAFv2 ARN"
                              disabled={isReadOnly}
                              value={clusterState.wafV2ARN}
                              setValue={(x: string) => {
                                handleClusterStateChange("wafV2ARN", x);
                              }}
                              placeholder="arn:aws:wafv2:REGION:ACCOUNT_ID:regional/webacl/ACL_NAME/RULE_ID"
                            />
                            <Wrapper>
                              <Tooltip
                                content={
                                  'Only Regional WAFv2 is supported. To find your ARN, navigate to the WAF console, click the Gear icon in the top right, and toggle "ARN" to on'
                                }
                                position="right"
                              >
                                <Icon src={info} />
                              </Tooltip>
                            </Wrapper>
                          </>
                        </FlexCenter>

                        {(clusterState.wafV2ARN === undefined ||
                          clusterState.wafV2ARN?.length === 0) && (
                            <ErrorInLine>
                              <i className="material-icons">error</i>
                              {"Required if WafV2 is enabled"}
                            </ErrorInLine>
                          )}
                      </>
                    )}
                    <Spacer y={1} />
                  </>
                )}
                <FlexCenter>
                  <Checkbox
                    checked={clusterState.guardDutyEnabled}
                    disabled={isReadOnly}
                    toggleChecked={() => {
                      handleClusterStateChange(
                        "guardDutyEnabled",
                        !clusterState.guardDutyEnabled
                      );
                    }}
                    disabledTooltip={
                      "Wait for provisioning to complete before editing this field."
                    }
                  >
                    <Text color="helper">
                      Install AWS GuardDuty agent on this cluster (see details
                      to fully enable)
                    </Text>
                    <Spacer x={0.5} inline />
                    <Tooltip
                      content={
                        "In addition to installing the agent, you must enable GuardDuty through your AWS Console and enable EKS Protection in the EKS Protection tab of the GuardDuty console."
                      }
                      position="right"
                    >
                      <Icon src={info} />
                    </Tooltip>
                  </Checkbox>
                </FlexCenter>
                <Spacer y={1} />
                <FlexCenter>
                  <Checkbox
                    checked={clusterState.kmsEncryptionEnabled}
                    disabled={isReadOnly || currentCluster != null}
                    toggleChecked={() => {
                      handleClusterStateChange(
                        "kmsEncryptionEnabled",
                        !clusterState.kmsEncryptionEnabled
                      );
                    }}
                    disabledTooltip={
                      clusterState.kmsEncryptionEnabled
                        ? "KMS encryption can never be disabled."
                        : "Encryption is only supported at cluster creation."
                    }
                  >
                    <Text color="helper">
                      Enable KMS encryption for this cluster
                    </Text>
                    <Spacer x={0.5} inline />
                    <Tooltip
                      content={
                        "KMS encryption can never be disabled. Deletion of the KMS key will permanently place this cluster in a degraded state."
                      }
                      position="right"
                    >
                      <Icon src={info} />
                    </Tooltip>
                  </Checkbox>
                </FlexCenter>
                {clusterState.kmsEncryptionEnabled && (
                  <ErrorInLine>
                    <i className="material-icons">error</i>
                    {
                      "KMS encryption can never be disabled. Deletion of the KMS key will permanently place this cluster in a degraded state."
                    }
                  </ErrorInLine>
                )}
                <Spacer y={1} />
              </>
            )}
          </>
        )}
      </>
    );
  };

  const renderGPUSettings = () => {
    return (
      <VerticalSteps
        currentStep={step}
        steps={[
          <>
            <Heading isAtTop> Select GPU Instance Type </Heading>
            <Spacer y={.5} />
            <Select
              options={gpuMachineTypeOptions}
              width="350px"
              disabled={isReadOnly}
              value={clusterState.gpuInstanceType}
              setValue={(x: string) => {
                handleClusterStateChange("gpuInstanceType", x)
                // handleClusterStateChange("machineType", x)
              }
              }
              label="Machine type"
            />
            <Spacer y={1} />
            <Input
              width="350px"
              type="number"
              disabled={isReadOnly}
              value={clusterState.gpuMaxInstances.toString()}
              setValue={(x: string) => {
                const num = parseInt(x, 10);
                if (!isNaN(num)) {
                  handleClusterStateChange('gpuMaxInstances', num);
                }
              }}
              label="Maximum number of application nodes"
              placeholder="ex: 1"
            />
            <Spacer y={1} />
            <Input
              width="350px"
              type="number"
              disabled={isReadOnly}
              value={clusterState.gpuMinInstances.toString()}
              setValue={(x: string) => {
                const num = parseInt(x, 10)
                if (num === undefined) {
                  return
                }
                handleClusterStateChange('gpuMinInstances', num);
              }}
              label="Minimum number of application nodes. If set to 0, no applications will be deployed."
              placeholder="ex: 1"
            />
            <Spacer y={.5} />
          </>,
          <>
            {showEmailMessage ?
              <>
                <CheckItemContainer>
                  <CheckItemTop>
                    <StatusIcon src={healthy} />
                    <Spacer inline x={1} />
                    <Text style={{ marginLeft: '10px', flex: 1 }}>{"Porter will request to increase quotas when you provision"}</Text>
                  </CheckItemTop>
                </CheckItemContainer>

              </> :
              <>
                <PreflightChecks provider='AWS' preflightData={preflightData} error={preflightError} />
                <Spacer y={.5} />
                {(preflightFailed && preflightData) &&
                  <>
                    {(showHelpMessage && currentProject?.quota_increase) ? <>
                      <Text color="helper">
                        Your account currently is blocked from provisioning in {clusterState.awsRegion} due to a quota limit imposed by AWS. Either change the region or request to increase quotas.
                      </Text>
                      <Spacer y={.5} />
                      <Text color="helper">
                        Porter can automatically request quota increases on your behalf and email you once the cluster is provisioned.
                      </Text>
                      <Spacer y={.5} />
                      <div style={{ display: 'flex', justifyContent: 'flex-start', alignItems: 'center', gap: '15px' }}>
                        <Button
                          disabled={isLoading}
                          onClick={proceedToProvision}

                        >
                          Auto request increase
                        </Button>
                        <Button
                          disabled={isLoading}
                          onClick={dismissPreflight}
                          color="#313539"
                        >
                          I'll do it myself
                        </Button>
                      </div>

                    </> : (
                      <><Text color="helper">
                        Your account currently is blocked from provisioning in {clusterState.awsRegion} due to a quota limit imposed by AWS. Either change the region or request to increase quotas.
                      </Text><Spacer y={.5} /><Button
                        disabled={isLoading}
                        onClick={preflightChecks}

                      >
                          Retry checks
                        </Button></>)}
                  </>}
              </>}
          </>, <>
            <Text size={16}>Provision your cluster</Text>
            <Spacer y={1} />
            {showEmailMessage && <>
              <Text color="helper">
                After your quota requests have been approved by AWS, Porter will email you when your cluster has been provisioned.
              </Text>
              <Spacer y={1} />
            </>}
            <Button
              disabled={(preflightFailed && !showEmailMessage) || isLoading}
              onClick={showEmailMessage ? requestQuotasAndProvision : createCluster}
              status={getStatus()}
            >
              Provision
            </Button>
            <Spacer y={1} /></>
          ,

        ].filter((x) => x)}
      />
    );
  };

  const dismissPreflight = async (): Promise<void> => {
    setShowHelpMessage(false);
    try {
      await preflightChecks();
    } catch (err) { }
  };

  const renderForm = (): JSX.Element => {
    // Render simplified form if initial create
    if (!props.clusterId) {
      return (
        <VerticalSteps
          currentStep={step}
          steps={[
            <>
              <Text size={16}>Select an AWS region</Text>
              <Spacer y={0.5} />
              <Text color="helper">
                Porter will automatically provision your infrastructure in the
                specified region.
              </Text>
              <Spacer height="10px" />
              <SelectRow
                options={regionOptions}
                width="350px"
                disabled={isReadOnly || isLoading}
                value={clusterState.awsRegion}
                scrollBuffer={true}
                dropdownMaxHeight="240px"
<<<<<<< HEAD
                setActiveValue={(x: string) => { handleClusterStateChange("awsRegion", x); }}
                label="📍 AWS region" />
=======
                setActiveValue={(x: string) => {
                  handleClusterStateChange("awsRegion", x);
                }}
                label="📍 AWS region"
              />
>>>>>>> 55a3ca74
              <>
                {(user?.isPorterUser || currentProject?.multi_cluster) &&
                  renderAdvancedSettings()}
              </>
            </>,
            <>
              {showEmailMessage ? (
                <>
                  <CheckItemContainer>
                    <CheckItemTop>
                      <StatusIcon src={healthy} />
                      <Spacer inline x={1} />
                      <Text style={{ marginLeft: "10px", flex: 1 }}>
                        {
                          "Porter will request to increase quotas when you provision"
                        }
                      </Text>
                    </CheckItemTop>
                  </CheckItemContainer>
                </>
              ) : (
                <>
                  <PreflightChecks
                    provider="AWS"
                    preflightData={preflightData}
                    error={preflightError}
                  />
                  <Spacer y={0.5} />
                  {preflightFailed && preflightData && (
                    <>
                      {showHelpMessage && currentProject?.quota_increase ? (
                        <>
                          <Text color="helper">
                            Your account currently is blocked from provisioning
                            in {clusterState.awsRegion} due to a quota limit
                            imposed by AWS. Either change the region or request
                            to increase quotas.
                          </Text>
                          <Spacer y={0.5} />
                          <Text color="helper">
                            Porter can automatically request quota increases on
                            your behalf and email you once the cluster is
                            provisioned.
                          </Text>
                          <Spacer y={0.5} />
                          <div
                            style={{
                              display: "flex",
                              justifyContent: "flex-start",
                              alignItems: "center",
                              gap: "15px",
                            }}
                          >
                            <Button
                              disabled={isLoading}
                              onClick={proceedToProvision}
                            >
                              Auto request increase
                            </Button>
                            <Button
                              disabled={isLoading}
                              onClick={dismissPreflight}
                              color="#313539"
                            >
                              {"I'll do it myself"}
                            </Button>
                          </div>
                        </>
                      ) : (
                        <>
                          <Text color="helper">
                            Your account currently is blocked from provisioning
                            in {clusterState.awsRegion} due to a quota limit
                            imposed by AWS. Either change the region or request
                            to increase quotas.
                          </Text>
                          <Spacer y={0.5} />
                          <Button
                            disabled={isLoading}
                            onClick={preflightChecks}
                          >
                            Retry checks
                          </Button>
                        </>
                      )}
                    </>
                  )}
                </>
              )}
            </>,
            <>
              <Text size={16}>Provision your cluster</Text>
              <Spacer y={1} />
              {showEmailMessage && (
                <>
                  <Text color="helper">
                    After your quota requests have been approved by AWS, Porter
                    will email you when your cluster has been provisioned.
                  </Text>
                  <Spacer y={1} />
                </>
              )}
              <Button
                // disabled={isDisabled()}
                // disabled={isDisabled() || preflightFailed || isLoading}
                disabled={(preflightFailed && !showEmailMessage) ?? isLoading}
                onClick={
                  showEmailMessage ? requestQuotasAndProvision : createCluster
                }
                status={getStatus()}
              >
                Provision
              </Button>
              <Spacer y={1} />
            </>,
          ].filter((x) => x)}
        />
      );
    }

    // If settings, update full form
    if (props.clusterId && props.gpuModal) {
      return renderGPUSettings();
    }


    return (
<<<<<<< HEAD
      <><StyledForm>
        <Heading isAtTop>EKS configuration</Heading>
        <SelectRow
          options={regionOptions}
          width="350px"
          disabled={isReadOnly || true}
          value={clusterState.awsRegion}
          scrollBuffer={true}
          dropdownMaxHeight="240px"
          setActiveValue={(x: string) => { handleClusterStateChange("awsRegion", x); }}
          label="📍 AWS region" />
        {renderAdvancedSettings()}
      </StyledForm>
=======
      <>
        <StyledForm>
          <Heading isAtTop>EKS configuration</Heading>
          <SelectRow
            options={regionOptions}
            width="350px"
            disabled={isReadOnly || true}
            value={clusterState.awsRegion}
            scrollBuffer={true}
            dropdownMaxHeight="240px"
            setActiveValue={(x: string) => {
              handleClusterStateChange("awsRegion", x);
            }}
            label="📍 AWS region"
          />
          {renderAdvancedSettings()}
        </StyledForm>
>>>>>>> 55a3ca74
        <Button
          // disabled={isDisabled()}
          disabled={isDisabled() ?? isLoading}
          onClick={createCluster}
          status={getStatus()}
        >
          Provision
        </Button>
      </>
    );
  };

  return (
    <>
      {renderForm()}
      {user.isPorterUser && (
        <>
          <Spacer y={1} />
          <Text color="yellow">Visible to Admin Only</Text>
          <Button color="red" onClick={createCluster} status={getStatus()}>
            Override Provision
          </Button>
        </>
      )}
    </>
  );
};

export default withRouter(ProvisionerSettings);

const ExpandHeader = styled.div<{ isExpanded: boolean }>`
      display: flex;
      align-items: center;
      cursor: pointer;
  > i {
        margin - right: 7px;
      margin-left: -7px;
      transform: ${(props) =>
    props.isExpanded ? "rotate(0deg)" : "rotate(-90deg)"};
      transition: transform 0.1s ease;
  }
      `;

const StyledForm = styled.div`
  position: relative;
  padding: 30px 30px 25px;
  border-radius: 5px;
  background: ${({ theme }) => theme.fg};
  border: 1px solid #494b4f;
  font-size: 13px;
  margin-bottom: 30px;
`;

const FlexCenter = styled.div`
  display: flex;
  align-items: center;
  gap: 3px;
`;
const Wrapper = styled.div`
  transform: translateY(+13px);
`;

const ErrorInLine = styled.div`
      display: flex;
      align-items: center;
      font-size: 13px;
      color: #ff3b62;
      margin-top: 10px;

  > i {
        font - size: 18px;
      margin-right: 5px;
  }
      `;

const CheckItemContainer = styled.div`
  display: flex;
  flex-direction: column;
  border: 1px solid ${(props) => props.theme.border};
  border-radius: 5px;
  font-size: 13px;
  width: 100%;
  margin-bottom: 10px;
  padding-left: 10px;
  cursor: ${(props) => (props.hasMessage ? "pointer" : "default")};
  background: ${(props) => props.theme.clickable.bg};
`;

const CheckItemTop = styled.div`
  display: flex;
  align-items: center;
  padding: 10px;
  background: ${(props) => props.theme.clickable.bg};
`;

const StatusIcon = styled.img`
  height: 14px;
`;<|MERGE_RESOLUTION|>--- conflicted
+++ resolved
@@ -1,19 +1,4 @@
-<<<<<<< HEAD
-import React, { useEffect, useState, useContext } from "react";
-import styled from "styled-components";
-import { type RouteComponentProps, withRouter } from "react-router";
-
-import { OFState } from "main/home/onboarding/state";
-import api from "shared/api";
-import { Context } from "shared/Context";
-import { pushFiltered } from "shared/routing";
-import info from "assets/info-outlined.svg";
-
-import SelectRow from "components/form-components/SelectRow";
-import Heading from "components/form-components/Heading";
-=======
 import React, { useContext, useEffect, useState } from "react";
->>>>>>> 55a3ca74
 import {
   AWSClusterNetwork,
   Cluster,
@@ -30,18 +15,10 @@
   PreflightCheckRequest,
   QuotaIncreaseRequest,
   type EnumQuotaIncrease,
-<<<<<<< HEAD
-  AWSClusterNetwork,
-=======
->>>>>>> 55a3ca74
 } from "@porter-dev/api-contracts";
 import { withRouter, type RouteComponentProps } from "react-router";
 import styled from "styled-components";
 
-<<<<<<< HEAD
-import { type ClusterType } from "shared/types";
-import Button from "./porter/Button";
-=======
 import Heading from "components/form-components/Heading";
 import SelectRow from "components/form-components/SelectRow";
 import { OFState } from "main/home/onboarding/state";
@@ -53,7 +30,6 @@
 import { type ClusterType } from "shared/types";
 import { PREFLIGHT_TO_ENUM } from "shared/util";
 import info from "assets/info-outlined.svg";
->>>>>>> 55a3ca74
 import healthy from "assets/status-healthy.png";
 
 import Loading from "./Loading";
@@ -149,22 +125,15 @@
   { value: "m5n.2xlarge", label: "m5n.2xlarge" },
 ];
 
-<<<<<<< HEAD
 const gpuMachineTypeOptions = [
 
   { value: "g4dn.xlarge", label: "g4dn.xlarge" },
   { value: "g4dn.2xlarge", label: "g4dn.2xlarge" },
 ];
 
-const defaultCidrVpc = "10.78.0.0/16"
-const defaultCidrServices = "172.20.0.0/16"
-const defaultClusterVersion = "v1.24.0"
-
-=======
 const defaultCidrVpc = "10.78.0.0/16";
 const defaultCidrServices = "172.20.0.0/16";
 const defaultClusterVersion = "v1.24.0";
->>>>>>> 55a3ca74
 
 const initialClusterState: ClusterState = {
   clusterName: "",
@@ -245,14 +214,7 @@
     } catch (err) { }
   };
 
-<<<<<<< HEAD
   const getStatus = (): React.ReactNode => {
-=======
-  const getStatus = ():
-    | JSX.Element
-    | "Provisioning is still in progress..."
-    | undefined => {
->>>>>>> 55a3ca74
     if (isLoading) {
       return <Loading />;
     }
@@ -308,10 +270,7 @@
     return !clusterState.clusterName;
   };
   const userProvisioning = (): boolean => {
-<<<<<<< HEAD
     // If the cluster is updating or updating unavailabe but there are no errors do not allow re-provisioning
-=======
->>>>>>> 55a3ca74
     return isReadOnly && props.provisionerError === "";
   };
 
@@ -329,7 +288,6 @@
     }
 
     // Split the input string by comma, then reduce the resulting array to an object
-<<<<<<< HEAD
     const tags = tagString.split(",").reduce<Record<string, string>>((obj, item) => {
       // Split each item by "=", and trim whitespace from both key and value
       const [key, value] = item.split("=").map(part => part.trim());
@@ -338,21 +296,9 @@
       if (key && value) {
         obj[key] = value;
       }
-=======
-    const tags = tagString
-      .split(",")
-      .reduce<Record<string, string>>((obj, item) => {
-        // Split each item by "=", and trim whitespace from both key and value
-        const [key, value] = item.split("=").map((part) => part.trim());
-
-        // Only add the key-value pair to the object if both key and value are present
-        if (key && value) {
-          obj[key] = value;
-        }
->>>>>>> 55a3ca74
-
-        return obj;
-      }, {});
+
+      return obj;
+    }, {});
 
     return tags;
   }
@@ -392,7 +338,6 @@
       }
     }
 
-<<<<<<< HEAD
 
     const nodeGroups = [
       new EKSNodeGroup({
@@ -434,8 +379,6 @@
     }
 
 
-=======
->>>>>>> 55a3ca74
     const data = new Contract({
       cluster: new Cluster({
         projectId: currentProject.id,
@@ -446,8 +389,7 @@
           case: "eksKind",
           value: new EKS({
             clusterName: clusterState.clusterName,
-            clusterVersion:
-              clusterState.clusterVersion || defaultClusterVersion,
+            clusterVersion: clusterState.clusterVersion || defaultClusterVersion,
             cidrRange: clusterState.cidrRangeVPC || defaultCidrVpc, // deprecated in favour of network.cidrRangeVPC: can be removed after december 2023
             region: clusterState.awsRegion,
             loadBalancer: loadBalancerObj,
@@ -456,8 +398,7 @@
             enableKmsEncryption: clusterState.kmsEncryptionEnabled,
             network: new AWSClusterNetwork({
               vpcCidr: clusterState.cidrRangeVPC || defaultCidrVpc,
-              serviceCidr:
-                clusterState.cidrRangeServices || defaultCidrServices,
+              serviceCidr: clusterState.cidrRangeServices || defaultCidrServices,
             }),
             nodeGroups,
           }),
@@ -634,24 +575,19 @@
   }, [isExpanded, props.selectedClusterVersion]);
 
   useEffect(() => {
-<<<<<<< HEAD
     if (!props.clusterId || (props.gpuModal && clusterState.clusterName === currentCluster?.name)) {
       if (clusterState.clusterName != "") {
-        setStep(1)
-        preflightChecks()
-
-=======
-    if (!props.clusterId) {
-      setStep(1);
-      try {
-        // eslint-disable-next-line @typescript-eslint/no-floating-promises
-        preflightChecks();
-        // Handle the resolved value if necessary
-      } catch (error) {
-        if (error) {
-          setStep(0);
+        setStep(1);
+        try {
+          // eslint-disable-next-line @typescript-eslint/no-floating-promises
+          preflightChecks();
+          // Handle the resolved value if necessary
+        } catch (error) {
+          if (error) {
+            setStep(0);
+          }
         }
->>>>>>> 55a3ca74
+
       }
     }
   }, [clusterState]);
@@ -700,22 +636,15 @@
       const contract = createClusterObj();
       const data = new PreflightCheckRequest({
         contract,
-<<<<<<< HEAD
-=======
       });
       const preflightDataResp = await api.preflightCheck("<token>", data, {
         id: currentProject.id,
->>>>>>> 55a3ca74
       });
       // Check if any of the preflight checks has a message
       let hasMessage = false;
       let errors = "Preflight Checks Failed : ";
       const quotas: EnumQuotaIncrease[] = [];
       for (const check in preflightDataResp?.data?.Msg.preflight_checks) {
-<<<<<<< HEAD
-
-=======
->>>>>>> 55a3ca74
         if (preflightDataResp?.data?.Msg.preflight_checks[check]?.message) {
           quotas.push(PREFLIGHT_TO_ENUM[check]);
           hasMessage = true;
@@ -748,13 +677,9 @@
         {
           <Heading>
             <ExpandHeader
-<<<<<<< HEAD
-              onClick={() => { setIsExpanded(!isExpanded); }}
-=======
               onClick={() => {
                 setIsExpanded(!isExpanded);
               }}
->>>>>>> 55a3ca74
               isExpanded={isExpanded}
             >
               <i className="material-icons">arrow_drop_down</i>
@@ -762,37 +687,6 @@
             </ExpandHeader>
           </Heading>
         }
-<<<<<<< HEAD
-        {
-          isExpanded && (
-            <>
-              {user?.isPorterUser && (
-                <Input
-                  width="350px"
-                  type="string"
-                  value={clusterState.clusterVersion}
-                  disabled={true}
-                  setValue={(x: string) => { handleClusterStateChange("clusterVersion", x); }}
-                  label="Cluster version (only shown to porter.run emails)"
-                />
-
-              )}
-              <Spacer y={1} />
-              <Select
-                options={machineTypeOptions}
-                width="350px"
-                disabled={isReadOnly}
-                value={clusterState.machineType}
-                setValue={(x: string) => { handleClusterStateChange("machineType", x); }}
-                label="Machine type"
-              />
-              <Spacer y={1} />
-              <Input
-                width="350px"
-                type="number"
-                disabled={isReadOnly}
-                value={clusterState.maxInstances.toString()}
-=======
         {isExpanded && (
           <>
             {user?.isPorterUser && (
@@ -801,72 +695,12 @@
                 type="string"
                 value={clusterState.clusterVersion}
                 disabled={true}
->>>>>>> 55a3ca74
                 setValue={(x: string) => {
                   handleClusterStateChange("clusterVersion", x);
                 }}
                 label="Cluster version (only shown to porter.run emails)"
+                placeholder={""}
               />
-<<<<<<< HEAD
-              <Spacer y={1} />
-              <Input
-                width="350px"
-                type="number"
-                disabled={isReadOnly}
-                value={clusterState.minInstances.toString()}
-                setValue={(x: string) => {
-                  const num = parseInt(x, 10)
-                  if (num === undefined) {
-                    return
-                  }
-                  handleClusterStateChange('minInstances', num);
-                }}
-                label="Minimum number of application nodes. If set to 0, no applications will be deployed."
-                placeholder="ex: 1"
-              />
-              <Spacer y={1} />
-              <Input
-                width="350px"
-                type="string"
-                value={clusterState.cidrRangeVPC}
-                disabled={props.clusterId !== undefined || isLoading}
-                setValue={(x: string) => { handleClusterStateChange('cidrRangeVPC', x); }}
-                label="CIDR range for AWS VPC"
-                placeholder="ex: 10.78.0.0/16"
-              />
-              <Spacer y={1} />
-              <Input
-                width="350px"
-                type="string"
-                value={clusterState.cidrRangeServices}
-                disabled={props.clusterId !== undefined || isLoading}
-                setValue={(x: string) => { handleClusterStateChange('cidrRangeServices', x); }}
-                label="CIDR range for Kubernetes internal services"
-                placeholder="ex: 172.20.0.0/16"
-              />
-              {(currentProject && !currentProject.simplified_view_enabled) && (
-                <>
-                  <Spacer y={1} />
-                  <Checkbox
-                    checked={controlPlaneLogs.enableApiServerLogs}
-                    disabled={isReadOnly}
-                    toggleChecked={() => {
-                      setControlPlaneLogs(
-                        new EKSLogging({
-                          ...controlPlaneLogs,
-                          enableApiServerLogs: !controlPlaneLogs.enableApiServerLogs,
-                        })
-                      );
-                    }}
-                    disabledTooltip={
-                      "Wait for provisioning to complete before editing this field."
-                    }
-                  >
-                    <Text color="helper">
-                      Enable API Server logs in CloudWatch for this cluster
-                    </Text>
-                  </Checkbox>
-=======
             )}
             <Spacer y={1} />
             <Select
@@ -957,7 +791,6 @@
                     Enable API Server logs in CloudWatch for this cluster
                   </Text>
                 </Checkbox>
->>>>>>> 55a3ca74
 
                 <Spacer y={1} />
                 <Checkbox
@@ -1111,19 +944,12 @@
                         <Input
                           width="350px"
                           disabled={isReadOnly}
-<<<<<<< HEAD
-                          value={clusterState.wildCardDomain}
-                          setValue={(x: string) => { handleClusterStateChange("wildCardDomain", x); }}
-                          label="Wildcard domain"
-                          placeholder="user-2.porter.run"
-=======
                           value={clusterState.IPAllowList}
                           setValue={(x: string) => {
                             handleClusterStateChange("IPAllowList", x);
                           }}
                           label="IP Allow List"
                           placeholder="160.72.72.58/32,160.72.72.59/32"
->>>>>>> 55a3ca74
                         />
                         <Wrapper>
                           <Tooltip
@@ -1135,84 +961,6 @@
                             <Icon src={info} />
                           </Tooltip>
                         </Wrapper>
-<<<<<<< HEAD
-                      </FlexCenter>
-
-                      {validateInput(clusterState.wildCardDomain) && (
-                        <ErrorInLine>
-                          <i className="material-icons">error</i>
-                          {validateInput(clusterState.wildCardDomain)}
-                        </ErrorInLine>
-                      )}
-                      <Spacer y={1} />
-
-                      <FlexCenter>
-                        <>
-                          <Input
-                            width="350px"
-                            disabled={isReadOnly}
-                            value={clusterState.IPAllowList}
-                            setValue={(x: string) => { handleClusterStateChange("IPAllowList", x); }}
-                            label="IP Allow List"
-                            placeholder="160.72.72.58/32,160.72.72.59/32"
-                          />
-                          <Wrapper>
-                            <Tooltip
-                              children={<Icon src={info} />}
-                              content={
-                                "Each range should be a CIDR, including netmask such as 10.1.2.3/21. To use multiple values, they should be comma-separated with no spaces"
-                              }
-                              position="right"
-                            />
-                          </Wrapper>
-                        </>
-                      </FlexCenter>
-                      {validateIPInput(clusterState.IPAllowList) && (
-                        <ErrorInLine>
-                          <i className="material-icons">error</i>
-                          {"Needs to be Comma Separated Valid IP addresses"}
-                        </ErrorInLine>
-                      )}
-                      <Spacer y={1} />
-
-                      <Input
-                        width="350px"
-                        disabled={isReadOnly}
-                        value={clusterState.certificateARN}
-                        setValue={(x: string) => { handleClusterStateChange("certificateARN", x); }}
-                        label="Certificate ARN"
-                        placeholder="arn:aws:acm:REGION:ACCOUNT_ID:certificate/ACM_ID"
-                      />
-                      <Spacer y={1} />
-
-                      <FlexCenter>
-                        <>
-                          <Input
-                            width="350px"
-                            disabled={isReadOnly}
-                            value={clusterState.awsTags}
-                            setValue={(x: string) => { handleClusterStateChange("awsTags", x); }}
-                            label="AWS Tags"
-                            placeholder="costcenter=1,environment=10,project=32"
-                          />
-                          <Wrapper>
-                            <Tooltip
-                              children={<Icon src={info} />}
-                              content={
-                                "Each tag should be of the format 'key=value'. To use multiple values, they should be comma-separated with no spaces."
-                              }
-                              position="right"
-                            />
-                          </Wrapper>
-                        </>
-                      </FlexCenter>
-                      {validateTags(clusterState.awsTags) && (
-                        <ErrorInLine>
-                          <i className="material-icons">error</i>
-                          {"Needs to be Comma Separated Valid Tags"}
-                        </ErrorInLine>
-                      )}
-=======
                       </>
                     </FlexCenter>
                     {validateIPInput(clusterState.IPAllowList) && (
@@ -1234,7 +982,6 @@
                       placeholder="arn:aws:acm:REGION:ACCOUNT_ID:certificate/ACM_ID"
                     />
                     <Spacer y={1} />
->>>>>>> 55a3ca74
 
                     <FlexCenter>
                       <>
@@ -1281,65 +1028,7 @@
             >
               <Text color="helper">Access Logs to S3</Text>
             </Checkbox> */}
-<<<<<<< HEAD
-                      {/* <Spacer y={1} /> */}
-                      <Checkbox
-                        checked={clusterState.wafV2Enabled}
-                        disabled={isReadOnly}
-                        toggleChecked={() => {
-                          if (clusterState.wafV2Enabled) {
-                            handleClusterStateChange("wafV2ARN", "")
-                          }
-                          handleClusterStateChange("wafV2Enabled", !clusterState.wafV2Enabled);
-                        }}
-                        disabledTooltip={
-                          "Wait for provisioning to complete before editing this field."
-                        }
-                      >
-                        <Text color="helper">WAFv2 Enabled</Text>
-                      </Checkbox>
-                      {clusterState.wafV2Enabled && (
-                        <>
-                          <Spacer y={1} />
-
-                          <FlexCenter>
-                            <>
-                              <Input
-                                width="500px"
-                                type="string"
-                                label="WAFv2 ARN"
-                                disabled={isReadOnly}
-                                value={clusterState.wafV2ARN}
-                                setValue={(x: string) => { handleClusterStateChange("wafV2ARN", x); }}
-                                placeholder="arn:aws:wafv2:REGION:ACCOUNT_ID:regional/webacl/ACL_NAME/RULE_ID"
-                              />
-                              <Wrapper>
-                                <Tooltip
-                                  children={<Icon src={info} />}
-                                  content={
-                                    'Only Regional WAFv2 is supported. To find your ARN, navigate to the WAF console, click the Gear icon in the top right, and toggle "ARN" to on'
-                                  }
-                                  position="right"
-                                />
-                              </Wrapper>
-                            </>
-                          </FlexCenter>
-
-                          {(clusterState.wafV2ARN === undefined || clusterState.wafV2ARN?.length === 0) && (
-                            <ErrorInLine>
-                              <i className="material-icons">error</i>
-                              {"Required if WafV2 is enabled"}
-                            </ErrorInLine>
-                          )}
-                        </>
-                      )}
-                      <Spacer y={1} />
-                    </>
-                  )}
-                  <FlexCenter>
-=======
                     {/* <Spacer y={1} /> */}
->>>>>>> 55a3ca74
                     <Checkbox
                       checked={clusterState.wafV2Enabled}
                       disabled={isReadOnly}
@@ -1613,97 +1302,83 @@
     setShowHelpMessage(false);
     try {
       await preflightChecks();
-    } catch (err) { }
-  };
+    } catch (err) {
+
+    }
+  }
 
   const renderForm = (): JSX.Element => {
     // Render simplified form if initial create
     if (!props.clusterId) {
       return (
-        <VerticalSteps
-          currentStep={step}
-          steps={[
-            <>
-              <Text size={16}>Select an AWS region</Text>
-              <Spacer y={0.5} />
-              <Text color="helper">
-                Porter will automatically provision your infrastructure in the
-                specified region.
-              </Text>
-              <Spacer height="10px" />
-              <SelectRow
-                options={regionOptions}
-                width="350px"
-                disabled={isReadOnly || isLoading}
-                value={clusterState.awsRegion}
-                scrollBuffer={true}
-                dropdownMaxHeight="240px"
-<<<<<<< HEAD
-                setActiveValue={(x: string) => { handleClusterStateChange("awsRegion", x); }}
-                label="📍 AWS region" />
-=======
-                setActiveValue={(x: string) => {
-                  handleClusterStateChange("awsRegion", x);
-                }}
-                label="📍 AWS region"
-              />
->>>>>>> 55a3ca74
+        <>
+          <VerticalSteps
+            currentStep={step}
+            steps={[
               <>
-                {(user?.isPorterUser || currentProject?.multi_cluster) &&
-                  renderAdvancedSettings()}
-              </>
-            </>,
-            <>
-              {showEmailMessage ? (
+                <Text size={16}>Select an AWS region</Text>
+                <Spacer y={0.5} />
+                <Text color="helper">
+                  Porter will automatically provision your infrastructure in the
+                  specified region.
+                </Text>
+                <Spacer height="10px" />
+                <SelectRow
+                  options={regionOptions}
+                  width="350px"
+                  disabled={isReadOnly || isLoading}
+                  value={clusterState.awsRegion}
+                  scrollBuffer={true}
+                  dropdownMaxHeight="240px"
+                  setActiveValue={(x: string) => {
+                    handleClusterStateChange("awsRegion", x);
+                  }}
+                  label="📍 AWS region"
+                />
                 <>
-                  <CheckItemContainer>
-                    <CheckItemTop>
-                      <StatusIcon src={healthy} />
-                      <Spacer inline x={1} />
-                      <Text style={{ marginLeft: "10px", flex: 1 }}>
-                        {
-                          "Porter will request to increase quotas when you provision"
-                        }
-                      </Text>
-                    </CheckItemTop>
-                  </CheckItemContainer>
+                  {(user?.isPorterUser || currentProject?.multi_cluster) &&
+                    renderAdvancedSettings()}
                 </>
-              ) : (
-                <>
-                  <PreflightChecks
-                    provider="AWS"
-                    preflightData={preflightData}
-                    error={preflightError}
-                  />
-                  <Spacer y={0.5} />
-                  {preflightFailed && preflightData && (
-                    <>
-                      {showHelpMessage && currentProject?.quota_increase ? (
-                        <>
+              </>,
+              <>
+                {showEmailMessage ? (
+                  <>
+                    <CheckItemContainer>
+                      <CheckItemTop>
+                        <StatusIcon src={healthy} />
+                        <Spacer inline x={1} />
+                        <Text style={{ marginLeft: "10px", flex: 1 }}>
+                          {
+                            "Porter will request to increase quotas when you provision"
+                          }
+                        </Text>
+                      </CheckItemTop>
+                    </CheckItemContainer>
+
+                  </>) :
+                  <>
+                    <PreflightChecks
+                      provider="AWS"
+                      preflightData={preflightData}
+                      error={preflightError}
+                    />
+                    <Spacer y={0.5} />
+                    {preflightFailed && preflightData && (
+                      <>
+                        {(showHelpMessage && currentProject?.quota_increase) ? <>
                           <Text color="helper">
-                            Your account currently is blocked from provisioning
-                            in {clusterState.awsRegion} due to a quota limit
-                            imposed by AWS. Either change the region or request
-                            to increase quotas.
+                            Your account currently is blocked from provisioning in {clusterState.awsRegion} due to a quota limit imposed by AWS. Either change the region or request to increase quotas.
                           </Text>
-                          <Spacer y={0.5} />
+                          <Spacer y={.5} />
                           <Text color="helper">
-                            Porter can automatically request quota increases on
-                            your behalf and email you once the cluster is
-                            provisioned.
+                            Porter can automatically request quota increases on your behalf and email you once the cluster is provisioned.
                           </Text>
-                          <Spacer y={0.5} />
-                          <div
-                            style={{
-                              display: "flex",
-                              justifyContent: "flex-start",
-                              alignItems: "center",
-                              gap: "15px",
-                            }}
-                          >
+                          <Spacer y={.5} />
+                          <div style={{ display: 'flex', justifyContent: 'flex-start', alignItems: 'center', gap: '15px' }}>
                             <Button
                               disabled={isLoading}
                               onClick={proceedToProvision}
+
                             >
                               Auto request increase
                             </Button>
@@ -1712,60 +1387,45 @@
                               onClick={dismissPreflight}
                               color="#313539"
                             >
-                              {"I'll do it myself"}
+                              I'll do it myself
                             </Button>
                           </div>
-                        </>
-                      ) : (
-                        <>
-                          <Text color="helper">
-                            Your account currently is blocked from provisioning
-                            in {clusterState.awsRegion} due to a quota limit
-                            imposed by AWS. Either change the region or request
-                            to increase quotas.
-                          </Text>
-                          <Spacer y={0.5} />
-                          <Button
+
+                        </> : (
+                          <><Text color="helper">
+                            Your account currently is blocked from provisioning in {clusterState.awsRegion} due to a quota limit imposed by AWS. Either change the region or request to increase quotas.
+                          </Text><Spacer y={.5} /><Button
                             disabled={isLoading}
                             onClick={preflightChecks}
+
                           >
-                            Retry checks
-                          </Button>
-                        </>
-                      )}
-                    </>
-                  )}
-                </>
-              )}
-            </>,
-            <>
-              <Text size={16}>Provision your cluster</Text>
-              <Spacer y={1} />
-              {showEmailMessage && (
-                <>
+                              Retry checks
+                            </Button></>)}
+                      </>)}
+                  </>}
+              </>, <>
+                <Text size={16}>Provision your cluster</Text>
+                <Spacer y={1} />
+                {showEmailMessage && <>
                   <Text color="helper">
-                    After your quota requests have been approved by AWS, Porter
-                    will email you when your cluster has been provisioned.
+                    After your quota requests have been approved by AWS, Porter will email you when your cluster has been provisioned.
                   </Text>
                   <Spacer y={1} />
-                </>
-              )}
-              <Button
-                // disabled={isDisabled()}
-                // disabled={isDisabled() || preflightFailed || isLoading}
-                disabled={(preflightFailed && !showEmailMessage) ?? isLoading}
-                onClick={
-                  showEmailMessage ? requestQuotasAndProvision : createCluster
-                }
-                status={getStatus()}
-              >
-                Provision
-              </Button>
-              <Spacer y={1} />
-            </>,
-          ].filter((x) => x)}
-        />
-      );
+                </>}
+                <Button
+                  disabled={(preflightFailed && !showEmailMessage) || isLoading}
+                  onClick={showEmailMessage ? requestQuotasAndProvision : createCluster}
+                  status={getStatus()}
+                >
+                  Provision
+                </Button>
+                <Spacer y={1} /></>
+              ,
+
+            ].filter((x) => x)}
+          />
+        </>
+      )
     }
 
     // If settings, update full form
@@ -1775,21 +1435,6 @@
 
 
     return (
-<<<<<<< HEAD
-      <><StyledForm>
-        <Heading isAtTop>EKS configuration</Heading>
-        <SelectRow
-          options={regionOptions}
-          width="350px"
-          disabled={isReadOnly || true}
-          value={clusterState.awsRegion}
-          scrollBuffer={true}
-          dropdownMaxHeight="240px"
-          setActiveValue={(x: string) => { handleClusterStateChange("awsRegion", x); }}
-          label="📍 AWS region" />
-        {renderAdvancedSettings()}
-      </StyledForm>
-=======
       <>
         <StyledForm>
           <Heading isAtTop>EKS configuration</Heading>
@@ -1807,7 +1452,6 @@
           />
           {renderAdvancedSettings()}
         </StyledForm>
->>>>>>> 55a3ca74
         <Button
           // disabled={isDisabled()}
           disabled={isDisabled() ?? isLoading}
