--- conflicted
+++ resolved
@@ -906,10 +906,7 @@
     margin-left: -7px;
     transform: ${(props) =>
     props.isExpanded ? "rotate(0deg)" : "rotate(-90deg)"};
-<<<<<<< HEAD
     transition: transform 0.1s ease;
-=======
->>>>>>> d9dc8a93
   }
 `;
 
