--- conflicted
+++ resolved
@@ -46,12 +46,8 @@
       if (err) {
         console.log(err);
       } else {
-<<<<<<< HEAD
-        res.data.forEach(async (registry: any, i: number) => {
-=======
         let registries = res.data;
         registries.forEach(async (registry: any, i: number) => {
->>>>>>> 6b5646ce
           await new Promise((nextController: (res?: any) => void) => {           
             api.getImageRepos('<token>', {}, 
               { 
@@ -59,11 +55,7 @@
                 registry_id: registry.id,
               }, (err: any, res: any) => {
               if (err && this.state.loading) {
-<<<<<<< HEAD
-                this.setState({ error: true });
-=======
                 this.setState({ error: true, loading: false });
->>>>>>> 6b5646ce
               } else {
                 let newImg = res.data.map((img: any) => {
                   return {
@@ -71,16 +63,6 @@
                     source: img.name
                   }
                 })
-<<<<<<< HEAD
-                this.setState({
-                  images: [...images, ...newImg],
-                  registryId: registry.id,
-                  loading: false,
-                  error: false,
-                }, () => {
-                  nextController()
-                })
-=======
                 images.push(...newImg)
                 if (i == registries.length - 1) {
                   this.setState({
@@ -91,7 +73,6 @@
                   });
                 }
                 nextController()
->>>>>>> 6b5646ce
               }
             });    
           })
@@ -174,11 +155,7 @@
             <TagList
               selectedTag={selectedTag}
               selectedImageUrl={selectedImageUrl}
-<<<<<<< HEAD
-              setSelectedImageUrl={setSelectedImageUrl}
-=======
               setSelectedTag={setSelectedTag}
->>>>>>> 6b5646ce
               registryId={this.state.registryId}
             />
           </ExpandedWrapper>
