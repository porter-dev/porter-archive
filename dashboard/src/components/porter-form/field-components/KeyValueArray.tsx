--- conflicted
+++ resolved
@@ -40,13 +40,9 @@
             : [],
           showEnvModal: false,
           showEditorModal: false,
-<<<<<<< HEAD
-          synced_env_groups: null,
-=======
           synced_env_groups: props.settings?.options?.enable_synced_env_groups
             ? null
             : [],
->>>>>>> 0907e8a0
         };
       },
     }
@@ -54,11 +50,6 @@
 
   const { currentProject } = useContext(Context);
 
-<<<<<<< HEAD
-  useEffect(() => {
-    if (hasSetValue(props) && !Array.isArray(state?.synced_env_groups)) {
-      const values = props.value[0];
-=======
   // If the variable includes normal it means that the form corresponds to an old job template version
   // The "normal" keyword doesn't exist for applications as well as the enable_synced_env_groups setting.
   // This is why we have to check if the form corresponds to a job or not.
@@ -70,7 +61,6 @@
     if (hasSetValue(props) && !Array.isArray(state?.synced_env_groups)) {
       const values = props.value[0];
       console.log(values);
->>>>>>> 0907e8a0
       const envGroups = values?.synced || [];
       const promises = Promise.all(
         envGroups.map(async (envGroup: any) => {
@@ -106,11 +96,7 @@
 
   if (state == undefined) return <></>;
 
-<<<<<<< HEAD
-  if (!Array.isArray(state.synced_env_groups)) {
-=======
   if (!Array.isArray(state.synced_env_groups) && enableSyncedEnvGroups) {
->>>>>>> 0907e8a0
     return <Loading />;
   }
 
@@ -234,10 +220,7 @@
         >
           <LoadEnvGroupModal
             existingValues={getProcessedValues(state.values)}
-<<<<<<< HEAD
-=======
             enableSyncedEnvGroups={enableSyncedEnvGroups}
->>>>>>> 0907e8a0
             syncedEnvGroups={state.synced_env_groups}
             namespace={variables.namespace}
             clusterId={variables.clusterId}
@@ -324,17 +307,11 @@
 
     if (env_group) {
       return (
-<<<<<<< HEAD
-        <Helper color="#f5cb42" style={{ marginLeft: "10px" }}>
-          This variable will be overrided by env group {env_group?.name}
-        </Helper>
-=======
         <Wrapper>
           <Helper color="#f5cb42" style={{ marginLeft: "10px" }}>
             Overridden by the env group "{env_group?.name}"
           </Helper>
         </Wrapper>
->>>>>>> 0907e8a0
       );
     }
 
@@ -465,16 +442,10 @@
             )}
           </InputWrapper>
         )}
-<<<<<<< HEAD
-        {!!state.synced_env_groups?.length && (
-          <>
-            <Heading>Synced env vars</Heading>
-=======
         {enableSyncedEnvGroups && !!state.synced_env_groups?.length && (
           <>
             <Heading>Synced Environment Groups</Heading>
             <Br />
->>>>>>> 0907e8a0
             {state.synced_env_groups?.map((envGroup: any) => {
               return (
                 <ExpandableEnvGroup
@@ -550,8 +521,6 @@
     }));
   }
 
-<<<<<<< HEAD
-=======
   const variableContent = props.variable.split(".");
   let variable = props.variable;
 
@@ -559,7 +528,6 @@
     variable = `${variableContent[0]}.${variableContent[1]}`;
   }
 
->>>>>>> 0907e8a0
   return {
     [variable]: obj,
   };
@@ -582,10 +550,6 @@
             </EventInformation>
           </ContentContainer>
           <ActionContainer>
-<<<<<<< HEAD
-            <ActionButton></ActionButton>
-=======
->>>>>>> 0907e8a0
             <ActionButton onClick={() => onDelete()}>
               <span className="material-icons">delete</span>
             </ActionButton>
@@ -598,10 +562,7 @@
         </Flex>
         {isExpanded && (
           <>
-<<<<<<< HEAD
-=======
             <Buffer />
->>>>>>> 0907e8a0
             {Object.entries(envGroup.variables || {})?.map(
               ([key, value], i: number) => {
                 // Preprocess non-string env values set via raw Helm values
@@ -633,20 +594,12 @@
                 );
               }
             )}
-<<<<<<< HEAD
-=======
             <Br />
->>>>>>> 0907e8a0
           </>
         )}
       </StyledCard>
     </>
   );
-<<<<<<< HEAD
-  return null;
-};
-
-=======
 };
 
 const Br = styled.div`
@@ -659,7 +612,6 @@
   height: 10px;
 `;
 
->>>>>>> 0907e8a0
 const Spacer = styled.div`
   width: 10px;
   height: 20px;
@@ -818,15 +770,6 @@
 `;
 
 const StyledCard = styled.div`
-<<<<<<< HEAD
-  border: 1px solid #ffffff00;
-  background: #ffffff08;
-  margin-bottom: 5px;
-  border-radius: 8px;
-  padding: 14px;
-  overflow: hidden;
-  min-height: 60px;
-=======
   border: 1px solid #ffffff44;
   background: #ffffff11;
   margin-bottom: 5px;
@@ -834,28 +777,20 @@
   margin-top: 15px;
   padding: 10px 14px;
   overflow: hidden;
->>>>>>> 0907e8a0
   font-size: 13px;
   animation: ${fadeIn} 0.5s;
 `;
 
 const Flex = styled.div`
   display: flex;
-<<<<<<< HEAD
-=======
   height: 25px;
->>>>>>> 0907e8a0
   align-items: center;
   justify-content: space-between;
 `;
 
 const ContentContainer = styled.div`
   display: flex;
-<<<<<<< HEAD
-  height: 100%;
-=======
   height: 40px;
->>>>>>> 0907e8a0
   width: 100%;
   align-items: center;
 `;
@@ -886,12 +821,9 @@
   background: none;
   color: white;
   padding: 5px;
-<<<<<<< HEAD
-=======
   width: 30px;
   height: 30px;
   margin-left: 5px;
->>>>>>> 0907e8a0
   display: flex;
   justify-content: center;
   align-items: center;
