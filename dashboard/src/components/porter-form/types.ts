/*
  Interfaces for the form YAML
  Will be merged with shared types later
*/

// YAML Field interfaces

import { ContextProps } from "../../shared/types";

export interface GenericField {
  id: string;
}

export interface GenericInputField extends GenericField {
  isReadOnly?: boolean;
  required?: boolean;
  variable: string;
  settings?: any;

  // Read in value from Helm for existing revisions
  value?: [any] | [];
}

export interface HeadingField extends GenericField {
  type: "heading";
  label: string;
}

export interface SubtitleField extends GenericField {
  type: "subtitle";
  label: string;
}

export interface ServiceIPListField extends GenericField {
  type: "service-ip-list";
  value: any[];
}

export interface ResourceListField extends GenericField {
  type: "resource-list";
  value: any[];
  context?: {
    config?: {
      group: string;
      version: string;
      resource: string;
    };
  };
  settings?: {
    options?: {
      "resource-button": any;
    };
  };
}

export interface VeleroBackupField extends GenericField {
  type: "velero-create-backup";
}

export interface InputField extends GenericInputField {
  type: "input";
  label?: string;
  placeholder?: string;
  info?: string;
  settings?: {
    type?: "text" | "password" | "number";
    unit?: string;
    omitUnitFromValue?: boolean;
    default: string | number;
  };
}

export interface CheckboxField extends GenericInputField {
  type: "checkbox";
  label?: string;
  settings?: {};
}

export interface KeyValueArrayField extends GenericInputField {
  type: "key-value-array";
  label?: string;
  secretOption?: boolean;
  envLoader?: boolean;
  fileUpload?: boolean;
  settings?: {
    options?: {
      enable_synced_env_groups: boolean;
    };
    type: "env" | "normal";
  };
}

export interface ArrayInputField extends GenericInputField {
  type: "array-input";
  label?: string;
}

export interface SelectField extends GenericInputField {
  type: "select";
  settings:
    | {
        type: "normal";
        options: { value: string; label: string }[];
      }
    | {
        type: "provider";
      };
  width: string;
  label?: string;
  dropdownLabel?: string;
  dropdownWidth?: number;
  dropdownMaxHeight?: string;
}

export interface VariableField extends GenericInputField {
  type: "variable";
  settings?: {
    default: any;
  };
}

export interface CronField extends GenericInputField {
  type: "cron";
  label: string;
  placeholder: string;
  settings: {
    default: string;
  };
}

<<<<<<< HEAD
=======
export interface TextAreaField extends GenericInputField {
  type: "text-area";
  label: string;
  placeholder: string;
  info: string;
  settings: {
    default?: string;
    maxCount?: number;
    minCount?: number;
  };
}

>>>>>>> 18ef02d2
export type FormField =
  | HeadingField
  | SubtitleField
  | InputField
  | CheckboxField
  | KeyValueArrayField
  | ArrayInputField
  | SelectField
  | ServiceIPListField
  | ResourceListField
  | VeleroBackupField
  | VariableField
<<<<<<< HEAD
  | CronField;
=======
  | CronField
  | TextAreaField;
>>>>>>> 18ef02d2

export interface ShowIfAnd {
  and: ShowIf[];
}

export interface ShowIfOr {
  or: ShowIf[];
}

export interface ShowIfNot {
  not: ShowIf;
}

export type ShowIf = string | ShowIfAnd | ShowIfOr | ShowIfNot;

export interface Section {
  name: string;
  show_if?: ShowIf;
  contents: FormField[];
}

export interface Tab {
  name: string;
  label: string;
  sections: Section[];
  settings?: {
    omitFromLaunch?: boolean;
  };
}

export interface PorterFormData {
  name: string;
  hasSource: boolean;
  includeHiddenFields: boolean;
  isClusterScoped?: boolean;
  tabs: Tab[];
}

export interface PorterFormValidationInfo {
  validated: boolean;
  error?: string;
}

// internal field state interfaces
export interface StringInputFieldState {}
export interface CheckboxFieldState {}

export type PartialEnvGroup = {
  name: string;
  namespace: string;
  version: number;
};

export type PopulatedEnvGroup = {
  name: string;
  namespace: string;
  version: number;
  variables: {
    [key: string]: string;
  };
  applications: any[];
  meta_version: number;
};
export interface KeyValueArrayFieldState {
  values: {
    key: string;
    value: string;
  }[];
  showEnvModal: boolean;
  showEditorModal: boolean;
  synced_env_groups: PopulatedEnvGroup[];
}
export interface ArrayInputFieldState {}
export interface SelectFieldState {}

export type PorterFormFieldFieldState =
  | StringInputFieldState
  | CheckboxFieldState
  | KeyValueArrayField
  | ArrayInputFieldState
  | SelectFieldState;

// reducer interfaces

export interface PorterFormFieldValidationState {
  validated: boolean;
}

export interface PorterFormVariableList {
  [key: string]: any;
}

export interface PorterFormState {
  components: {
    [key: string]: {
      state: PorterFormFieldFieldState;
    };
  };
  validation: {
    [key: string]: PorterFormFieldValidationState;
  };
  variables: PorterFormVariableList;
}

export interface PorterFormInitFieldAction {
  type: "init-field";
  id: string;
  initValue: PorterFormFieldFieldState;
  initValidation?: Partial<PorterFormFieldValidationState>;
  initVars?: PorterFormVariableList;
}

export interface PorterFormUpdateFieldAction {
  type: "update-field";
  id: string;
  updateFunc: (
    prev: PorterFormFieldFieldState
  ) => Partial<PorterFormFieldFieldState>;
}

export interface PorterFormUpdateValidationAction {
  type: "update-validation";
  id: string;
  updateFunc: (
    prev: PorterFormFieldValidationState
  ) => PorterFormFieldValidationState;
}

export interface PorterFormMutateVariablesAction {
  type: "mutate-vars";
  mutateFunc: (prev: PorterFormVariableList) => PorterFormVariableList;
}

export type PorterFormAction =
  | PorterFormInitFieldAction
  | PorterFormUpdateFieldAction
  | PorterFormMutateVariablesAction
  | PorterFormUpdateValidationAction;

export type GetFinalVariablesFunction = (
  vars: PorterFormVariableList,
  props: FormField,
  state: PorterFormFieldFieldState,
  context: Partial<ContextProps>
) => PorterFormVariableList;<|MERGE_RESOLUTION|>--- conflicted
+++ resolved
@@ -128,8 +128,6 @@
   };
 }
 
-<<<<<<< HEAD
-=======
 export interface TextAreaField extends GenericInputField {
   type: "text-area";
   label: string;
@@ -142,7 +140,6 @@
   };
 }
 
->>>>>>> 18ef02d2
 export type FormField =
   | HeadingField
   | SubtitleField
@@ -155,12 +152,8 @@
   | ResourceListField
   | VeleroBackupField
   | VariableField
-<<<<<<< HEAD
-  | CronField;
-=======
   | CronField
   | TextAreaField;
->>>>>>> 18ef02d2
 
 export interface ShowIfAnd {
   and: ShowIf[];
