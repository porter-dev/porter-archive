--- conflicted
+++ resolved
@@ -17,7 +17,6 @@
   content,
   position = "top",
   hidden = false,
-  backgroundColor = "#333",
   tooltipContentWidth,
   containerWidth,
 }) => {
@@ -41,11 +40,7 @@
       width={containerWidth}
     >
       {isVisible && (
-        <TooltipContent
-          position={position}
-          width={tooltipContentWidth}
-          backgroundColor={backgroundColor}
-        >
+        <TooltipContent position={position} width={tooltipContentWidth}>
           {content}
         </TooltipContent>
       )}
@@ -63,16 +58,7 @@
   height: 100%;
 `;
 
-<<<<<<< HEAD
-const TooltipContent = styled.div<{
-  position: string;
-  width?: string;
-  backgroundColor: string;
-}>`
-  background-color: ${({ backgroundColor }) => backgroundColor};
-=======
-const TooltipContent = styled.div<{ position: string, width?: string }>`
->>>>>>> dc5c9256
+const TooltipContent = styled.div<{ position: string; width?: string }>`
   color: #fff;
   padding: 10px;
   border-radius: 5px;
