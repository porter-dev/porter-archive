--- conflicted
+++ resolved
@@ -68,21 +68,12 @@
       <BackButton
         width="145px"
         onClick={() => {
-<<<<<<< HEAD
           setBranch ? setBranch("") : null;
           props.setFolderPath ? props.setFolderPath("") : null;
           props.setDockerfilePath ? props.setDockerfilePath("") : null;
           props.setActionConfig ? props.setActionConfig(actionConfig) : null;
           props.setBuildView ? props.setBuildView("buildpacks") : null;
-          props.setPorterYaml ? props.setPorterYamlPath("") : null;
-=======
-          setBranch("");
-          props.setFolderPath("");
-          props.setDockerfilePath("");
-          props.setActionConfig(actionConfig);
-          props.setBuildView("buildpacks");
           setPorterYamlPath("");
->>>>>>> 5530e9fa
         }}
       >
         <i className="material-icons">keyboard_backspace</i>
