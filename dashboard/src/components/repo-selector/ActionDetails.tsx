--- conflicted
+++ resolved
@@ -227,11 +227,7 @@
 
 export default ActionDetails;
 
-<<<<<<< HEAD
-const DEFAULT_BUILDER_NAME = "paketo";
-=======
 const DEFAULT_BUILDER_NAME = "heroku";
->>>>>>> ef219c03
 const DEFAULT_PAKETO_STACK = "paketobuildpacks/builder:full";
 const DEFAULT_HEROKU_STACK = "heroku/buildpacks:20";
 
@@ -258,17 +254,9 @@
   const [stacks, setStacks] = useState<string[]>(null);
   const [selectedStack, setSelectedStack] = useState<string>(null);
 
-<<<<<<< HEAD
-  const [selectedBuildpacks, setSelectedBuildpacks] = useState<Buildpack[]>(
-    null
-  );
-  const [availableBuildpacks, setAvailableBuildpacks] = useState<Buildpack[]>(
-    null
-=======
   const [selectedBuildpacks, setSelectedBuildpacks] = useState<Buildpack[]>([]);
   const [availableBuildpacks, setAvailableBuildpacks] = useState<Buildpack[]>(
     []
->>>>>>> ef219c03
   );
 
   useEffect(() => {
@@ -490,77 +478,6 @@
   );
 };
 
-<<<<<<< HEAD
-const getMockData = () =>
-  new Promise<{ data: DetectBuildpackResponse }>((res) => {
-    setTimeout(() => res({ data: mock_data }), 1000);
-  });
-
-const mock_data: DetectBuildpackResponse = [
-  {
-    name: "Paketo",
-    builders: [
-      "paketobuildpacks/builder:full",
-      "paketobuildpacks/builder:tiny",
-      "paketobuildpacks/builder:base",
-    ],
-    detected: [
-      {
-        name: "NodeJS",
-        buildpack: "paketobuildpacks/nodejs",
-        config: null,
-      },
-    ],
-    others: [
-      {
-        name: "Python",
-        buildpack: "paketobuildpacks/python",
-        config: null,
-      },
-      {
-        name: "Go",
-        buildpack: "paketobuildpacks/go",
-        config: null,
-      },
-      {
-        name: "Ruby",
-        buildpack: "paketobuildpacks/ruby",
-        config: null,
-      },
-    ],
-  },
-  {
-    name: "Heroku",
-    builders: ["heroku/buildpacks:20", "heroku/buildpacks:18"],
-    detected: [
-      {
-        name: "NodeJS",
-        buildpack: "heroku/nodejs",
-        config: null,
-      },
-      {
-        name: "Python",
-        buildpack: "heroku/python",
-        config: null,
-      },
-    ],
-    others: [
-      {
-        name: "Go",
-        buildpack: "heroku/go",
-        config: null,
-      },
-      {
-        name: "Ruby",
-        buildpack: "heroku/ruby",
-        config: null,
-      },
-    ],
-  },
-];
-
-=======
->>>>>>> ef219c03
 const fadeIn = keyframes`
   from {
     opacity: 0;
@@ -723,7 +640,6 @@
 const DarkMatter = styled.div`
   width: 100%;
   margin-bottom: -28px;
-<<<<<<< HEAD
 `;
 
 const StyledCard = styled.div`
@@ -767,51 +683,6 @@
   color: #ffffff;
 `;
 
-=======
-`;
-
-const StyledCard = styled.div`
-  display: flex;
-  align-items: center;
-  justify-content: space-between;
-  border: 1px solid #ffffff00;
-  background: #ffffff08;
-  margin-bottom: 5px;
-  border-radius: 8px;
-  padding: 14px;
-  overflow: hidden;
-  height: 60px;
-  font-size: 13px;
-  animation: ${fadeIn} 0.5s;
-`;
-
-const ContentContainer = styled.div`
-  display: flex;
-  height: 100%;
-  width: 100%;
-  align-items: center;
-`;
-
-const Icon = styled.span`
-  font-size: 20px;
-  margin-left: 10px;
-  margin-right: 20px;
-`;
-
-const EventInformation = styled.div`
-  display: flex;
-  flex-direction: column;
-  justify-content: space-around;
-  height: 100%;
-`;
-
-const EventName = styled.div`
-  font-family: "Work Sans", sans-serif;
-  font-weight: 500;
-  color: #ffffff;
-`;
-
->>>>>>> ef219c03
 const EventReason = styled.div`
   font-family: "Work Sans", sans-serif;
   color: #aaaabb;
@@ -835,10 +706,6 @@
   justify-content: center;
   align-items: center;
   border-radius: 50%;
-<<<<<<< HEAD
-  color: #aaaabb;
-
-=======
   cursor: pointer;
   color: #aaaabb;
 
@@ -847,7 +714,6 @@
     border: 1px solid #ffffff44;
   }
 
->>>>>>> ef219c03
   > span {
     font-size: 20px;
   }
