--- conflicted
+++ resolved
@@ -35,13 +35,8 @@
   render() {
     let { label, value, type, unit, placeholder, width, info } = this.props;
     return (
-<<<<<<< HEAD
-      <StyledInputRow>
+      <StyledInputRow className={this.props.className}>
         {(label || info) && (
-=======
-      <StyledInputRow className={this.props.className}>
-        {label && (
->>>>>>> 606cb2da
           <Label>
             {label}
             {info && " ?"}
