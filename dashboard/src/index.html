--- conflicted
+++ resolved
@@ -42,19 +42,11 @@
     <script>
       window.intercomSettings = {
         app_id: "gq56g49i",
-<<<<<<< HEAD
-        custom_launcher_selector: '#intercom_help'
-=======
         custom_launcher_selector: "#intercom_help",
->>>>>>> 95058df6
       };
     </script>
 
     <script>
-<<<<<<< HEAD
-    // We pre-filled your app ID in the widget URL: 'https://widget.intercom.io/widget/gq56g49i'
-    (function(){var w=window;var ic=w.Intercom;if(typeof ic==="function"){ic('reattach_activator');ic('update',w.intercomSettings);}else{var d=document;var i=function(){i.c(arguments);};i.q=[];i.c=function(args){i.q.push(args);};w.Intercom=i;var l=function(){var s=d.createElement('script');s.type='text/javascript';s.async=true;s.src='https://widget.intercom.io/widget/gq56g49i';var x=d.getElementsByTagName('script')[0];x.parentNode.insertBefore(s,x);};if(document.readyState==='complete'){l();}else if(w.attachEvent){w.attachEvent('onload',l);}else{w.addEventListener('load',l,false);}}})();
-=======
       // We pre-filled your app ID in the widget URL: 'https://widget.intercom.io/widget/gq56g49i'
       (function () {
         var w = window;
@@ -89,7 +81,6 @@
           }
         }
       })();
->>>>>>> 95058df6
     </script>
 
     <script>
