--- conflicted
+++ resolved
@@ -3,11 +3,8 @@
 import pluralize from "pluralize";
 import z from "zod";
 
-<<<<<<< HEAD
-=======
 import { type ClientService } from "lib/porter-apps/services";
 
->>>>>>> bb6c0a1e
 import api from "shared/api";
 import {
   useWebsockets,
@@ -48,22 +45,14 @@
 export const useAppStatus = ({
   projectId,
   clusterId,
-<<<<<<< HEAD
-  serviceNames,
-=======
   services,
->>>>>>> bb6c0a1e
   deploymentTargetId,
   appName,
   kind = "pod",
 }: {
   projectId: number;
   clusterId: number;
-<<<<<<< HEAD
-  serviceNames: string[];
-=======
   services: ClientService[];
->>>>>>> bb6c0a1e
   deploymentTargetId: string;
   appName: string;
   kind?: string;
@@ -89,21 +78,12 @@
 
     options.onmessage = async () => {
       void updatePods(serviceName);
-<<<<<<< HEAD
     };
 
     options.onclose = () => {
       // console.log("closing status websocket for service: " + serviceName)
     };
 
-=======
-    };
-
-    options.onclose = () => {
-      // console.log("closing status websocket for service: " + serviceName)
-    };
-
->>>>>>> bb6c0a1e
     options.onerror = () => {
       closeWebsocket(websocketKey);
     };
@@ -138,10 +118,7 @@
   };
 
   useEffect(() => {
-<<<<<<< HEAD
-=======
     const serviceNames = services.map((s) => s.name.value);
->>>>>>> bb6c0a1e
     void Promise.all(serviceNames.map(updatePods));
     for (const serviceName of serviceNames) {
       setupWebsocket(serviceName);
