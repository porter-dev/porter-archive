import React, { Component } from 'react';
import styled, { createGlobalStyle } from 'styled-components';
import { BrowserRouter, Route, Redirect, Switch } from 'react-router-dom';
import close from '../assets/close.png';

import api from '../shared/api';
import { Context } from '../shared/Context';

import Login from './Login';
import Register from './Register';
import CurrentError from './CurrentError';
import Home from './home/Home';
import Loading from '../components/Loading';

type PropsType = {
};

type StateType = {
  loading: boolean,
  isLoggedIn: boolean,
  initialized: boolean,
};

export default class Main extends Component<PropsType, StateType> {
  
  state = {
    loading: true,
    isLoggedIn : false,
    initialized: (localStorage.getItem("init") == 'true')
  }

  componentDidMount() {
    let { setUserId } = this.context;
<<<<<<< HEAD
    api.checkAuth('', {}, {}, (err: any, res: any) => {      
      if (err && err.response.status == 403) {
        this.setState({ isLoggedIn: false, loading: false })
      }

      if (res && res.data) {
=======
    api.checkAuth('', {}, {}, (err: any, res: any) => {
      if (res?.data) {
>>>>>>> 0f1e5a01
        setUserId(res.data.id);
        this.setState({ isLoggedIn: true, initialized: true, loading: false });
      } else {
        this.setState({ isLoggedIn: false, loading: false })
      }
    });
  }

  initialize = () => {
    this.setState({isLoggedIn: true, initialized: true});
    localStorage.setItem('init', 'true');
  }
  
  authenticate = () => {
    this.setState({ isLoggedIn: true, initialized: true });
  }

  renderMain = () => {
    if (this.state.loading) {
      return <Loading />
    }

    return (
      <Switch>
        <Route path='/login' render={() => {
          if (!this.state.isLoggedIn) {
            return <Login authenticate={this.authenticate} />
          } else {
            return <Redirect to='/' />
          }
        }} />

        <Route path='/register' render={() => {
          if (!this.state.isLoggedIn) {
            return <Register authenticate={this.initialize} />
          } else {
            return <Redirect to='/' />
          }
        }} />

        <Route path='/dashboard' render={() => {
          if (this.state.isLoggedIn && this.state.initialized) {
            return <Home logOut={() => this.setState({ isLoggedIn: false, initialized: true })} />
          } else {
            return <Redirect to='/' />
          }
        }}/>

        <Route path='/' render={() => {
          if (this.state.isLoggedIn) {
            return <Redirect to='/dashboard'/>
          } else if (this.state.initialized) {
            return <Redirect to='/login'/>
          } else {
            return <Redirect to='/register' />
          }
        }}/>
      </Switch>
    );
  }

  render() {
    return (
      <StyledMain>
        <GlobalStyle />
        <BrowserRouter>
          {this.renderMain()}
        </BrowserRouter>
        <CurrentError />
      </StyledMain>
    );
  }
}

Main.contextType = Context;

const GlobalStyle = createGlobalStyle`
  * {
    box-sizing: border-box;
    font-family: 'Work Sans', sans-serif;
  }
  body {
    background: #202227;
    overscroll-behavior-x: none;
  }
`;

const StyledMain = styled.div`
  height: 100vh;
  width: 100vw;
  position: fixed;
  top: 0;
  left: 0;
  background: #202227;
  color: white;
`;<|MERGE_RESOLUTION|>--- conflicted
+++ resolved
@@ -31,17 +31,12 @@
 
   componentDidMount() {
     let { setUserId } = this.context;
-<<<<<<< HEAD
     api.checkAuth('', {}, {}, (err: any, res: any) => {      
       if (err && err.response.status == 403) {
         this.setState({ isLoggedIn: false, loading: false })
       }
 
       if (res && res.data) {
-=======
-    api.checkAuth('', {}, {}, (err: any, res: any) => {
-      if (res?.data) {
->>>>>>> 0f1e5a01
         setUserId(res.data.id);
         this.setState({ isLoggedIn: true, initialized: true, loading: false });
       } else {
