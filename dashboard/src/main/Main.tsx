import React, { useContext, useEffect, useState } from "react";
import { Redirect, Route, Switch } from "react-router-dom";

import Loading from "components/Loading";

import api from "shared/api";
import { Context } from "shared/Context";
import { PorterUrls, type PorterUrl } from "shared/routing";

<<<<<<< HEAD
import { useAuthn } from "../shared/auth/AuthnContext";
import CurrentError from "./CurrentError";
import Home from "./home/Home";
=======
import { AuthnContext } from "../shared/auth/AuthnContext";
import Login from "./auth/Login";
import Register from "./auth/Register";
import ResetPasswordFinalize from "./auth/ResetPasswordFinalize";
import ResetPasswordInit from "./auth/ResetPasswordInit";
import SetInfo from "./auth/SetInfo";
import VerifyEmail from "./auth/VerifyEmail";
import CurrentError from "./CurrentError";
import Home from "./home/Home";
import RegisterOry from "./auth/RegisterOry";
import { basePath } from "shared/auth/sdk";
import OryLogin from "./auth/OryLogin";
import LoginWrapper from "./auth/LoginWrapper";
>>>>>>> 0d8ea647

type PropsType = {};

const Main: React.FC<PropsType> = () => {
  const {
    currentError,
<<<<<<< HEAD
=======
    user,
>>>>>>> 0d8ea647
    setCurrentError,
    setEdition,
    setEnableGitlab,
    currentProject,
    currentCluster,
  } = useContext(Context);
<<<<<<< HEAD
  const { handleLogOut } = useAuthn();
  const [version, setVersion] = useState("");

=======
  const {
    authenticate,
    handleLogOut,
    isLoggedIn,
    isLoading,
    hasInfo,
    isEmailVerified,
      session,
  } = useContext(AuthnContext);
  const [local, setLocal] = useState(false);
  const [version, setVersion] = useState("");

  console.log(session?.identity)

>>>>>>> 0d8ea647
  useEffect(() => {
    // Get capabilities to case on user info requirements
    api
      .getMetadata("", {}, {})
      .then((res) => {
        setVersion(res.data?.version);
      })
<<<<<<< HEAD
      .catch(() => {});
=======
      .catch((err) => {
        console.log(err);
      });
>>>>>>> 0d8ea647

    const urlParams = new URLSearchParams(window.location.search);
    const error = urlParams.get("error");
    error && setCurrentError(error);

    api
      .getMetadata("", {}, {})
      .then((res) => {
        setEdition(res.data?.version);
<<<<<<< HEAD
        setEnableGitlab(!!res.data?.gitlab);
      })
      .catch(() => {});
  }, []);

  const renderMain = (): JSX.Element => {
    if (!version) {
      return <Loading />;
    }

    return (
      <Switch>
        <Route
          exact
          path="/"
          render={() => {
            return <Redirect to="/dashboard" />;
=======
        setLocal(!res.data?.provisioner);
        setEnableGitlab(!!res.data?.gitlab);
      })
      .catch((err) => {
        console.log(err);
      });
  }, []);

  const renderMain = () => {
    if (isLoading || !version) {
      return <Loading />;
    }

    // return <div>test</div>

    // if logged in but not verified, block until email verification
    if (!local && isLoggedIn && !isEmailVerified) {
      return (
        <Switch>
          <Route
            path="/"
            render={() => {
              return <VerifyEmail handleLogOut={handleLogOut} />;
            }}
          />
        </Switch>
      );
    }

  // Handle case where new user signs up via OAuth and has not set name and company
    if (version === "production" && !hasInfo && user?.id > 9312 && isLoggedIn) {
      return (
        <Switch>
          <Route
            path="/"
            render={() => {
              return (
                <SetInfo
                  handleLogOut={handleLogOut}
                  authenticate={authenticate}
                />
              );
            }}
          />
        </Switch>
      );
    }

      return (
      <Switch>
        <Route
          path="/login"
          render={() => {
            if (!isLoggedIn) {
              return <LoginWrapper authenticate={authenticate}/>;
            } else {
              return <Redirect to="/" />;
            }
          }}
        />
        <Route
          path="/register"
          render={() => {
            if (!isLoggedIn) {
              return <Register authenticate={authenticate} />;
            } else {
              return <Redirect to="/" />;
            }
          }}
        />
        <Route
          path="/password/reset/finalize"
          render={() => {
            if (!isLoggedIn) {
              return <ResetPasswordFinalize />;
            } else {
              return <Redirect to="/" />;
            }
          }}
        />
        <Route
          path="/password/reset"
          render={() => {
            if (!isLoggedIn) {
              return <ResetPasswordInit />;
            } else {
              return <Redirect to="/" />;
            }
          }}
        />
        <Route
          exact
          path="/"
          render={() => {
            if (isLoggedIn) {
              return <Redirect to="/dashboard" />;
            } else {
              return <Redirect to="/login" />;
            }
>>>>>>> 0d8ea647
          }}
        />
        <Route
            path={`/${basePath}/ui/:page?`}
            render={() => {
                  console.log("here")
                  return <div>test</div>
            }}
        />
        <Route
          path={`/:baseRoute/:cluster?/:namespace?`}
          render={(routeProps) => {
            const baseRoute = routeProps.match.params.baseRoute;
<<<<<<< HEAD
            if (PorterUrls.includes(baseRoute)) {
=======
            console.log(baseRoute)
            if (isLoggedIn && PorterUrls.includes(baseRoute)) {
>>>>>>> 0d8ea647
              return (
                <Home
                  key="home"
                  currentProject={currentProject}
                  currentCluster={currentCluster}
                  currentRoute={baseRoute as PorterUrl}
                  logOut={handleLogOut}
                />
              );
            } else {
              return <Redirect to="/" />;
            }
          }}
        />
      </Switch>
    );
  };

  return (
    <>
      {renderMain()}
      <CurrentError currentError={currentError} />
    </>
  );
};

export default Main;<|MERGE_RESOLUTION|>--- conflicted
+++ resolved
@@ -7,61 +7,24 @@
 import { Context } from "shared/Context";
 import { PorterUrls, type PorterUrl } from "shared/routing";
 
-<<<<<<< HEAD
 import { useAuthn } from "../shared/auth/AuthnContext";
 import CurrentError from "./CurrentError";
 import Home from "./home/Home";
-=======
-import { AuthnContext } from "../shared/auth/AuthnContext";
-import Login from "./auth/Login";
-import Register from "./auth/Register";
-import ResetPasswordFinalize from "./auth/ResetPasswordFinalize";
-import ResetPasswordInit from "./auth/ResetPasswordInit";
-import SetInfo from "./auth/SetInfo";
-import VerifyEmail from "./auth/VerifyEmail";
-import CurrentError from "./CurrentError";
-import Home from "./home/Home";
-import RegisterOry from "./auth/RegisterOry";
-import { basePath } from "shared/auth/sdk";
-import OryLogin from "./auth/OryLogin";
-import LoginWrapper from "./auth/LoginWrapper";
->>>>>>> 0d8ea647
 
 type PropsType = {};
 
 const Main: React.FC<PropsType> = () => {
   const {
     currentError,
-<<<<<<< HEAD
-=======
-    user,
->>>>>>> 0d8ea647
     setCurrentError,
     setEdition,
     setEnableGitlab,
     currentProject,
     currentCluster,
   } = useContext(Context);
-<<<<<<< HEAD
-  const { handleLogOut } = useAuthn();
+  const { handleLogOut, session } = useAuthn();
   const [version, setVersion] = useState("");
 
-=======
-  const {
-    authenticate,
-    handleLogOut,
-    isLoggedIn,
-    isLoading,
-    hasInfo,
-    isEmailVerified,
-      session,
-  } = useContext(AuthnContext);
-  const [local, setLocal] = useState(false);
-  const [version, setVersion] = useState("");
-
-  console.log(session?.identity)
-
->>>>>>> 0d8ea647
   useEffect(() => {
     // Get capabilities to case on user info requirements
     api
@@ -69,13 +32,7 @@
       .then((res) => {
         setVersion(res.data?.version);
       })
-<<<<<<< HEAD
       .catch(() => {});
-=======
-      .catch((err) => {
-        console.log(err);
-      });
->>>>>>> 0d8ea647
 
     const urlParams = new URLSearchParams(window.location.search);
     const error = urlParams.get("error");
@@ -85,7 +42,6 @@
       .getMetadata("", {}, {})
       .then((res) => {
         setEdition(res.data?.version);
-<<<<<<< HEAD
         setEnableGitlab(!!res.data?.gitlab);
       })
       .catch(() => {});
@@ -103,126 +59,13 @@
           path="/"
           render={() => {
             return <Redirect to="/dashboard" />;
-=======
-        setLocal(!res.data?.provisioner);
-        setEnableGitlab(!!res.data?.gitlab);
-      })
-      .catch((err) => {
-        console.log(err);
-      });
-  }, []);
-
-  const renderMain = () => {
-    if (isLoading || !version) {
-      return <Loading />;
-    }
-
-    // return <div>test</div>
-
-    // if logged in but not verified, block until email verification
-    if (!local && isLoggedIn && !isEmailVerified) {
-      return (
-        <Switch>
-          <Route
-            path="/"
-            render={() => {
-              return <VerifyEmail handleLogOut={handleLogOut} />;
-            }}
-          />
-        </Switch>
-      );
-    }
-
-  // Handle case where new user signs up via OAuth and has not set name and company
-    if (version === "production" && !hasInfo && user?.id > 9312 && isLoggedIn) {
-      return (
-        <Switch>
-          <Route
-            path="/"
-            render={() => {
-              return (
-                <SetInfo
-                  handleLogOut={handleLogOut}
-                  authenticate={authenticate}
-                />
-              );
-            }}
-          />
-        </Switch>
-      );
-    }
-
-      return (
-      <Switch>
-        <Route
-          path="/login"
-          render={() => {
-            if (!isLoggedIn) {
-              return <LoginWrapper authenticate={authenticate}/>;
-            } else {
-              return <Redirect to="/" />;
-            }
           }}
-        />
-        <Route
-          path="/register"
-          render={() => {
-            if (!isLoggedIn) {
-              return <Register authenticate={authenticate} />;
-            } else {
-              return <Redirect to="/" />;
-            }
-          }}
-        />
-        <Route
-          path="/password/reset/finalize"
-          render={() => {
-            if (!isLoggedIn) {
-              return <ResetPasswordFinalize />;
-            } else {
-              return <Redirect to="/" />;
-            }
-          }}
-        />
-        <Route
-          path="/password/reset"
-          render={() => {
-            if (!isLoggedIn) {
-              return <ResetPasswordInit />;
-            } else {
-              return <Redirect to="/" />;
-            }
-          }}
-        />
-        <Route
-          exact
-          path="/"
-          render={() => {
-            if (isLoggedIn) {
-              return <Redirect to="/dashboard" />;
-            } else {
-              return <Redirect to="/login" />;
-            }
->>>>>>> 0d8ea647
-          }}
-        />
-        <Route
-            path={`/${basePath}/ui/:page?`}
-            render={() => {
-                  console.log("here")
-                  return <div>test</div>
-            }}
         />
         <Route
           path={`/:baseRoute/:cluster?/:namespace?`}
           render={(routeProps) => {
             const baseRoute = routeProps.match.params.baseRoute;
-<<<<<<< HEAD
             if (PorterUrls.includes(baseRoute)) {
-=======
-            console.log(baseRoute)
-            if (isLoggedIn && PorterUrls.includes(baseRoute)) {
->>>>>>> 0d8ea647
               return (
                 <Home
                   key="home"
