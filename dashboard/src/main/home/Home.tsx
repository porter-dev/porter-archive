--- conflicted
+++ resolved
@@ -75,25 +75,14 @@
         // force refresh if currentView is already set to provisioner.
         this.setState({ currentView: 'dashboard'}, () => {
           this.setState({ currentView: 'provisioner', sidebarReady: true, });
-<<<<<<< HEAD
-        } else {
-          // console.log('getting here', currentCluster)
-          if (this.state.ghRedirect) {
-            this.setState({ currentView: 'integrations', sidebarReady: true, ghRedirect: false });
-          } else {
-            this.setState({ currentView: 'dashboard', sidebarReady: true });
-          }
-        }
-      });
-    }
-=======
         });
+      } else if (this.state.ghRedirect) {
+        this.setState({ currentView: 'integrations', sidebarReady: true, ghRedirect: false });
       } else {
         // console.log('getting here', currentCluster)
         this.setState({ currentView: 'dashboard', sidebarReady: true });
       }
     });
->>>>>>> 2998a780
   }
 
   getProjects = (id?: number) => {
@@ -222,23 +211,16 @@
       this.checkDO();
     }
 
-<<<<<<< HEAD
+    // initialize posthog on non-localhosts. Gracefully fail when env vars are not set.
     this.setState({ ghRedirect: urlParams.get('gh_oauth') !== null });
     urlParams.delete('gh_oauth');
     
-    let { user } = this.context;
-    window.location.href.indexOf('127.0.0.1') === -1 && posthog.init(process.env.POSTHOG_API_KEY, {
-      api_host: process.env.POSTHOG_HOST,
-      loaded: function(posthog: any) { posthog.identify(user.email) }
-=======
-    // initialize posthog on non-localhosts. Gracefully fail when env vars are not set.
     window.location.href.indexOf('127.0.0.1') === -1 && posthog.init(process.env.POSTHOG_API_KEY || 'placeholder', {
       api_host: process.env.POSTHOG_HOST || 'placeholder',
       loaded: function(posthog: any) { 
         posthog.identify(user.userId) 
         posthog.people.set({ email: user.email })
       }
->>>>>>> 2998a780
     })
 
     this.getProjects(defaultProjectId);
