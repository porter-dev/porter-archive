import React, { useEffect, useState, useContext, useRef } from "react";
import { Route, RouteComponentProps, Switch, withRouter } from "react-router";
import styled, { ThemeProvider } from "styled-components";
import { createPortal } from "react-dom";

import api from "shared/api";
import midnight from "shared/themes/midnight";
import standard from "shared/themes/standard";
import { Context } from "shared/Context";
import { PorterUrl, pushFiltered, pushQueryParams } from "shared/routing";
import { ClusterType, ProjectType } from "shared/types";

import ConfirmOverlay from "components/ConfirmOverlay";
import Loading from "components/Loading";
import DashboardRouter from "./cluster-dashboard/DashboardRouter";
import Dashboard from "./dashboard/Dashboard";
import Integrations from "./integrations/Integrations";
import LaunchWrapper from "./launch/LaunchWrapper";

import Navbar from "./navbar/Navbar";
import ProjectSettings from "./project-settings/ProjectSettings";
import Sidebar from "./sidebar/Sidebar";
import PageNotFound from "components/PageNotFound";
import AppDashboard from "./app-dashboard/AppDashboard";

import { fakeGuardedRoute } from "shared/auth/RouteGuard";
import { withAuth, WithAuthProps } from "shared/auth/AuthorizationHoc";
import discordLogo from "../../assets/discord.svg";
import Onboarding from "./onboarding/Onboarding";
import ModalHandler from "./ModalHandler";
import { NewProjectFC } from "./new-project/NewProject";
import InfrastructureRouter from "./infrastructure/InfrastructureRouter";
import { overrideInfraTabEnabled } from "utils/infrastructure";
import NoClusterPlaceHolder from "components/NoClusterPlaceHolder";

// Guarded components
const GuardedProjectSettings = fakeGuardedRoute("settings", "", [
  "get",
  "list",
  "update",
  "create",
  "delete",
])(ProjectSettings);

const GuardedIntegrations = fakeGuardedRoute("integrations", "", [
  "get",
  "list",
  "update",
  "create",
  "delete",
])(Integrations);

type Props = RouteComponentProps &
  WithAuthProps & {
    logOut: () => void;
    currentProject: ProjectType;
    currentCluster: ClusterType;
    currentRoute: PorterUrl;
  };

const Home: React.FC<Props> = (props) => {
  const {
    user,
    projects,
    currentCluster,
    currentProject,
    currentModal,
    currentOverlay,
    hasFinishedOnboarding,
    shouldRefreshClusters,
    setProjects,
    setCurrentProject,
    setCapabilities,
    setCanCreateProject,
    setHasFinishedOnboarding,
    setCurrentError,
    setCurrentModal,
    setHasBillingEnabled,
    setUsage,
    setShouldRefreshClusters,
  } = useContext(Context);

  const [showWelcome, setShowWelcome] = useState(false);
  const [forceRefreshClusters, setForceRefreshClusters] = useState(false);
  const [ghRedirect, setGhRedirect] = useState(false);
  const [forceSidebar, setForceSidebar] = useState(true);
  const [theme, setTheme] = useState(standard);

  const redirectToNewProject = () => {
    pushFiltered(props, "/new-project", ["project_id"]);
  };

  const redirectToOnboarding = () => {
    pushFiltered(props, "/onboarding", []);
  };

  const getMetadata = () => {
    api
      .getMetadata("<token>", {}, {})
      .then((res) => {
        setCapabilities(res.data);
      })
      .catch((err) => {
        console.log(err);
      });
  };

  const getProjects = (id?: number) => {
    let { currentProject } = props;
    let queryString = window.location.search;
    let urlParams = new URLSearchParams(queryString);
    let projectId = urlParams.get("project_id");
    if (!projectId && currentProject?.id) {
      pushQueryParams(props, { project_id: currentProject.id.toString() });
    }

    api
      .getProjects("<token>", {}, { id: user.userId })
      .then((res) => {
        if (res.data) {
          if (res.data.length === 0) {
            redirectToNewProject();
          } else if (res.data.length > 0 && !currentProject) {
            setProjects(res.data);

            let foundProject = null;
            if (id) {
              res.data.forEach((project: ProjectType, i: number) => {
                if (project.id === id) {
                  foundProject = project;
                }
              });
              setCurrentProject(foundProject || res.data[0]);
            }
            if (!foundProject) {
              res.data.forEach((project: ProjectType, i: number) => {
                if (
                  project.id.toString() ===
                  localStorage.getItem("currentProject")
                ) {
                  foundProject = project;
                }
              });
              setCurrentProject(foundProject || res.data[0]);
            }
          }
        }
      })
      .catch(console.log);
  };

  const checkIfCanCreateProject = () => {
    api
      .getCanCreateProject("<token>", {}, {})
      .then((res) => {
        if (res.status === 403) {
          setCanCreateProject(false);
          return;
        }
        setCanCreateProject(true);
      })
      .catch((err) => {
        setCanCreateProject(false);
        console.error(err);
      });
  };

  const checkOnboarding = async () => {
    try {
      const project_id = currentProject?.id;
      if (!project_id) {
        return;
      }
      const res = await api.getOnboardingState("<token>", {}, { project_id });

      if (res.status === 404) {
        setHasFinishedOnboarding(true);
        return;
      }

      if (res?.data && res?.data.current_step !== "clean_up") {
        setHasFinishedOnboarding(false);
      } else {
        setHasFinishedOnboarding(true);
      }
    } catch (error) {}
  };

  useEffect(() => {
    checkOnboarding();
    checkIfCanCreateProject();
    let { match } = props;

    // Handle redirect from DO
    let queryString = window.location.search;
    let urlParams = new URLSearchParams(queryString);

    let err = urlParams.get("error");
    if (err) {
      setCurrentError(err);
    }

    let defaultProjectId = parseInt(urlParams.get("project_id"));

    setGhRedirect(urlParams.get("gh_oauth") !== null);
    urlParams.delete("gh_oauth");
    getProjects(defaultProjectId);
    getMetadata();

    if (
      !hasFinishedOnboarding &&
      props.history.location.pathname &&
      !props.history.location.pathname.includes("onboarding")
    ) {
      setCurrentModal("RedirectToOnboardingModal");
    }

    return () => {
      setCanCreateProject(false);
    };
  }, []);

  // Hacky legacy shim for remote cluster refresh until Context is properly split
  useEffect(() => {
    if (shouldRefreshClusters) {
      setForceRefreshClusters(true);
      setShouldRefreshClusters(false);
    }
  }, [shouldRefreshClusters]);

  const checkIfProjectHasBilling = async (projectId: number) => {
    if (!projectId) {
      return false;
    }
    try {
      const res = await api.getHasBilling(
        "<token>",
        {},
        { project_id: projectId }
      );
      setHasBillingEnabled(res.data?.has_billing);
      return res?.data?.has_billing;
    } catch (error) {
      console.log(error);
    }
  };

  useEffect(() => {
    getMetadata();
    checkOnboarding();
    if (!process.env.DISABLE_BILLING) {
      checkIfProjectHasBilling(currentProject?.id)
        .then((isBillingEnabled) => {
          if (isBillingEnabled) {
            api
              .getUsage("<token>", {}, { project_id: currentProject?.id })
              .then((res) => {
                const usage = res.data;
                setUsage(usage);
                if (usage.exceeded && false) {
                  setCurrentModal("UsageWarningModal", { usage });
                }
              })
              .catch(console.log);
          }
        })
        .catch(console.log);
    }
  }, [props.currentProject?.id]);

  useEffect(() => {
    if (
      !hasFinishedOnboarding &&
      props.history.location.pathname &&
      !props.history.location.pathname.includes("onboarding") &&
      !props.history.location.pathname.includes("new-project") &&
      !props.history.location.pathname.includes("project-settings")
    ) {
      setCurrentModal("RedirectToOnboardingModal");
    }
  }, [props.match.url]);

  const prevCurrentCluster: any = useRef();
  useEffect(() => {
    if (!prevCurrentCluster.current && props.currentCluster) {
      getMetadata();
    }

    // Store previous value (legacy retrofit)
    prevCurrentCluster.current = props.currentCluster;
  }, [props.currentCluster]);

  const projectOverlayCall = async () => {
    try {
      const res = await api.getProjects("<token>", {}, { id: user.userId });
      if (!res.data) {
        setCurrentModal(null, null);
        return;
      }

      setProjects(res.data);
      if (!res.data.length) {
        setCurrentProject(null, () => redirectToNewProject());
      } else {
        setCurrentProject(res.data[0]);
      }
      setCurrentModal(null, null);
    } catch (error) {
      console.log(error);
    }
  };

  const handleDelete = async () => {
    localStorage.removeItem(currentProject.id + "-cluster");
    try {
      await api.deleteProject("<token>", {}, { id: currentProject?.id });
      projectOverlayCall();
    } catch (error) {
      console.log(error);
    }

    try {
      const res = await api.getClusters<
        {
          infra_id?: number;
          name: string;
        }[]
      >("<token>", {}, { id: currentProject?.id });

      const destroyInfraPromises = res.data.map((cluster) => {
        if (!cluster.infra_id) {
          return undefined;
        }

        return api.destroyInfra(
          "<token>",
          {},
          { project_id: currentProject.id, infra_id: cluster.infra_id }
        );
      });

      await Promise.all(destroyInfraPromises);
    } catch (error) {
      console.log(error);
    }
    setCurrentModal(null, null);
    pushFiltered(props, "/dashboard", []);
  };

  const { cluster, baseRoute } = props.match.params as any;
  return (
    <ThemeProvider theme={currentProject?.simplified_view_enabled ? midnight : standard}>
      <StyledHome>
        <ModalHandler setRefreshClusters={setForceRefreshClusters} />
        {currentOverlay &&
          createPortal(
            <ConfirmOverlay
              show={true}
              message={currentOverlay.message}
              onYes={currentOverlay.onYes}
              onNo={currentOverlay.onNo}
            />,
            document.body
          )}
        {/* Render sidebar when there's at least one project */}
        {projects?.length > 0 && baseRoute !== "new-project" ? (
          <Sidebar
            key="sidebar"
            forceSidebar={forceSidebar}
            setWelcome={setShowWelcome}
            currentView={props.currentRoute}
            forceRefreshClusters={forceRefreshClusters}
            setRefreshClusters={setForceRefreshClusters}
          />
        ) : (
          <DiscordButton href="https://discord.gg/34n7NN7FJ7" target="_blank">
            <Icon src={discordLogo} />
            Join Our Discord
          </DiscordButton>
        )}
        <ViewWrapper id="HomeViewWrapper">
          <Navbar
            logOut={props.logOut}
            currentView={props.currentRoute} // For form feedback
          />

          <Switch>
            <Route
              path="/apps"
            >
              <AppDashboard />
            </Route>
            <Route
              path="/addons"
            >
              test
            </Route>
            <Route
              path="/new-project"
              render={() => {
                return <NewProjectFC />;
              }}
            ></Route>
            <Route
              path="/onboarding"
              render={() => {
                return <Onboarding />;
              }}
            />
            {(user?.isPorterUser ||
              overrideInfraTabEnabled({
                projectID: currentProject?.id,
              })) && (
              <Route
                path="/infrastructure"
                render={() => {
                  return (
                    <DashboardWrapper>
                      <InfrastructureRouter />
                    </DashboardWrapper>
                  );
                }}
              />
            )}
            <Route
              path="/dashboard"
              render={() => {
                return (
                  <DashboardWrapper>
                    <Dashboard
                      projectId={currentProject?.id}
                      setRefreshClusters={setForceRefreshClusters}
                    />
                  </DashboardWrapper>
                );
              }}
            />
            <Route
              path={[
                "/cluster-dashboard",
                "/applications",
                "/jobs",
                "/env-groups",
                "/databases",
                "/preview-environments",
                "/stacks",
              ]}
              render={() => {
                if (currentCluster?.id === -1) {
                  return <Loading />;
                } else if (!currentCluster || !currentCluster.name) {
                  return (
                    <DashboardWrapper>
                      <PageNotFound />
                    </DashboardWrapper>
                  );
                }
                return (
                  <DashboardWrapper>
<<<<<<< HEAD
                    <DashboardRouter
                      currentCluster={currentCluster}
                      setSidebar={setForceSidebar}
                      currentView={props.currentRoute}
                    />
=======
                    <NoClusterPlaceHolder></NoClusterPlaceHolder>
>>>>>>> 91bdff91
                  </DashboardWrapper>
                );
              }}
            />
            <Route
              path={"/integrations"}
              render={() => <GuardedIntegrations />}
            />
            <Route
              path={"/project-settings"}
              render={() => <GuardedProjectSettings />}
            />
            <Route path={"*"} render={() => <LaunchWrapper />} />
          </Switch>
        </ViewWrapper>
        {createPortal(
          <ConfirmOverlay
            show={currentModal === "UpdateProjectModal"}
            message={
              currentProject
                ? `Are you sure you want to delete ${currentProject.name}?`
                : ""
            }
            onYes={handleDelete}
            onNo={() => setCurrentModal(null, null)}
          />,
          document.body
        )}
      </StyledHome>
    </ThemeProvider>
  );
};

export default withRouter(withAuth(Home));

const ViewWrapper = styled.div`
  height: 100%;
  width: 100vw;
  padding: 45px;
  display: flex;
  flex: 1;
  overflow-y: auto;
  justify-content: center;
  background: ${(props) => props.theme.bg};
  position: relative;
`;

const DashboardWrapper = styled.div`
  width: 100%;
  min-width: 300px;
  height: fit-content;
`;

const StyledHome = styled.div`
  width: 100vw;
  height: 100vh;
  position: fixed;
  top: 0;
  left: 0;
  margin: 0;
  user-select: none;
  display: flex;
  justify-content: center;

  @keyframes floatInModal {
    from {
      opacity: 0;
      transform: translateY(30px);
    }
    to {
      opacity: 1;
      transform: translateY(0px);
    }
  }
`;

const DiscordButton = styled.a`
  position: absolute;
  z-index: 1;
  text-decoration: none;
  bottom: 17px;
  display: flex;
  align-items: center;
  width: 170px;
  left: 15px;
  border: 2px solid #ffffff44;
  border-radius: 3px;
  color: #ffffff44;
  height: 40px;
  font-family: Work Sans, sans-serif;
  font-size: 14px;
  font-weight: bold;
  cursor: pointer;
  :hover {
    > img {
      opacity: 60%;
    }
    color: #ffffff88;
    border-color: #ffffff88;
  }
`;

const Icon = styled.img`
  height: 25px;
  width: 25px;
  opacity: 30%;
  margin-left: 7px;
  margin-right: 5px;
`;<|MERGE_RESOLUTION|>--- conflicted
+++ resolved
@@ -423,53 +423,36 @@
               />
             )}
             <Route
-              path="/dashboard"
-              render={() => {
+            path={[
+              "/cluster-dashboard",
+              "/applications",
+              "/jobs",
+              "/env-groups",
+              "/databases",
+              "/preview-environments",
+              "/stacks",
+            ]}
+            render={() => {
+              if (currentCluster?.id === -1) {
+                return <Loading />;
+              } else if (!currentCluster || !currentCluster.name) {
                 return (
                   <DashboardWrapper>
-                    <Dashboard
-                      projectId={currentProject?.id}
-                      setRefreshClusters={setForceRefreshClusters}
-                    />
+                    <NoClusterPlaceHolder></NoClusterPlaceHolder>
                   </DashboardWrapper>
                 );
-              }}
-            />
-            <Route
-              path={[
-                "/cluster-dashboard",
-                "/applications",
-                "/jobs",
-                "/env-groups",
-                "/databases",
-                "/preview-environments",
-                "/stacks",
-              ]}
-              render={() => {
-                if (currentCluster?.id === -1) {
-                  return <Loading />;
-                } else if (!currentCluster || !currentCluster.name) {
-                  return (
-                    <DashboardWrapper>
-                      <PageNotFound />
-                    </DashboardWrapper>
-                  );
-                }
-                return (
-                  <DashboardWrapper>
-<<<<<<< HEAD
-                    <DashboardRouter
-                      currentCluster={currentCluster}
-                      setSidebar={setForceSidebar}
-                      currentView={props.currentRoute}
-                    />
-=======
-                    <NoClusterPlaceHolder></NoClusterPlaceHolder>
->>>>>>> 91bdff91
-                  </DashboardWrapper>
-                );
-              }}
-            />
+              }
+              return (
+                <DashboardWrapper>
+                  <DashboardRouter
+                    currentCluster={currentCluster}
+                    setSidebar={setForceSidebar}
+                    currentView={props.currentRoute}
+                  />
+                </DashboardWrapper>
+              );
+            }}
+          />
             <Route
               path={"/integrations"}
               render={() => <GuardedIntegrations />}
