--- conflicted
+++ resolved
@@ -302,10 +302,7 @@
   // 3. Make sure initializing from URL (DO oauth) displays the appropriate initial view
   componentDidUpdate(prevProps: PropsType) {
     if (prevProps.currentProject?.id !== this.props.currentProject?.id) {
-<<<<<<< HEAD
-=======
       this.checkIfProjectHasBilling(this?.context?.currentProject?.id);
->>>>>>> f07bb0a8
       api
         .getUsage(
           "<token>",
@@ -314,10 +311,7 @@
         )
         .then((res) => {
           const usage = res.data;
-<<<<<<< HEAD
-=======
           this.context.setUsage(usage);
->>>>>>> f07bb0a8
           if (usage.exceeded) {
             this.context.setCurrentModal("UsageWarningModal", {
               usage,
