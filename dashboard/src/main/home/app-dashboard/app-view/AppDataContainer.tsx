--- conflicted
+++ resolved
@@ -307,14 +307,10 @@
       // redirect to the default tab after save
       history.push(`/apps/${porterAppRecord.name}/${DEFAULT_TAB}`);
     } catch (err) {
-<<<<<<< HEAD
       showIntercomMessenger();
       
-      let message = "App update failed: please try again or contact support@porter.run if the error persists.";
-=======
       let message =
         "App update failed: please try again or contact support@porter.run if the error persists.";
->>>>>>> e484a9de
       let stack = "Unable to get error stack";
 
       if (axios.isAxiosError(err)) {
