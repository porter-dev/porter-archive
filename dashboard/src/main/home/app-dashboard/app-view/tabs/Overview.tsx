--- conflicted
+++ resolved
@@ -39,13 +39,9 @@
   const { serviceVersionStatus } = useAppStatus({
     projectId,
     clusterId,
-<<<<<<< HEAD
-    serviceNames: latestProto.serviceList.map((s) => s.name),
-=======
     services: latestClientServices.filter(
       (s) => isClientWebService(s) || isClientWorkerService(s) // we only care about the pod status of web and workers
     ),
->>>>>>> bb6c0a1e
     deploymentTargetId: deploymentTarget.id,
     appName: latestProto.name,
   });
