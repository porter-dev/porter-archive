--- conflicted
+++ resolved
@@ -34,32 +34,6 @@
       return "";
     }
 
-<<<<<<< HEAD
-    return match(event)
-      .with({ type: "APP_EVENT" }, () => "")
-      .with({ type: "NOTIFICATION" }, () => "")
-      .with({ type: "BUILD" }, (event) =>
-        event.metadata.commit_sha
-          ? `https://www.github.com/${porterApp.repo_name}/commit/${event.metadata.commit_sha}`
-          : ""
-      )
-      .with({ type: "PRE_DEPLOY" }, (event) =>
-        event.metadata.commit_sha
-          ? `https://www.github.com/${porterApp.repo_name}/commit/${event.metadata.commit_sha}`
-          : ""
-      )
-      .with({ type: "DEPLOY" }, (event) =>
-        event.metadata.image_tag
-          ? `https://www.github.com/${porterApp.repo_name}/commit/${event.metadata.image_tag}`
-          : ""
-      )
-      .with({ type: "AUTO_ROLLBACK" }, (event) =>
-        event.metadata.image_tag
-          ? `https://www.github.com/${porterApp.repo_name}/commit/${event.metadata.image_tag}`
-          : ""
-      )
-      .exhaustive();
-=======
     return (
       match(event)
         .with({ type: "APP_EVENT" }, () => "")
@@ -82,9 +56,13 @@
             ? `https://www.github.com/${porterApp.repo_name}/commit/${event.metadata.image_tag}`
             : ""
         )
+        .with({ type: "AUTO_ROLLBACK" }, (event) =>
+          event.metadata.image_tag
+            ? `https://www.github.com/${porterApp.repo_name}/commit/${event.metadata.image_tag}`
+            : ""
+        )
         .exhaustive()
     );
->>>>>>> d6bc3a58
   }, [JSON.stringify(event), porterApp]);
 
   const displayCommitSha = useMemo(() => {
@@ -92,24 +70,6 @@
       return "";
     }
 
-<<<<<<< HEAD
-    return match(event)
-      .with({ type: "APP_EVENT" }, () => "")
-      .with({ type: "NOTIFICATION" }, () => "")
-      .with({ type: "BUILD" }, (event) =>
-        event.metadata.commit_sha ? event.metadata.commit_sha.slice(0, 7) : ""
-      )
-      .with({ type: "PRE_DEPLOY" }, (event) =>
-        event.metadata.commit_sha ? event.metadata.commit_sha.slice(0, 7) : ""
-      )
-      .with({ type: "DEPLOY" }, (event) =>
-        event.metadata.image_tag ? event.metadata.image_tag.slice(0, 7) : ""
-      )
-      .with({ type: "AUTO_ROLLBACK" }, (event) =>
-        event.metadata.image_tag ? event.metadata.image_tag.slice(0, 7) : ""
-      )
-      .exhaustive();
-=======
     return (
       match(event)
         .with({ type: "APP_EVENT" }, () => "")
@@ -128,9 +88,11 @@
         .with({ type: "DEPLOY" }, (event) =>
           event.metadata.image_tag ? event.metadata.image_tag.slice(0, 7) : ""
         )
+        .with({ type: "AUTO_ROLLBACK" }, (event) =>
+          event.metadata.image_tag ? event.metadata.image_tag.slice(0, 7) : ""
+        )
         .exhaustive()
     );
->>>>>>> d6bc3a58
   }, [JSON.stringify(event), porterApp]);
 
   return match(event)
