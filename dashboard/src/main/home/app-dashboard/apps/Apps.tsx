--- conflicted
+++ resolved
@@ -77,12 +77,9 @@
       return apps.app_revisions;
     },
     {
-<<<<<<< HEAD
       refetchOnWindowFocus: false,
-=======
       enabled:
         !!currentCluster && !!currentProject && !!currentDeploymentTarget,
->>>>>>> 46539190
     }
   );
 
