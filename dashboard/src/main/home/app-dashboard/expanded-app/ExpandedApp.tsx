--- conflicted
+++ resolved
@@ -228,9 +228,6 @@
           services,
           envVars,
           porterJson,
-          appData.app.name,
-          currentProject.id,
-          currentCluster.id
         );
         const yamlString = yaml.dump(finalPorterYaml);
         const base64Encoded = btoa(yamlString);
@@ -709,11 +706,6 @@
                   appData.app.git_repo_id
                     ? hasBuiltImage
                       ? [
-<<<<<<< HEAD
-                        { label: "Events", value: "events" },
-                        { label: "Logs", value: "logs" },
-=======
->>>>>>> 190707f3
                         { label: "Overview", value: "overview" },
                         { label: "Logs", value: "logs" },
                         {
@@ -733,11 +725,6 @@
                         { label: "Settings", value: "settings" },
                       ]
                     : [
-<<<<<<< HEAD
-                      { label: "Events", value: "events" },
-                      { label: "Logs", value: "logs" },
-=======
->>>>>>> 190707f3
                       { label: "Overview", value: "overview" },
                       { label: "Logs", value: "logs" },
                       {
