import React, { useEffect, useState, useContext, useCallback } from "react";
import { RouteComponentProps, withRouter } from "react-router";
import styled from "styled-components";
import yaml from "js-yaml";
import { z } from "zod";

import notFound from "assets/not-found.png";
import web from "assets/web.png";
import box from "assets/box.png";
import github from "assets/github.png";
import pr_icon from "assets/pull_request_icon.svg";
import loadingImg from "assets/loading.gif";

import api from "shared/api";
import { Context } from "shared/Context";
import useAuth from "shared/auth/useAuth";
import Error from "components/porter/Error";

import Loading from "components/Loading";
import Text from "components/porter/Text";
import Container from "components/porter/Container";
import Spacer from "components/porter/Spacer";
import Link from "components/porter/Link";
import Back from "components/porter/Back";
import TabSelector from "components/TabSelector";
import { ChartType, ResourceType } from "shared/types";
import RevisionSection from "main/home/cluster-dashboard/expanded-chart/RevisionSection";
import BuildSettingsTabStack from "./BuildSettingsTabStack";
import Button from "components/porter/Button";
import Services from "../new-app-flow/Services";
import { Service } from "../new-app-flow/serviceTypes";
import ConfirmOverlay from "components/porter/ConfirmOverlay";
import Fieldset from "components/porter/Fieldset";
import Banner from "components/porter/Banner";
import AppEvents from "./AppEvents";
import { PorterJson, createFinalPorterYaml } from "../new-app-flow/schema";
import EnvGroupArray, { KeyValueType } from "main/home/cluster-dashboard/env-groups/EnvGroupArray";
import { PorterYamlSchema } from "../new-app-flow/schema";
import GHABanner from "./GHABanner";

type Props = RouteComponentProps & {};

const icons = [
  "https://cdn.jsdelivr.net/gh/devicons/devicon/icons/ruby/ruby-plain.svg",
  "https://cdn.jsdelivr.net/gh/devicons/devicon/icons/nodejs/nodejs-plain.svg",
  "https://cdn.jsdelivr.net/gh/devicons/devicon/icons/python/python-plain.svg",
  "https://cdn.jsdelivr.net/gh/devicons/devicon/icons/go/go-original-wordmark.svg",
  web,
];

const ExpandedApp: React.FC<Props> = ({ ...props }) => {
  const { currentCluster, currentProject, setCurrentError } = useContext(
    Context
  );
  const [isLoading, setIsLoading] = useState(true);
  const [deleting, setDeleting] = useState(false);
  const [appData, setAppData] = useState(null);
  const [workflowCheckPassed, setWorkflowCheckPassed] = useState<boolean>(false);

  const [error, setError] = useState(null);
  const [forceRefreshRevisions, setForceRefreshRevisions] = useState<boolean>(
    false
  );
  const [isLoadingChartData, setIsLoadingChartData] = useState<boolean>(true);
  const [imageIsPlaceholder, setImageIsPlaceholer] = useState<boolean>(false);

  const [tab, setTab] = useState("events");
  const [saveValuesStatus, setSaveValueStatus] = useState<string>(null);
  const [loading, setLoading] = useState<boolean>(false);
  const [components, setComponents] = useState<ResourceType[]>([]);

  const [showRevisions, setShowRevisions] = useState<boolean>(false);
  const [newestImage, setNewestImage] = useState<string>(null);
  const [showDeleteOverlay, setShowDeleteOverlay] = useState<boolean>(false);
  const [porterJson, setPorterJson] = useState<
    z.infer<typeof PorterYamlSchema> | undefined
  >(undefined);

  const [services, setServices] = useState<Service[]>([]);
  const [envVars, setEnvVars] = useState<KeyValueType[]>([]);
  const [updating, setUpdating] = useState<boolean>(false);
  const [updateError, setUpdateError] = useState<string>("");

  const getPorterApp = async () => {
    setIsLoading(true);
    const { appName } = props.match.params as any;
    try {
      if (!currentCluster || !currentProject) {
        return;
      }
      const resPorterApp = await api.getPorterApp(
        "<token>",
        {},
        {
          cluster_id: currentCluster.id,
          project_id: currentProject.id,
          name: appName,
        }
      );
      const resChartData = await api.getChart(
        "<token>",
        {},
        {
          id: currentProject.id,
          namespace: `porter-stack-${appName}`,
          cluster_id: currentCluster.id,
          name: appName,
          revision: 0,
        }
      );
      const newAppData = {
        app: resPorterApp?.data,
        chart: resChartData?.data,
      };
      const porterJson = await fetchPorterYamlContent('porter.yaml', newAppData);
      setPorterJson(porterJson);
      setAppData(newAppData);
      updateServicesAndEnvVariables(resChartData?.data, porterJson);
    } catch (err) {
      setError(err);
      console.log(err);
    } finally {
      setIsLoading(false);
    }
  };

  const deletePorterApp = async () => {
    setShowDeleteOverlay(false);
    setDeleting(true);
    const { appName } = props.match.params as any;
    try {
      const res = await api.deletePorterApp(
        "<token>",
        {},
        {
          cluster_id: currentCluster.id,
          project_id: currentProject.id,
          name: appName,
        }
      );
      const nsRes = await api.deleteNamespace(
        "<token>",
        {},
        {
          cluster_id: currentCluster.id,
          id: currentProject.id,
          namespace: `porter-stack-${appName}`,
        }
      );
      props.history.push("/apps");
    } catch (err) {
      setError(err);
      setDeleting(false);
    }
  };

  const updatePorterApp = async () => {
    try {
      setUpdating(true);
      if (
        appData != null
        && currentCluster != null
        && currentProject != null
        && appData.app != null
      ) {
        const finalPorterYaml = createFinalPorterYaml(
          services,
          envVars,
          porterJson,
          appData.app.name,
          currentProject.id,
          currentCluster.id,
        )
        const yamlString = yaml.dump(finalPorterYaml);
        const base64Encoded = btoa(yamlString);
        await api.updatePorterStack(
          "<token>",
          {
            stack_name: appData.app.name,
            porter_yaml: base64Encoded,
          },
          {
            cluster_id: currentCluster.id,
            project_id: currentProject.id,
            stack_name: appData.app.name,
          }
        )
      } else {
        setUpdateError("Unable to update app, please try again later.");
      }
    } catch (err) {
      // TODO: better error handling
      console.log(err);
      const errMessage = err?.response?.data?.error ?? err?.toString() ?? 'An error occurred while deploying your app. Please try again.'
      setUpdateError(errMessage);
    } finally {
      setUpdating(false)
    }
  }

  const fetchPorterYamlContent = async (porterYaml: string, appData: any): Promise<PorterJson | undefined> => {
    try {
      const res = await api.getPorterYamlContents(
        "<token>",
        {
          path: porterYaml,
        },
        {
          project_id: appData.app.project_id,
          git_repo_id: appData.app.git_repo_id,
          owner: appData.app.repo_name?.split("/")[0],
          name: appData.app.repo_name?.split("/")[1],
          kind: "github",
          branch: appData.app.git_branch,
        }
      );
      if (res.data == null || res.data == "") {
        return undefined;
      }
      const parsedYaml = yaml.load(atob(res.data));
      const parsedData = PorterYamlSchema.parse(parsedYaml);
      const porterYamlToJson = parsedData as PorterJson;
      return porterYamlToJson;
    } catch (err) {
      console.log(err);
    }
  };

  const renderIcon = (b: string, size?: string) => {
    var src = box;
    if (b) {
      const bp = b.split(",")[0]?.split("/")[1];
      switch (bp) {
        case "ruby":
          src = icons[0];
          break;
        case "nodejs":
          src = icons[1];
          break;
        case "python":
          src = icons[2];
          break;
        case "go":
          src = icons[3];
          break;
        default:
          break;
      }
    }
    return <Icon src={src} />;
  };

  const updateServicesAndEnvVariables = async (currentChart?: ChartType, porterJson?: PorterJson) => {
    const helmValues = currentChart?.config;
    const defaultValues = currentChart?.chart?.values;
    if ((defaultValues && Object.keys(defaultValues).length > 0) || (helmValues && Object.keys(helmValues).length > 0)) {
      const svcs = Service.deserialize(helmValues, defaultValues, porterJson);
      setServices(svcs);
      if (helmValues && Object.keys(helmValues).length > 0) {
        const envs = Service.retrieveEnvFromHelmValues(helmValues);
        setEnvVars(envs)
      }
    }
  }

  const updateComponents = async (currentChart: ChartType) => {
    setLoading(true);
    try {
      const res = await api.getChartComponents(
        "<token>",
        {},
        {
          id: currentProject.id,
          name: currentChart.name,
          namespace: currentChart.namespace,
          cluster_id: currentCluster.id,
          revision: currentChart.version,
        }
      );
      setComponents(res.data.Objects);
      updateServicesAndEnvVariables(currentChart, porterJson);
      setLoading(false);
    } catch (error) {
      console.log(error);
      setLoading(false);
    }
  };

  const getChartData = async (chart: ChartType) => {
    setIsLoadingChartData(true);
    const res = await api.getChart(
      "<token>",
      {},
      {
        name: chart.name,
        namespace: chart.namespace,
        cluster_id: currentCluster.id,
        revision: chart.version,
        id: currentProject.id,
      }
    );
    const image = res.data?.config?.image?.repository;
    const tag = res.data?.config?.image?.tag?.toString();
    const newNewestImage = tag ? image + ":" + tag : image;
    let imageIsPlaceholder = false;
    if (
      (image === "porterdev/hello-porter" ||
        image === "public.ecr.aws/o1j4x7p4/hello-porter") &&
      !newestImage
    ) {
      imageIsPlaceholder = true;
    }
    setImageIsPlaceholer(imageIsPlaceholder);
    setNewestImage(newNewestImage);

    const updatedChart = res.data;

    if (appData != null && updatedChart != null) {
      setAppData({ ...appData, chart: updatedChart });
    }

    updateComponents(updatedChart).finally(() => setIsLoadingChartData(false));
  };

  const setRevision = (chart: ChartType, isCurrent?: boolean) => {
    // // if we've set the revision, we also override the revision in log data
    // let newLogData = logData;

    // newLogData.revision = `${chart.version}`;

    // setLogData(newLogData);

    // setIsPreview(!isCurrent);
    getChartData(chart);
  };

  const appUpgradeVersion = useCallback(
    async (version: string, cb: () => void) => {
      // convert current values to yaml
      const values = appData.chart.config;

      const valuesYaml = yaml.dump({
        ...values,
      });

      setSaveValueStatus("loading");
      getChartData(appData.chart);

      try {
        await api.upgradeChartValues(
          "<token>",
          {
            values: valuesYaml,
            version: version,
            latest_revision: appData.chart.version,
          },
          {
            id: currentProject.id,
            namespace: appData.chart.namespace,
            name: appData.chart.name,
            cluster_id: currentCluster.id,
          }
        );
        setSaveValueStatus("successful");
        setForceRefreshRevisions(true);

        window.analytics?.track("Chart Upgraded", {
          chart: appData.chart.name,
          values: valuesYaml,
        });

        cb && cb();
      } catch (err) {
        const parsedErr = err?.response?.data?.error;

        if (parsedErr) {
          err = parsedErr;
        }

        setSaveValueStatus(err);
        setCurrentError(parsedErr);

        window.analytics?.track("Failed to Upgrade Chart", {
          chart: appData.chart.name,
          values: valuesYaml,
          error: err,
        });
      }
    },
    [appData?.chart]
  );

  useEffect(() => {
    const { appName } = props.match.params as any;
    if (currentCluster && appName && currentProject) {
      getPorterApp();
    }
  }, [currentCluster]);

  const getReadableDate = (s: string) => {
    const ts = new Date(s);
    const date = ts.toLocaleDateString();
    const time = ts.toLocaleTimeString([], {
      hour: "numeric",
      minute: "2-digit",
    });
    return `${time} on ${date}`;
  };
  const renderTabContents = () => {
    switch (tab) {
      case "overview":
        return (
          <>
            {(!isLoading && services.length === 0) && (
              <>
                <Fieldset>
                  <Container row>
                    <PlaceholderIcon src={notFound} />
                    <Text color="helper">No services were found.</Text>
                  </Container>
                </Fieldset>
                <Spacer y={0.5} />
              </>
            )}
            <Services
              setServices={setServices}
              services={services}
            />
            <Spacer y={1} />
            <Button
              onClick={() => {
                updatePorterApp();
              }}
              status={updating ? "loading" : updateError ? (
                <Error message={updateError} />
              ) : undefined}
              loadingText={"Updating..."}
<<<<<<< HEAD
=======
              width={"150px"}
              disabled={services.length === 0}
>>>>>>> 6dbbbee3
            >
              Update app
            </Button>
            <Spacer y={3} />
          </>
        )
      case "build-settings":
        return (
          <BuildSettingsTabStack
            appData={appData}
            setAppData={setAppData}
            onTabSwitch={getPorterApp}
          />
        );
      case "settings":
        return (
          <>
            <Text size={16}>Delete "{appData.app.name}"</Text>
            <Spacer y={1} />
            <Text color="helper">
              Delete this application and all of its resources.
            </Text>
            <Spacer y={1} />
            <Button
              onClick={() => {
                setShowDeleteOverlay(true);
              }}
              color="#b91133"
            >
              Delete
            </Button>
          </>
        );
      case "events":
        return (
          <AppEvents
            repoName={appData.app.repo_name}
            branchName={appData.app.git_branch}
          />
        );
      case "environment-variables":
        return (
          <>
            <Text size={16}>Environment variables</Text>
            <Spacer y={0.5} />
            <Text color="helper">
              Shared among all services.
            </Text>
            <EnvGroupArray
              values={envVars}
              setValues={(x: any) => setEnvVars(x)}
              fileUpload={true}
            />
            <Spacer y={0.5} />
            <Button
              onClick={() => {
                updatePorterApp();
              }}
              status={updating ? "loading" : updateError ? (
                <Error message={updateError} />
              ) : undefined}
              loadingText={"Updating..."}
              width={"150px"}
            >
              Update app
            </Button>
            <Spacer y={0.5} />
          </>);
      default:
        return <div>dream on</div>;
    }
  };

  return (
    <>
      {isLoading && <Loading />}
      {!appData && !isLoading && (
        <Placeholder>
          <Container row>
            <PlaceholderIcon src={notFound} />
            <Text color="helper">
              No application matching "{(props.match.params as any).appName}"
              was found.
            </Text>
          </Container>
          <Spacer y={1} />
          <Link to="/apps">Return to dashboard</Link>
        </Placeholder>
      )}
      {appData && appData.app && (
        <StyledExpandedApp>
          <Back to="/apps" />
          <Container row>
            {renderIcon(appData.app?.build_packs)}
            <Text size={21}>{appData.app.name}</Text>
            {appData.app.repo_name && (
              <>
                <Spacer inline x={1} />
                <Text size={13} color="helper">
                  <SmallIcon src={github} />
                  {appData.app.repo_name}
                </Text>
              </>
            )}
            {appData.app.git_branch && (
              <>
                <Spacer inline x={1} />
                <TagWrapper>
                  Branch
                  <BranchTag>
                    <BranchIcon src={pr_icon} />
                    {appData.app.git_branch}
                  </BranchTag>
                </TagWrapper>
              </>
            )}
            {!appData.app.repo_name && appData.app.image_repo_uri && (
              <>
                <Spacer inline x={1} />
                <Text size={13} color="helper">
                  <SmallIcon
                    height="19px"
                    src="https://cdn4.iconfinder.com/data/icons/logos-and-brands/512/97_Docker_logo_logos-512.png"
                  />
                  {appData.app.image_repo_uri}
                </Text>
              </>
            )}
          </Container>
          <Spacer y={1} />
          <Text color="#aaaabb66">
            Last deployed {getReadableDate(appData.chart.info.last_deployed)}
          </Text>
          <Spacer y={1} />
          {deleting ? (
            <Fieldset>
              <Text size={16}>
                <Spinner src={loadingImg} /> Deleting "
                {appData.app.name}"
              </Text>
              <Spacer y={0.5} />
              <Text color="helper">
                You will be automatically redirected after deletion is complete.
              </Text>
            </Fieldset>
          ) : (
            <>
              {!workflowCheckPassed ? (
                <GHABanner
                  repoName={appData.app.repo_name}
                  branchName={appData.app.git_branch}
                  pullRequestUrl={appData.app.pull_request_url}
                  stackName={appData.app.name}
                  gitRepoId={appData.app.git_repo_id}
                />
              ) : (
                <>
                  <DarkMatter />
                  <RevisionSection
                    showRevisions={showRevisions}
                    toggleShowRevisions={() => {
                      setShowRevisions(!showRevisions);
                    }}
                    chart={appData.chart}
                    refreshChart={() => getChartData(appData.chart)}
                    setRevision={setRevision}
                    forceRefreshRevisions={forceRefreshRevisions}
                    refreshRevisionsOff={() => setForceRefreshRevisions(false)}
                    shouldUpdate={
                      appData.chart.latest_version &&
                      appData.chart.latest_version !==
                      appData.chart.chart.metadata.version
                    }
                    latestVersion={appData.chart.latest_version}
                    upgradeVersion={appUpgradeVersion}
                  />
                  <DarkMatter antiHeight="-18px" />
                </>
              )}
              <Spacer y={1} />
              <TabSelector
                options={
<<<<<<< HEAD
                  appData.app.git_repo_id ? (workflowCheckPassed ? [
                    { label: "Events", value: "events" },
                    { label: "Logs", value: "logs" },
                    { label: "Metrics", value: "metrics" },
                    { label: "Overview", value: "overview" },
                    { label: "Build settings", value: "build-settings" },
                    { label: "Settings", value: "settings" },
                  ] : [
                    { label: "Overview", value: "overview" },
                    { label: "Build settings", value: "build-settings" },
                    { label: "Settings", value: "settings" },
                  ]) : [
                    { label: "Events", value: "events" },
                    { label: "Logs", value: "logs" },
                    { label: "Metrics", value: "metrics" },
                    { label: "Overview", value: "overview" },
                    { label: "Settings", value: "settings" },
                  ]
=======
                  appData.app.git_repo_id
                    ? [
                      { label: "Events", value: "events" },
                      { label: "Logs", value: "logs" },
                      { label: "Metrics", value: "metrics" },
                      { label: "Overview", value: "overview" },
                      { label: "Environment variables", value: "environment-variables" },
                      { label: "Build settings", value: "build-settings" },
                      { label: "Settings", value: "settings" },
                    ]
                    : [
                      { label: "Events", value: "events" },
                      { label: "Logs", value: "logs" },
                      { label: "Metrics", value: "metrics" },
                      { label: "Overview", value: "overview" },
                      { label: "Environment variables", value: "environment-variables" },
                      { label: "Settings", value: "settings" },
                    ]
>>>>>>> 6dbbbee3
                }
                currentTab={tab}
                setCurrentTab={setTab}
              />
              <Spacer y={1} />
              {renderTabContents()}
            </>
          )}
        </StyledExpandedApp>
      )}
      {showDeleteOverlay && (
        <ConfirmOverlay
          message={`Are you sure you want to delete "${appData.app.name}"?`}
          onYes={() => {
            deletePorterApp();
          }}
          onNo={() => {
            setShowDeleteOverlay(false);
          }}
        />
      )}
    </>
  );
};

export default withRouter(ExpandedApp);

const Spinner = styled.img`
  width: 15px;
  height: 15px;
  margin-right: 12px;
  margin-bottom: -2px;
`;

const DarkMatter = styled.div<{ antiHeight?: string }>`
  width: 100%;
  margin-top: ${(props) => props.antiHeight || "-20px"};
`;

const TagWrapper = styled.div`
  height: 20px;
  font-size: 12px;
  display: flex;
  align-items: center;
  justify-content: center;
  color: #ffffff44;
  border: 1px solid #ffffff44;
  border-radius: 3px;
  padding-left: 6px;
`;

const BranchTag = styled.div`
  height: 20px;
  margin-left: 6px;
  color: #aaaabb;
  background: #ffffff22;
  border-radius: 3px;
  font-size: 12px;
  display: flex;
  align-items: center;
  justify-content: center;
  padding: 0px 6px;
  padding-left: 7px;
  border-top-left-radius: 0px;
  border-bottom-left-radius: 0px;
  white-space: nowrap;
  overflow: hidden;
  text-overflow: ellipsis;
`;

const BranchSection = styled.div`
  background: ${(props) => props.theme.fg};
  border: 1px solid #494b4f;
`;

const SmallIcon = styled.img<{ opacity?: string; height?: string }>`
  height: ${(props) => props.height || "15px"};
  opacity: ${(props) => props.opacity || 1};
  margin-right: 10px;
`;

const BranchIcon = styled.img`
  height: 14px;
  opacity: 0.65;
  margin-right: 5px;
`;

const Icon = styled.img`
  height: 24px;
  margin-right: 15px;
`;

const PlaceholderIcon = styled.img`
  height: 13px;
  margin-right: 12px;
  opacity: 0.65;
`;

const Placeholder = styled.div`
  width: 100%;
  height: 100%;
  display: flex;
  flex-direction: column;
  justify-content: center;
  align-items: center;
  font-size: 13px;
`;

const StyledExpandedApp = styled.div`
  width: 100%;
  height: 100%;

  animation: fadeIn 0.5s 0s;
  @keyframes fadeIn {
    from {
      opacity: 0;
    }
    to {
      opacity: 1;
    }
  }
`;

const HeaderWrapper = styled.div`
  position: relative;
`;
const LastDeployed = styled.div`
  font-size: 13px;
  margin-left: 8px;
  margin-top: -1px;
  display: flex;
  align-items: center;
  color: #aaaabb66;
`;
const Dot = styled.div`
  margin-right: 16px;
`;
const InfoWrapper = styled.div`
  display: flex;
  align-items: center;
  margin-left: 3px;
  margin-top: 22px;
`;<|MERGE_RESOLUTION|>--- conflicted
+++ resolved
@@ -64,7 +64,7 @@
   const [isLoadingChartData, setIsLoadingChartData] = useState<boolean>(true);
   const [imageIsPlaceholder, setImageIsPlaceholer] = useState<boolean>(false);
 
-  const [tab, setTab] = useState("events");
+  const [tab, setTab] = useState("overview");
   const [saveValuesStatus, setSaveValueStatus] = useState<string>(null);
   const [loading, setLoading] = useState<boolean>(false);
   const [components, setComponents] = useState<ResourceType[]>([]);
@@ -435,11 +435,7 @@
                 <Error message={updateError} />
               ) : undefined}
               loadingText={"Updating..."}
-<<<<<<< HEAD
-=======
-              width={"150px"}
               disabled={services.length === 0}
->>>>>>> 6dbbbee3
             >
               Update app
             </Button>
@@ -621,17 +617,17 @@
               )}
               <Spacer y={1} />
               <TabSelector
-                options={
-<<<<<<< HEAD
-                  appData.app.git_repo_id ? (workflowCheckPassed ? [
+                options={appData.app.git_repo_id ? (workflowCheckPassed ? [
                     { label: "Events", value: "events" },
                     { label: "Logs", value: "logs" },
                     { label: "Metrics", value: "metrics" },
                     { label: "Overview", value: "overview" },
+                    { label: "Environment variables", value: "environment-variables" },
                     { label: "Build settings", value: "build-settings" },
                     { label: "Settings", value: "settings" },
                   ] : [
                     { label: "Overview", value: "overview" },
+                    { label: "Environment variables", value: "environment-variables" },
                     { label: "Build settings", value: "build-settings" },
                     { label: "Settings", value: "settings" },
                   ]) : [
@@ -639,28 +635,9 @@
                     { label: "Logs", value: "logs" },
                     { label: "Metrics", value: "metrics" },
                     { label: "Overview", value: "overview" },
+                    { label: "Environment variables", value: "environment-variables" },
                     { label: "Settings", value: "settings" },
                   ]
-=======
-                  appData.app.git_repo_id
-                    ? [
-                      { label: "Events", value: "events" },
-                      { label: "Logs", value: "logs" },
-                      { label: "Metrics", value: "metrics" },
-                      { label: "Overview", value: "overview" },
-                      { label: "Environment variables", value: "environment-variables" },
-                      { label: "Build settings", value: "build-settings" },
-                      { label: "Settings", value: "settings" },
-                    ]
-                    : [
-                      { label: "Events", value: "events" },
-                      { label: "Logs", value: "logs" },
-                      { label: "Metrics", value: "metrics" },
-                      { label: "Overview", value: "overview" },
-                      { label: "Environment variables", value: "environment-variables" },
-                      { label: "Settings", value: "settings" },
-                    ]
->>>>>>> 6dbbbee3
                 }
                 currentTab={tab}
                 setCurrentTab={setTab}
