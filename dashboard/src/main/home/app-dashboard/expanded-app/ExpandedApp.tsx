--- conflicted
+++ resolved
@@ -47,11 +47,8 @@
 import AnimateHeight from "react-animate-height";
 import { PartialEnvGroup, PopulatedEnvGroup } from "../../../../components/porter-form/types";
 import { BuildMethod, PorterApp } from "../types/porterApp";
-<<<<<<< HEAD
 import EventFocusView from "./activity-feed/events/focus-views/EventFocusView";
-=======
 import HelmValuesTab from "./HelmValuesTab";
->>>>>>> b76a63af
 
 type Props = RouteComponentProps & {};
 
@@ -72,11 +69,8 @@
   "environment",
   "build-settings",
   "settings",
-<<<<<<< HEAD
   "events",
-=======
   "helm-values",
->>>>>>> b76a63af
 ] as const;
 const DEFAULT_TAB = "activity";
 type ValidTab = typeof validTabs[number];
@@ -633,7 +627,6 @@
           chart={appData.chart}
           stackName={appData?.app?.name}
           appData={appData}
-          eventId={eventId}
         />;
       case "overview":
         return (
@@ -733,13 +726,6 @@
             </Button>
           </>
         );
-<<<<<<< HEAD
-      case "activity":
-        return <ActivityFeed
-          chart={appData.chart}
-          stackName={appData?.app?.name}
-          appData={appData}
-        />;
       case "events":
         if (eventId != null) {
           return <EventFocusView
@@ -753,8 +739,6 @@
             appData={appData}
           />;
         }
-=======
->>>>>>> b76a63af
       case "logs":
         return <LogSection currentChart={appData.chart} services={services} />;
       case "metrics":
