import React, { useEffect, useState, useContext, useCallback } from "react";
import { RouteComponentProps, withRouter } from "react-router";
import styled from "styled-components";
import yaml from "js-yaml";
import { z } from "zod";

import notFound from "assets/not-found.png";
import web from "assets/web.png";
import box from "assets/box.png";
import github from "assets/github.png";
import pr_icon from "assets/pull_request_icon.svg";

import api from "shared/api";
import { Context } from "shared/Context";
import useAuth from "shared/auth/useAuth";
import Error from "components/porter/Error";

import Loading from "components/Loading";
import Text from "components/porter/Text";
import Container from "components/porter/Container";
import Spacer from "components/porter/Spacer";
import Link from "components/porter/Link";
import Back from "components/porter/Back";
import TabSelector from "components/TabSelector";
import { ChartType, ResourceType } from "shared/types";
import RevisionSection from "main/home/cluster-dashboard/expanded-chart/RevisionSection";
import BuildSettingsTabStack from "./BuildSettingsTabStack";
import Button from "components/porter/Button";
import Services from "../new-app-flow/Services";
import { Service } from "../new-app-flow/serviceTypes";
import ConfirmOverlay from "components/porter/ConfirmOverlay";
<<<<<<< HEAD
import { createFinalPorterYaml } from "../new-app-flow/schema";
import EnvGroupArray, { KeyValueType } from "main/home/cluster-dashboard/env-groups/EnvGroupArray";
=======
import { PorterYamlSchema } from "../new-app-flow/schema";
>>>>>>> 88397bf6

type Props = RouteComponentProps & {};

const icons = [
  "https://cdn.jsdelivr.net/gh/devicons/devicon/icons/ruby/ruby-plain.svg",
  "https://cdn.jsdelivr.net/gh/devicons/devicon/icons/nodejs/nodejs-plain.svg",
  "https://cdn.jsdelivr.net/gh/devicons/devicon/icons/python/python-plain.svg",
  "https://cdn.jsdelivr.net/gh/devicons/devicon/icons/go/go-original-wordmark.svg",
  web,
];

const ExpandedApp: React.FC<Props> = ({ ...props }) => {
  const { currentCluster, currentProject, setCurrentError } = useContext(
    Context
  );
  const [rawYaml, setRawYaml] = useState<string>("");
  const [isLoading, setIsLoading] = useState(true);
  const [appData, setAppData] = useState(null);
  const [error, setError] = useState(null);
  const [forceRefreshRevisions, setForceRefreshRevisions] = useState<boolean>(
    false
  );
  const [isLoadingChartData, setIsLoadingChartData] = useState<boolean>(true);
  const [imageIsPlaceholder, setImageIsPlaceholer] = useState<boolean>(false);

  const [tab, setTab] = useState("events");
  const [saveValuesStatus, setSaveValueStatus] = useState<string>(null);
  const [loading, setLoading] = useState<boolean>(false);
  const [components, setComponents] = useState<ResourceType[]>([]);

  const [showRevisions, setShowRevisions] = useState<boolean>(false);
  const [newestImage, setNewestImage] = useState<string>(null);
  const [showDeleteOverlay, setShowDeleteOverlay] = useState<boolean>(false);
  const [porterJson, setPorterJson] = useState<
    z.infer<typeof PorterYamlSchema> | undefined
  >(undefined);

  const [services, setServices] = useState<Service[]>([]);
  const [envVars, setEnvVars] = useState<KeyValueType[]>([]);
  const [updating, setUpdating] = useState<boolean>(false);
  const [updateError, setUpdateError] = useState<string>("");

  const getPorterApp = async () => {
    setIsLoading(true);
    const { appName } = props.match.params as any;
    try {
      const resPorterApp = await api.getPorterApp(
        "<token>",
        {},
        {
          cluster_id: currentCluster.id,
          project_id: currentProject.id,
          name: appName,
        }
      );
      const resChartData = await api.getChart(
        "<token>",
        {},
        {
          id: currentProject.id,
          namespace: `porter-stack-${appName}`,
          cluster_id: currentCluster.id,
          name: appName,
          revision: 0,
        }
      );

      const newAppData = {
        app: resPorterApp?.data,
        chart: resChartData?.data,
      };
      setAppData(newAppData);

      const helmValues = resChartData?.data?.config;
      const defaultValues = resChartData?.data?.chart?.values;
      if ((defaultValues && Object.keys(defaultValues).length > 0) || (helmValues && Object.keys(helmValues).length > 0)) {
        const svcs = Service.deserialize(helmValues, defaultValues);
        setServices(svcs);
        console.log(helmValues);
      }
      console.log(newAppData);
    } catch (err) {
      setError(err);
    } finally {
      setIsLoading(false);
    }
  };

  const deletePorterApp = async () => {
    setIsLoading(true);
    const { appName } = props.match.params as any;
    try {
      const res = await api.deletePorterApp(
        "<token>",
        {},
        {
          cluster_id: currentCluster.id,
          project_id: currentProject.id,
          name: appName,
        }
      );
      const nsRes = await api.deleteNamespace(
        "<token>",
        {},
        {
          cluster_id: currentCluster.id,
          id: currentProject.id,
          namespace: `porter-stack-${appName}`,
        }
      );
      console.log(res);
      setIsLoading(false);
    } catch (err) {
      setError(err);
      setIsLoading(false);
    }
  };

<<<<<<< HEAD
  const updatePorterApp = async () => {
    try {
      setUpdating(true);
      if (
        appData != null
        && currentCluster != null
        && currentProject != null
        && appData.app != null
      ) {
        const finalPorterYaml = createFinalPorterYaml(
          services,
          [],
          undefined,
          appData.app.name,
          currentProject.id,
          currentCluster.id,
        )
        const yamlString = yaml.dump(finalPorterYaml);
        const base64Encoded = btoa(yamlString);
        await api.updatePorterStack(
          "<token>",
          {
            stack_name: appData.app.name,
            porter_yaml: base64Encoded,
          },
          {
            cluster_id: currentCluster.id,
            project_id: currentProject.id,
            stack_name: appData.app.name,
          }
        )
      } else {
        setUpdateError("Unable to update app, please try again later.");
      }
    } catch (err) {
      // TODO: better error handling
      console.log(err);
      const errMessage = err?.response?.data?.error ?? err?.toString() ?? 'An error occurred while deploying your app. Please try again.'
      setUpdateError(errMessage);
    } finally {
      setUpdating(false)
    }
  }

  const renderIcon = (b?: string, size?: string) => {
=======
  const fetchPorterYamlContent = async (porterYaml: string) => {
    try {
      const res = await api.getPorterYamlContents(
        "<token>",
        {
          path: porterYaml,
        },
        {
          project_id: appData.app.project_id,
          git_repo_id: appData.app.git_repo_id,
          owner: appData.app.repo_name?.split("/")[0],
          name: appData.app.repo_name?.split("/")[1],
          kind: "github",
          branch: appData.app.git_branch,
        }
      );
      setRawYaml(atob(res.data));
      let parsedYaml;
      parsedYaml = yaml.load(rawYaml);
      const parsedData = PorterYamlSchema.parse(parsedYaml);
      const porterYamlToJson = parsedData as z.infer<typeof PorterYamlSchema>;
      setPorterJson(porterYamlToJson);
      console.log(porterJson);
    } catch (err) {
      console.log(err);
    }
  };

  const renderIcon = (b: string, size?: string) => {
>>>>>>> 88397bf6
    var src = box;
    if (b) {
      const bp = b.split(",")[0]?.split("/")[1];
      switch (bp) {
        case "ruby":
          src = icons[0];
          break;
        case "nodejs":
          src = icons[1];
          break;
        case "python":
          src = icons[2];
          break;
        case "go":
          src = icons[3];
          break;
        default:
          break;
      }
    }
    return <Icon src={src} />;
  };

  const updateComponents = async (currentChart: ChartType) => {
    setLoading(true);
    try {
      const res = await api.getChartComponents(
        "<token>",
        {},
        {
          id: currentProject.id,
          name: currentChart.name,
          namespace: currentChart.namespace,
          cluster_id: currentCluster.id,
          revision: currentChart.version,
        }
      );
      setComponents(res.data.Objects);
      setLoading(false);
    } catch (error) {
      console.log(error);
      setLoading(false);
    }
  };

  const getChartData = async (chart: ChartType) => {
    setIsLoadingChartData(true);
    const res = await api.getChart(
      "<token>",
      {},
      {
        name: chart.name,
        namespace: chart.namespace,
        cluster_id: currentCluster.id,
        revision: chart.version,
        id: currentProject.id,
      }
    );
    const image = res.data?.config?.image?.repository;
    const tag = res.data?.config?.image?.tag?.toString();
    const newNewestImage = tag ? image + ":" + tag : image;
    let imageIsPlaceholder = false;
    if (
      (image === "porterdev/hello-porter" ||
        image === "public.ecr.aws/o1j4x7p4/hello-porter") &&
      !newestImage
    ) {
      imageIsPlaceholder = true;
    }
    setImageIsPlaceholer(imageIsPlaceholder);
    setNewestImage(newNewestImage);

    const updatedChart = res.data;

    setAppData({ chart: updatedChart });

    updateComponents(updatedChart).finally(() => setIsLoadingChartData(false));
  };

  const setRevision = (chart: ChartType, isCurrent?: boolean) => {
    // // if we've set the revision, we also override the revision in log data
    // let newLogData = logData;

    // newLogData.revision = `${chart.version}`;

    // setLogData(newLogData);

    // setIsPreview(!isCurrent);
    getChartData(chart);
  };
  const appUpgradeVersion = useCallback(
    async (version: string, cb: () => void) => {
      // convert current values to yaml
      const values = appData.chart.config;

      const valuesYaml = yaml.dump({
        ...values,
      });

      setSaveValueStatus("loading");
      getChartData(appData.chart);

      try {
        await api.upgradeChartValues(
          "<token>",
          {
            values: valuesYaml,
            version: version,
            latest_revision: appData.chart.version,
          },
          {
            id: currentProject.id,
            namespace: appData.chart.namespace,
            name: appData.chart.name,
            cluster_id: currentCluster.id,
          }
        );
        setSaveValueStatus("successful");
        setForceRefreshRevisions(true);

        window.analytics?.track("Chart Upgraded", {
          chart: appData.chart.name,
          values: valuesYaml,
        });

        cb && cb();
      } catch (err) {
        const parsedErr = err?.response?.data?.error;

        if (parsedErr) {
          err = parsedErr;
        }

        setSaveValueStatus(err);
        setCurrentError(parsedErr);

        window.analytics?.track("Failed to Upgrade Chart", {
          chart: appData.chart.name,
          values: valuesYaml,
          error: err,
        });
      }
    },
    [appData?.chart]
  );

  useEffect(() => {
    const { appName } = props.match.params as any;
    if (currentCluster && appName && currentProject) {
      getPorterApp();
    }
  }, [currentCluster]);

  const getReadableDate = (s: string) => {
    const ts = new Date(s);
    const date = ts.toLocaleDateString();
    const time = ts.toLocaleTimeString([], {
      hour: "numeric",
      minute: "2-digit",
    });
    return `${time} on ${date}`;
  };
  const renderTabContents = () => {
    switch (tab) {
      case "overview":
<<<<<<< HEAD
        return (
          <>
            <Services
              setServices={setServices}
              services={services}
            />
            <Spacer y={0.5} />
            <Button
              onClick={() => {
                updatePorterApp();
              }}
              status={updating ? "loading" : updateError ? (
                <Error message={updateError} />
              ) : undefined}
              loadingText={"Updating..."}
              width={"150px"}
            >
              Update app
            </Button>
            <Spacer y={0.5} />
          </>
        )
=======
        const helmValues = appData?.chart?.config;
        const defaultValues = appData?.chart?.chart?.values;
        if (
          (defaultValues && Object.keys(defaultValues).length > 0) ||
          (helmValues && Object.keys(helmValues).length > 0)
        ) {
          const svcs = Service.deserialize(helmValues, defaultValues);
          return (
            <Services setServices={(services: any[]) => {}} services={svcs} />
          );
        } else {
          return <Text>No services found for this application yet.</Text>;
        }
>>>>>>> 88397bf6
      case "build-settings":
        return (
          <BuildSettingsTabStack
            appData={appData}
            setAppData={setAppData}
            onTabSwitch={getPorterApp}
          />
        );
      case "settings":
        return (
          <>
            <Text size={16}>Delete "{appData.app.name}"</Text>
            <Spacer y={1} />
            <Text color="helper">
              Delete this application and all of its resources.
            </Text>
            <Spacer y={1} />
            <Button
              onClick={() => {
                setShowDeleteOverlay(true);
              }}
              color="#b91133"
            >
              Delete
            </Button>
          </>
        );
      case "environment-variables":
        return (
          <>
            <Text size={16}>Environment variables</Text>
            <Spacer y={0.5} />
            <Text color="helper">
              Shared among all services.
            </Text>
            <EnvGroupArray
              values={envVars}
              setValues={setEnvVars}
              fileUpload={true}
            />
            <Spacer y={0.5} />
            <Button
              onClick={() => {
                updatePorterApp();
              }}
              status={updating ? "loading" : updateError ? (
                <Error message={updateError} />
              ) : undefined}
              loadingText={"Updating..."}
              width={"150px"}
            >
              Update app
            </Button>
            <Spacer y={0.5} />
          </>);
      default:
        return <div>dream on</div>;
    }
  };

  return (
    <>
      {isLoading && <Loading />}
      {!appData && !isLoading && (
        <Placeholder>
          <Container row>
            <PlaceholderIcon src={notFound} />
            <Text color="helper">
              No application matching "{(props.match.params as any).appName}"
              was found.
            </Text>
          </Container>
          <Spacer y={1} />
          <Link to="/apps">Return to dashboard</Link>
        </Placeholder>
      )}
      {appData && (
        <StyledExpandedApp>
          <Back to="/apps" />
          <Container row>
            {renderIcon(appData.app?.build_packs)}
            <Text size={21}>{appData.app.name}</Text>
            {appData.app.repo_name && (
              <>
                <Spacer inline x={1} />
                <Text size={13} color="helper">
                  <SmallIcon src={github} />
                  {appData.app.repo_name}
                </Text>
              </>
            )}
            {appData.app.git_branch && (
              <>
                <Spacer inline x={1} />
                <TagWrapper>
                  Branch
                  <BranchTag>
                    <BranchIcon src={pr_icon} />
                    {appData.app.git_branch}
                  </BranchTag>
                </TagWrapper>
              </>
            )}
            {!appData.app.repo_name && appData.app.image_repo_uri && (
              <>
                <Spacer inline x={1} />
                <Text size={13} color="helper">
                  <SmallIcon
                    height="19px"
                    src="https://cdn4.iconfinder.com/data/icons/logos-and-brands/512/97_Docker_logo_logos-512.png"
                  />
                  {appData.app.image_repo_uri}
                </Text>
              </>
            )}
          </Container>
          <Spacer y={1} />
          <Text color="#aaaabb66">
            Last deployed {getReadableDate(appData.chart.info.last_deployed)}
          </Text>
          <Spacer y={1} />
          <DarkMatter />
          <RevisionSection
            showRevisions={showRevisions}
            toggleShowRevisions={() => {
              setShowRevisions(!showRevisions);
            }}
            chart={appData.chart}
            refreshChart={() => getChartData(appData.chart)}
            setRevision={setRevision}
            forceRefreshRevisions={forceRefreshRevisions}
            refreshRevisionsOff={() => setForceRefreshRevisions(false)}
            shouldUpdate={
              appData.chart.latest_version &&
              appData.chart.latest_version !==
                appData.chart.chart.metadata.version
            }
            latestVersion={appData.chart.latest_version}
            upgradeVersion={appUpgradeVersion}
          />
          <DarkMatter antiHeight="-18px" />
          <Spacer y={1} />
          <TabSelector
            options={
<<<<<<< HEAD
              appData.app?.build_packs
                ? [
                  { label: "Events", value: "events" },
                  { label: "Logs", value: "logs" },
                  { label: "Metrics", value: "metrics" },
                  { label: "Overview", value: "overview" },
                  { label: "Environment variables", value: "environment-variables" },
                  { label: "Build settings", value: "build-settings" },
                  { label: "Settings", value: "settings" },
                ]
                : [
                  { label: "Events", value: "events" },
                  { label: "Logs", value: "logs" },
                  { label: "Metrics", value: "metrics" },
                  { label: "Overview", value: "overview" },
                  { label: "Environment variables", value: "environment-variables" },
                  { label: "Settings", value: "settings" },
                ]
=======
              appData.app.git_repo_id
                ? [
                    { label: "Events", value: "events" },
                    { label: "Logs", value: "logs" },
                    { label: "Metrics", value: "metrics" },
                    { label: "Overview", value: "overview" },
                    { label: "Build settings", value: "build-settings" },
                    { label: "Settings", value: "settings" },
                  ]
                : [
                    { label: "Events", value: "events" },
                    { label: "Logs", value: "logs" },
                    { label: "Metrics", value: "metrics" },
                    { label: "Overview", value: "overview" },
                    { label: "Settings", value: "settings" },
                  ]
>>>>>>> 88397bf6
            }
            currentTab={tab}
            setCurrentTab={setTab}
          />
          <Spacer y={1} />
          {renderTabContents()}
        </StyledExpandedApp>
      )}
      {showDeleteOverlay && (
        <ConfirmOverlay
          message={`Are you sure you want to delete "${appData.app.name}"?`}
          onYes={() => {
            deletePorterApp();
          }}
          onNo={() => {
            setShowDeleteOverlay(false);
          }}
        />
      )}
    </>
  );
};

export default withRouter(ExpandedApp);

const DarkMatter = styled.div<{ antiHeight?: string }>`
  width: 100%;
  margin-top: ${(props) => props.antiHeight || "-20px"};
`;

const TagWrapper = styled.div`
  height: 20px;
  font-size: 12px;
  display: flex;
  align-items: center;
  justify-content: center;
  color: #ffffff44;
  border: 1px solid #ffffff44;
  border-radius: 3px;
  padding-left: 6px;
`;

const BranchTag = styled.div`
  height: 20px;
  margin-left: 6px;
  color: #aaaabb;
  background: #ffffff22;
  border-radius: 3px;
  font-size: 12px;
  display: flex;
  align-items: center;
  justify-content: center;
  padding: 0px 6px;
  padding-left: 7px;
  border-top-left-radius: 0px;
  border-bottom-left-radius: 0px;
  white-space: nowrap;
  overflow: hidden;
  text-overflow: ellipsis;
`;

const BranchSection = styled.div`
  background: ${(props) => props.theme.fg};
  border: 1px solid #494b4f;
`;

const SmallIcon = styled.img<{ opacity?: string; height?: string }>`
  height: ${(props) => props.height || "15px"};
  opacity: ${(props) => props.opacity || 1};
  margin-right: 10px;
`;

const BranchIcon = styled.img`
  height: 14px;
  opacity: 0.65;
  margin-right: 5px;
`;

const Icon = styled.img`
  height: 24px;
  margin-right: 15px;
`;

const PlaceholderIcon = styled.img`
  height: 13px;
  margin-right: 12px;
  opacity: 0.65;
`;

const Placeholder = styled.div`
  width: 100%;
  height: 100%;
  display: flex;
  flex-direction: column;
  justify-content: center;
  align-items: center;
  font-size: 13px;
`;

const StyledExpandedApp = styled.div`
  width: 100%;
  height: 100%;

  animation: fadeIn 0.5s 0s;
  @keyframes fadeIn {
    from {
      opacity: 0;
    }
    to {
      opacity: 1;
    }
  }
`;

const HeaderWrapper = styled.div`
  position: relative;
`;
const LastDeployed = styled.div`
  font-size: 13px;
  margin-left: 8px;
  margin-top: -1px;
  display: flex;
  align-items: center;
  color: #aaaabb66;
`;
const Dot = styled.div`
  margin-right: 16px;
`;
const InfoWrapper = styled.div`
  display: flex;
  align-items: center;
  margin-left: 3px;
  margin-top: 22px;
`;<|MERGE_RESOLUTION|>--- conflicted
+++ resolved
@@ -29,12 +29,9 @@
 import Services from "../new-app-flow/Services";
 import { Service } from "../new-app-flow/serviceTypes";
 import ConfirmOverlay from "components/porter/ConfirmOverlay";
-<<<<<<< HEAD
 import { createFinalPorterYaml } from "../new-app-flow/schema";
 import EnvGroupArray, { KeyValueType } from "main/home/cluster-dashboard/env-groups/EnvGroupArray";
-=======
 import { PorterYamlSchema } from "../new-app-flow/schema";
->>>>>>> 88397bf6
 
 type Props = RouteComponentProps & {};
 
@@ -153,7 +150,6 @@
     }
   };
 
-<<<<<<< HEAD
   const updatePorterApp = async () => {
     try {
       setUpdating(true);
@@ -198,8 +194,6 @@
     }
   }
 
-  const renderIcon = (b?: string, size?: string) => {
-=======
   const fetchPorterYamlContent = async (porterYaml: string) => {
     try {
       const res = await api.getPorterYamlContents(
@@ -229,7 +223,6 @@
   };
 
   const renderIcon = (b: string, size?: string) => {
->>>>>>> 88397bf6
     var src = box;
     if (b) {
       const bp = b.split(",")[0]?.split("/")[1];
@@ -395,7 +388,6 @@
   const renderTabContents = () => {
     switch (tab) {
       case "overview":
-<<<<<<< HEAD
         return (
           <>
             <Services
@@ -418,21 +410,6 @@
             <Spacer y={0.5} />
           </>
         )
-=======
-        const helmValues = appData?.chart?.config;
-        const defaultValues = appData?.chart?.chart?.values;
-        if (
-          (defaultValues && Object.keys(defaultValues).length > 0) ||
-          (helmValues && Object.keys(helmValues).length > 0)
-        ) {
-          const svcs = Service.deserialize(helmValues, defaultValues);
-          return (
-            <Services setServices={(services: any[]) => {}} services={svcs} />
-          );
-        } else {
-          return <Text>No services found for this application yet.</Text>;
-        }
->>>>>>> 88397bf6
       case "build-settings":
         return (
           <BuildSettingsTabStack
@@ -568,7 +545,7 @@
             shouldUpdate={
               appData.chart.latest_version &&
               appData.chart.latest_version !==
-                appData.chart.chart.metadata.version
+              appData.chart.chart.metadata.version
             }
             latestVersion={appData.chart.latest_version}
             upgradeVersion={appUpgradeVersion}
@@ -577,14 +554,12 @@
           <Spacer y={1} />
           <TabSelector
             options={
-<<<<<<< HEAD
-              appData.app?.build_packs
+              appData.app.git_repo_id
                 ? [
                   { label: "Events", value: "events" },
                   { label: "Logs", value: "logs" },
                   { label: "Metrics", value: "metrics" },
                   { label: "Overview", value: "overview" },
-                  { label: "Environment variables", value: "environment-variables" },
                   { label: "Build settings", value: "build-settings" },
                   { label: "Settings", value: "settings" },
                 ]
@@ -593,27 +568,8 @@
                   { label: "Logs", value: "logs" },
                   { label: "Metrics", value: "metrics" },
                   { label: "Overview", value: "overview" },
-                  { label: "Environment variables", value: "environment-variables" },
                   { label: "Settings", value: "settings" },
                 ]
-=======
-              appData.app.git_repo_id
-                ? [
-                    { label: "Events", value: "events" },
-                    { label: "Logs", value: "logs" },
-                    { label: "Metrics", value: "metrics" },
-                    { label: "Overview", value: "overview" },
-                    { label: "Build settings", value: "build-settings" },
-                    { label: "Settings", value: "settings" },
-                  ]
-                : [
-                    { label: "Events", value: "events" },
-                    { label: "Logs", value: "logs" },
-                    { label: "Metrics", value: "metrics" },
-                    { label: "Overview", value: "overview" },
-                    { label: "Settings", value: "settings" },
-                  ]
->>>>>>> 88397bf6
             }
             currentTab={tab}
             setCurrentTab={setTab}
