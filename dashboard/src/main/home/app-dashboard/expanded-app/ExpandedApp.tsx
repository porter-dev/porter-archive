--- conflicted
+++ resolved
@@ -48,12 +48,8 @@
 import Anser, { AnserJsonEntry } from "anser";
 import _ from "lodash";
 import AnimateHeight from "react-animate-height";
-<<<<<<< HEAD
-import { PorterApp } from "../types/porterApp";
 import { PopulatedEnvGroup } from "../../../../components/porter-form/types";
-=======
 import { BuildMethod, PorterApp } from "../types/porterApp";
->>>>>>> 90a2f1df
 
 type Props = RouteComponentProps & {};
 
@@ -221,12 +217,9 @@
       const parsedPorterApp = { ...resPorterApp?.data, buildpacks: newAppData.app.buildpacks?.split(",") ?? [] };
       setPorterApp(parsedPorterApp);
       setTempPorterApp(parsedPorterApp);
-<<<<<<< HEAD
       console.log(newAppData.chart)
-=======
       setBuildView(!_.isEmpty(parsedPorterApp.dockerfile) ? "docker" : "buildpacks")
 
->>>>>>> 90a2f1df
       const [newServices, newEnvVars] = updateServicesAndEnvVariables(
         resChartData?.data,
         preDeployChartData?.data,
@@ -416,6 +409,7 @@
           git_branch: tempPorterApp.git_branch,
           buildpacks: "",
           ...options,
+          env_groups: syncedEnvGroups.map((env: PopulatedEnvGroup) => env.name)
         }
         if (buildView === "docker") {
           updatedPorterApp.dockerfile = tempPorterApp.dockerfile;
@@ -426,22 +420,8 @@
 
         await api.createPorterApp(
           "<token>",
-<<<<<<< HEAD
-          {
-            porter_yaml: base64Encoded,
-            repo_name: tempPorterApp.repo_name,
-            git_branch: tempPorterApp.git_branch,
-            build_context: tempPorterApp.build_context,
-            builder: tempPorterApp.builder,
-            buildpacks: tempPorterApp.buildpacks.join(","),
-            dockerfile: tempPorterApp.dockerfile,
-            ...options,
-            override_release: true,
-            env_groups: syncedEnvGroups.map((env: PopulatedEnvGroup) => env.name)
-          },
-=======
           updatedPorterApp,
->>>>>>> 90a2f1df
+
           {
             cluster_id: currentCluster.id,
             project_id: currentProject.id,
