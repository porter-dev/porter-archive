import React, { useEffect, useState, useContext, useCallback } from "react";
import { RouteComponentProps, withRouter } from "react-router";
import styled from "styled-components";
import yaml from "js-yaml";
import { z } from "zod";

import notFound from "assets/not-found.png";
import web from "assets/web.png";
import box from "assets/box.png";
import github from "assets/github.png";
import pr_icon from "assets/pull_request_icon.svg";
import loadingImg from "assets/loading.gif";
import refresh from "assets/refresh.png";
import danger from "assets/danger.svg";

import api from "shared/api";
import JSZip from "jszip";
import { Context } from "shared/Context";
import useAuth from "shared/auth/useAuth";
import Error from "components/porter/Error";

import Banner from "components/porter/Banner";
import Loading from "components/Loading";
import Text from "components/porter/Text";
import Container from "components/porter/Container";
import Spacer from "components/porter/Spacer";
import Link from "components/porter/Link";
import Back from "components/porter/Back";
import TabSelector from "components/TabSelector";
import { ChartType, PorterAppOptions, ResourceType } from "shared/types";
import RevisionSection from "main/home/cluster-dashboard/expanded-chart/RevisionSection";
import BuildSettingsTabStack from "./BuildSettingsTabStack";
import Button from "components/porter/Button";
import Services from "../new-app-flow/Services";
import { ReleaseService, Service } from "../new-app-flow/serviceTypes";
import ConfirmOverlay from "components/porter/ConfirmOverlay";
import Fieldset from "components/porter/Fieldset";
import { PorterJson, createFinalPorterYaml } from "../new-app-flow/schema";
import EnvGroupArray, {
  KeyValueType,
} from "main/home/cluster-dashboard/env-groups/EnvGroupArray";
import { PorterYamlSchema } from "../new-app-flow/schema";
import { EnvVariablesTab } from "./EnvVariablesTab";
import GHABanner from "./GHABanner";
import LogSection from "./LogSection";
import EventsTab from "./EventsTab";
import ActivityFeed from "./activity-feed/ActivityFeed";
import JobRuns from "./JobRuns";
import MetricsSection from "./MetricsSection";
import StatusSectionFC from "./status/StatusSection";
import ExpandedJob from "./expanded-job/ExpandedJob";
import { Log } from "main/home/cluster-dashboard/expanded-chart/logs-section/useAgentLogs";
import Anser, { AnserJsonEntry } from "anser";
import dayjs from "dayjs";
import Modal from "components/porter/Modal";
import TitleSection from "components/TitleSection";
import GHALogsModal from "./status/GHALogsModal";

type Props = RouteComponentProps & {};

const icons = [
  "https://cdn.jsdelivr.net/gh/devicons/devicon/icons/ruby/ruby-plain.svg",
  "https://cdn.jsdelivr.net/gh/devicons/devicon/icons/nodejs/nodejs-plain.svg",
  "https://cdn.jsdelivr.net/gh/devicons/devicon/icons/python/python-plain.svg",
  "https://cdn.jsdelivr.net/gh/devicons/devicon/icons/go/go-original-wordmark.svg",
  web,
];

const ExpandedApp: React.FC<Props> = ({ ...props }) => {
  const { currentCluster, currentProject, setCurrentError } = useContext(
    Context
  );
  const [isLoading, setIsLoading] = useState(true);
  const [deleting, setDeleting] = useState(false);
  const [appData, setAppData] = useState(null);
  const [workflowCheckPassed, setWorkflowCheckPassed] = useState<boolean>(
    false
  );
  const [hasBuiltImage, setHasBuiltImage] = useState<boolean>(false);

  const [error, setError] = useState(null);
  const [forceRefreshRevisions, setForceRefreshRevisions] = useState<boolean>(
    false
  );
  const [isLoadingChartData, setIsLoadingChartData] = useState<boolean>(true);

  const [tab, setTab] = useState("overview");
  const [saveValuesStatus, setSaveValueStatus] = useState<string>(null);
  const [loading, setLoading] = useState<boolean>(false);
  const [bannerLoading, setBannerLoading] = useState<boolean>(false);

  const [components, setComponents] = useState<ResourceType[]>([]);

  const [showRevisions, setShowRevisions] = useState<boolean>(false);
  const [showDeleteOverlay, setShowDeleteOverlay] = useState<boolean>(false);
  const [porterJson, setPorterJson] = useState<
    z.infer<typeof PorterYamlSchema> | undefined
  >(undefined);
  const [expandedJob, setExpandedJob] = useState(null);
  const [logs, setLogs] = useState<Log[]>(null);
  const [modalVisible, setModalVisible] = useState(false);

  const [services, setServices] = useState<Service[]>([]);
  const [releaseJob, setReleaseJob] = useState<ReleaseService[]>([]);
  const [envVars, setEnvVars] = useState<KeyValueType[]>([]);
  const [buttonStatus, setButtonStatus] = useState<React.ReactNode>("");
  const [subdomain, setSubdomain] = useState<string>("");

  const getPorterApp = async () => {
    // setIsLoading(true);
    setBannerLoading(true);
    const { appName } = props.match.params as any;
    try {
      if (!currentCluster || !currentProject) {
        return;
      }
      const resPorterApp = await api.getPorterApp(
        "<token>",
        {},
        {
          cluster_id: currentCluster.id,
          project_id: currentProject.id,
          name: appName,
        }
      );
      const resChartData = await api.getChart(
        "<token>",
        {},
        {
          id: currentProject.id,
          namespace: `porter-stack-${appName}`,
          cluster_id: currentCluster.id,
          name: appName,
          revision: 0,
        }
      );

      let releaseChartData;
      // get the release chart
      try {
        releaseChartData = await api.getChart(
          "<token>",
          {},
          {
            id: currentProject.id,
            namespace: `porter-stack-${appName}`,
            cluster_id: currentCluster.id,
            name: `${appName}-r`,
            revision: 0,
          }
        );
      } catch (err) {
        // do nothing, unable to find release chart
        // console.log(err);
      }

      // update apps and release
      const newAppData = {
        app: resPorterApp?.data,
        chart: resChartData?.data,
        releaseChart: releaseChartData?.data,
      };
      const porterJson = await fetchPorterYamlContent(
        resPorterApp?.data?.porter_yaml_path ?? "porter.yaml",
        newAppData
      );

      setPorterJson(porterJson);
      setAppData(newAppData);
      updateServicesAndEnvVariables(
        resChartData?.data,
        releaseChartData?.data,
        porterJson
      );

      // Only check GHA status if no built image is set
      const hasBuiltImage = !!resChartData.data.config?.global?.image
        ?.repository;
      if (hasBuiltImage || !resPorterApp.data.repo_name) {
        setWorkflowCheckPassed(true);
        setHasBuiltImage(true);
      } else {
        try {
          await api.getBranchContents(
            "<token>",
            {
              dir: `./.github/workflows/porter_stack_${resPorterApp.data.name}.yml`,
            },
            {
              project_id: currentProject.id,
              git_repo_id: resPorterApp.data.git_repo_id,
              kind: "github",
              owner: resPorterApp.data.repo_name.split("/")[0],
              name: resPorterApp.data.repo_name.split("/")[1],
              branch: resPorterApp.data.git_branch,
            }
          );
          setWorkflowCheckPassed(true);
        } catch (err) {
          // Handle unmerged PR
          if (err.response?.status === 404) {
            try {
              // Check for user-copied porter.yml as fallback
              const resPorterYml = await api.getBranchContents(
                "<token>",
                { dir: `./.github/workflows/porter.yml` },
                {
                  project_id: currentProject.id,
                  git_repo_id: resPorterApp.data.git_repo_id,
                  kind: "github",
                  owner: resPorterApp.data.repo_name.split("/")[0],
                  name: resPorterApp.data.repo_name.split("/")[1],
                  branch: resPorterApp.data.git_branch,
                }
              );
              setWorkflowCheckPassed(true);
            } catch (err) {
              setWorkflowCheckPassed(false);
            }
          }
        }
      }
    } catch (err) {
      setError(err);
      console.log(err);
    } finally {
      setIsLoading(false);
    }
  };

  const deletePorterApp = async () => {
    setShowDeleteOverlay(false);
    setDeleting(true);
    const { appName } = props.match.params as any;
    try {
      await api.deletePorterApp(
        "<token>",
        {},
        {
          cluster_id: currentCluster.id,
          project_id: currentProject.id,
          name: appName,
        }
      );
      await api.deleteNamespace(
        "<token>",
        {},
        {
          cluster_id: currentCluster.id,
          id: currentProject.id,
          namespace: `porter-stack-${appName}`,
        }
      );
      props.history.push("/apps");
    } catch (err) {
      setError(err);
    } finally {
      setDeleting(false);
    }
  };

  const updatePorterApp = async (options: Partial<PorterAppOptions>) => {
    try {
      setButtonStatus("loading");
      if (
        appData != null &&
        currentCluster != null &&
        currentProject != null &&
        appData.app != null
      ) {
        const finalPorterYaml = createFinalPorterYaml(
          services,
          releaseJob,
          envVars,
          porterJson,
          // if we are using a heroku buildpack, inject a PORT env variable
          appData.app.builder != null && appData.app.builder.includes("heroku")
        );
        const yamlString = yaml.dump(finalPorterYaml);
        const base64Encoded = btoa(yamlString);
        await api.createPorterApp(
          "<token>",
          {
            porter_yaml: base64Encoded,
            ...options,
            override_release: true,
          },
          {
            cluster_id: currentCluster.id,
            project_id: currentProject.id,
            stack_name: appData.app.name,
          }
        );
        setButtonStatus("success");
      } else {
        setButtonStatus(<Error message="Unable to update app" />);
      }
    } catch (err) {
      // TODO: better error handling
      console.log(err);
      const errMessage =
        err?.response?.data?.error ??
        err?.toString() ??
        "An error occurred while deploying your app. Please try again.";
      setButtonStatus(<Error message={errMessage} />);
    }
  };

  useEffect(() => {
    setBannerLoading(true);
    getBuildLogs().then(() => {
      setBannerLoading(false);
    });
  }, [appData]);

  const getBuildLogs = async () => {
    try {
      const res = await api.getGHWorkflowLogs(
        "",
        {},
        {
          project_id: appData.app.project_id,
          cluster_id: appData.app.cluster_id,
          git_installation_id: appData.app.git_repo_id,
          owner: appData.app.repo_name?.split("/")[0],
          name: appData.app.repo_name?.split("/")[1],
          filename: "porter_stack_" + appData.chart.name + ".yml",
        }
      );
      let logs: Log[] = [];
      if (res.data != null) {
        // Fetch the logs
        const logsResponse = await fetch(res.data);

        // Ensure that the response body is only read once
        const logsBlob = await logsResponse.blob();

        if (logsResponse.headers.get("Content-Type") === "application/zip") {
          const zip = await JSZip.loadAsync(logsBlob);

          zip.forEach(async function (relativePath, zipEntry) {
            const fileData = await zip.file(relativePath)?.async("string");

            if (
              fileData &&
              fileData.includes("Run porter-dev/porter-cli-action@v0.1.0")
            ) {
              const lines = fileData.split("\n");

              lines.forEach((line, index) => {
                const anserLine: AnserJsonEntry[] = Anser.ansiToJson(line);
                const log: Log = {
                  line: anserLine,
                  lineNumber: index + 1,
                  timestamp: line.match(
                    /\d{4}-\d{2}-\d{2}T\d{2}:\d{2}:\d{2}.\d+Z/
                  )?.[0],
                };

                logs.push(log);
              });
            }
          });
          console.log(logs);
          setLogs(logs);
        }
      }
    } catch (error) {
      console.log(error);
    }
  };

  const fetchPorterYamlContent = async (
    porterYaml: string,
    appData: any
  ): Promise<PorterJson | undefined> => {
    try {
      const res = await api.getPorterYamlContents(
        "<token>",
        {
          path: porterYaml,
        },
        {
          project_id: appData.app.project_id,
          git_repo_id: appData.app.git_repo_id,
          owner: appData.app.repo_name?.split("/")[0],
          name: appData.app.repo_name?.split("/")[1],
          kind: "github",
          branch: appData.app.git_branch,
        }
      );
      if (res.data == null || res.data == "") {
        return undefined;
      }
      const parsedYaml = yaml.load(atob(res.data));
      const parsedData = PorterYamlSchema.parse(parsedYaml);
      const porterYamlToJson = parsedData as PorterJson;
      return porterYamlToJson;
    } catch (err) {
      // TODO: handle error
    }
  };

  const renderIcon = (b: string, size?: string) => {
    var src = box;
    if (b) {
      const bp = b.split(",")[0]?.split("/")[1];
      switch (bp) {
        case "ruby":
          src = icons[0];
          break;
        case "nodejs":
          src = icons[1];
          break;
        case "python":
          src = icons[2];
          break;
        case "go":
          src = icons[3];
          break;
        default:
          break;
      }
    }
    return <Icon src={src} />;
  };

  const updateServicesAndEnvVariables = async (
    currentChart?: ChartType,
    releaseChart?: ChartType,
    porterJson?: PorterJson
  ) => {
    // handle normal chart
    const helmValues = currentChart?.config;
    const defaultValues = (currentChart?.chart as any)?.values;
    if (
      (defaultValues && Object.keys(defaultValues).length > 0) ||
      (helmValues && Object.keys(helmValues).length > 0)
    ) {
      const svcs = Service.deserialize(helmValues, defaultValues, porterJson);
      setServices(svcs);
      const { global, ...helmValuesWithoutGlobal } = helmValues;
      if (Object.keys(helmValuesWithoutGlobal).length > 0) {
        const envs = Service.retrieveEnvFromHelmValues(helmValuesWithoutGlobal);
        setEnvVars(envs);
        const subdomain = Service.retrieveSubdomainFromHelmValues(
          svcs,
          helmValuesWithoutGlobal
        );
        setSubdomain(subdomain);
      }
    }

    // handle release chart
    if (releaseChart?.config || porterJson?.release) {
      setReleaseJob([
        Service.deserializeRelease(releaseChart?.config, porterJson),
      ]);
    }
  };

  // todo: keep a history of the release job chart, difficult because they can be upgraded asynchronously
  const updateComponents = async (currentChart: ChartType) => {
    setLoading(true);
    try {
      const res = await api.getChartComponents(
        "<token>",
        {},
        {
          id: currentProject.id,
          name: currentChart.name,
          namespace: currentChart.namespace,
          cluster_id: currentCluster.id,
          revision: currentChart.version,
        }
      );
      setComponents(res.data.Objects);
      updateServicesAndEnvVariables(currentChart, undefined, porterJson);
      setLoading(false);
    } catch (error) {
      console.log(error);
      setLoading(false);
    }
  };

  const getChartData = async (chart: ChartType) => {
    setIsLoadingChartData(true);
    const res = await api.getChart(
      "<token>",
      {},
      {
        name: chart.name,
        namespace: chart.namespace,
        cluster_id: currentCluster.id,
        revision: chart.version,
        id: currentProject.id,
      }
    );

    const updatedChart = res.data;

    if (appData != null && updatedChart != null) {
      setAppData({ ...appData, chart: updatedChart });
    }

    // let releaseChartData;
    // // get the release chart
    // try {
    //   releaseChartData = await api.getChart(
    //     "<token>",
    //     {},
    //     {
    //       id: currentProject.id,
    //       namespace: `porter-stack-${chart.name}`,
    //       cluster_id: currentCluster.id,
    //       name: `${chart.name}-r`,
    //       revision: 0,
    //     }
    //   );
    // } catch (err) {
    //   // do nothing, unable to find release chart
    //   console.log(err);
    // }

    // const releaseChart = releaseChartData?.data;

    // if (appData != null && updatedChart != null) {
    //   if (releaseChart != null) {
    //     setAppData({ ...appData, chart: updatedChart, releaseChart });
    //   } else {
    //     setAppData({ ...appData, chart: updatedChart });
    //   }
    // }

    updateComponents(updatedChart).finally(() => setIsLoadingChartData(false));
  };

  const setRevision = (chart: ChartType, isCurrent?: boolean) => {
    // // if we've set the revision, we also override the revision in log data
    // let newLogData = logData;

    // newLogData.revision = `${chart.version}`;

    // setLogData(newLogData);

    // setIsPreview(!isCurrent);
    getChartData(chart);
  };

  const appUpgradeVersion = useCallback(
    async (version: string, cb: () => void) => {
      // convert current values to yaml
      const values = appData.chart.config;

      const valuesYaml = yaml.dump({
        ...values,
      });

      setSaveValueStatus("loading");
      getChartData(appData.chart);

      try {
        await api.upgradeChartValues(
          "<token>",
          {
            values: valuesYaml,
            version: version,
            latest_revision: appData.chart.version,
          },
          {
            id: currentProject.id,
            namespace: appData.chart.namespace,
            name: appData.chart.name,
            cluster_id: currentCluster.id,
          }
        );
        setSaveValueStatus("successful");
        setForceRefreshRevisions(true);

        window.analytics?.track("Chart Upgraded", {
          chart: appData.chart.name,
          values: valuesYaml,
        });

        cb && cb();
      } catch (err) {
        const parsedErr = err?.response?.data?.error;

        if (parsedErr) {
          err = parsedErr;
        }

        setSaveValueStatus(err);
        setCurrentError(parsedErr);

        window.analytics?.track("Failed to Upgrade Chart", {
          chart: appData.chart.name,
          values: valuesYaml,
          error: err,
        });
      }
    },
    [appData?.chart]
  );

  useEffect(() => {
    const { appName } = props.match.params as any;
    if (currentCluster && appName && currentProject) {
      getPorterApp();
    }
  }, [currentCluster]);

  const getReadableDate = (s: string) => {
    const ts = new Date(s);
    const date = ts.toLocaleDateString();
    const time = ts.toLocaleTimeString([], {
      hour: "numeric",
      minute: "2-digit",
    });
    return `${time} on ${date}`;
  };
  const renderTabContents = () => {
    switch (tab) {
      case "overview":
        return (
          <>
            {!isLoading && services.length === 0 && (
              <>
                <Fieldset>
                  <Container row>
                    <PlaceholderIcon src={notFound} />
                    <Text color="helper">No services were found.</Text>
                  </Container>
                </Fieldset>
                <Spacer y={0.5} />
              </>
            )}
            <Services
              setServices={(x) => {
                if (buttonStatus !== "") {
                  setButtonStatus("");
                }
                setServices(x);
              }}
              chart={appData.chart}
              services={services}
              addNewText={"Add a new service"}
              setExpandedJob={(x: string) => setExpandedJob(x)}
            />
            <Spacer y={1} />
            <Button
              onClick={async () => await updatePorterApp({})}
              status={buttonStatus}
              loadingText={"Updating..."}
              disabled={services.length === 0}
            >
              Update app
            </Button>
          </>
        );
      case "build-settings":
        return (
          <BuildSettingsTabStack
            appData={appData}
            setAppData={setAppData}
            onTabSwitch={getPorterApp}
            clearStatus={() => setButtonStatus("")}
            updatePorterApp={updatePorterApp}
          />
        );
      case "settings":
        return (
          <>
            <Text size={16}>Delete "{appData.app.name}"</Text>
            <Spacer y={1} />
            <Text color="helper">
              Delete this application and all of its resources.
            </Text>
            <Spacer y={1} />
            <Button
              onClick={() => {
                setShowDeleteOverlay(true);
              }}
              color="#b91133"
            >
              Delete
            </Button>
          </>
        );
      case "events":
        return <EventsTab currentChart={appData.chart} />;
      case "activity":
        return <ActivityFeed chart={appData.chart} stackName={appData?.app?.name}/>;
      case "logs":
        return <LogSection currentChart={appData.chart} />;
      case "metrics":
        return <MetricsSection currentChart={appData.chart} />;
      case "status":
        return <StatusSectionFC currentChart={appData.chart} />;
      case "environment-variables":
        return (
          <EnvVariablesTab
            envVars={envVars}
            setEnvVars={setEnvVars}
            status={buttonStatus}
            updatePorterApp={updatePorterApp}
            clearStatus={() => setButtonStatus("")}
          />
        );
      case "pre-deploy":
        return (
          <>
            {!isLoading && releaseJob.length === 0 && (
              <>
                <Fieldset>
                  <Container row>
                    <PlaceholderIcon src={notFound} />
                    <Text color="helper">
                      No pre-deploy jobs were found. Add a pre-deploy job to
                      perform an operation before your application services
                      deploy, like a database migration.
                    </Text>
                  </Container>
                </Fieldset>
                <Spacer y={0.5} />
              </>
            )}
            <Services
              setServices={(x) => {
                if (buttonStatus !== "") {
                  setButtonStatus("");
                }
                setReleaseJob(x as ReleaseService[]);
              }}
              chart={appData.releaseChart}
              services={releaseJob}
              limitOne={true}
              customOnClick={() => {
                setReleaseJob([
                  Service.default(
                    "pre-deploy",
                    "release",
                    porterJson
                  ) as ReleaseService,
                ]);
              }}
              addNewText={"Add a new pre-deploy job"}
              defaultExpanded={true}
            />
            <Button
              onClick={async () => await updatePorterApp({})}
              status={buttonStatus}
              loadingText={"Updating..."}
              disabled={releaseJob.length === 0}
            >
              Update pre-deploy job
            </Button>
            <Spacer y={0.5} />
            {releaseJob.length > 0 && (
              <JobRuns
                lastRunStatus="all"
                namespace={appData.chart?.namespace}
                sortType="Newest"
                releaseName={appData.app.name + "-r"}
              />
            )}
          </>
        );
      default:
        return <div>Tab not found</div>;
    }
  };

  if (expandedJob) {
    return (
      <ExpandedJob
        appName={appData.app.name}
        jobName={expandedJob}
        goBack={() => setExpandedJob(null)}
      />
    );
  }

  return (
    <>
      {isLoading && !appData && <Loading />}
      {!appData && !isLoading && (
        <Placeholder>
          <Container row>
            <PlaceholderIcon src={notFound} />
            <Text color="helper">
              No application matching "{(props.match.params as any).appName}"
              was found.
            </Text>
          </Container>
          <Spacer y={1} />
          <Link to="/apps">Return to dashboard</Link>
        </Placeholder>
      )}
      {appData && appData.app && (
        <StyledExpandedApp>
          <Back to="/apps" />
          <Container row>
            {renderIcon(appData.app?.build_packs)}
            <Text size={21}>{appData.app.name}</Text>
            {appData.app.repo_name && (
              <>
                <Spacer inline x={1} />
                <Container row>
                  <SmallIcon src={github} />
                  <Text size={13} color="helper">
                    <Link
                      target="_blank"
                      to={`https://github.com/${appData.app.repo_name}`}
                    >
                      {appData.app.repo_name}
                    </Link>
                  </Text>
                </Container>
              </>
            )}
            {appData.app.git_branch && (
              <>
                <Spacer inline x={1} />
                <TagWrapper>
                  Branch
                  <BranchTag>
                    <BranchIcon src={pr_icon} />
                    {appData.app.git_branch}
                  </BranchTag>
                </TagWrapper>
              </>
            )}
            {!appData.app.repo_name && appData.app.image_repo_uri && (
              <>
                <Spacer inline x={1} />
                <Container row>
                  <SmallIcon
                    height="19px"
                    src="https://cdn4.iconfinder.com/data/icons/logos-and-brands/512/97_Docker_logo_logos-512.png"
                  />
                  <Text size={13} color="helper">
                    {appData.app.image_repo_uri}
                  </Text>
                </Container>
              </>
            )}
          </Container>
          <Spacer y={0.5} />
          {subdomain && (
            <>
              <Container>
                <Text>
                  <a href={subdomain} target="_blank">
                    {subdomain}
                  </a>
                </Text>
              </Container>
              <Spacer y={0.5} />
            </>
          )}
          <Text color="#aaaabb66">
            Last deployed {getReadableDate(appData.chart.info.last_deployed)}
          </Text>
          <Spacer y={1} />
          {deleting ? (
            <Fieldset>
              <Text size={16}>
                <Spinner src={loadingImg} /> Deleting "{appData.app.name}"
              </Text>
              <Spacer y={0.5} />
              <Text color="helper">
                You will be automatically redirected after deletion is complete.
              </Text>
            </Fieldset>
          ) : (
            <>
              {!workflowCheckPassed ? (
                bannerLoading ? (
                  <Banner>
                    <Loading />
                  </Banner>
                ) : (
                  <GHABanner
                    repoName={appData.app.repo_name}
                    branchName={appData.app.git_branch}
                    pullRequestUrl={appData.app.pull_request_url}
                    stackName={appData.app.name}
                    gitRepoId={appData.app.git_repo_id}
                    porterYamlPath={appData.app.porter_yaml_path}
                  />
                )
              ) : !hasBuiltImage ? (
                <>
                  {logs ? (
                    <Banner
                      type="error"
                      suffix={
                        <>
                          <>
                            <RefreshButton
                              onClick={() => window.location.reload()}
                            >
                              <img src={refresh} /> Refresh
                            </RefreshButton>
                          </>
                        </>
                      }
                    >
                      <div
                        style={{
                          display: "flex",
                          alignItems: "center",
                          marginBottom: "-20px",
                        }}
                      >
                        Your build was not successful
                        <Spacer inline width="15px" />
                        <>
                          <Link
                            hasunderline
                            target="_blank"
                            onClick={() => setModalVisible(true)}
                          >
                            View Logs
                          </Link>
                          {modalVisible && (
                            <GHALogsModal
                              appData={appData}
                              logs={logs}
                              modalVisible={false}
                              setModalVisible={setModalVisible}
                            />
                          )}
                        </>
                      </div>

                      <Spacer inline width="5px" />
                    </Banner>
                  ) : bannerLoading ? (
                    <Banner>
                      <Loading />
                    </Banner>
                  ) : (
                    <Banner
                      suffix={
                        <>
                          <RefreshButton
                            onClick={() => window.location.reload()}
                          >
                            <img src={refresh} /> Refresh
                          </RefreshButton>
                        </>
                      }
                    >
                      Your GitHub repo has not been built yet.
                      <Spacer inline width="5px" />
                      <Link
                        hasunderline
                        target="_blank"
                        to={`https://github.com/${appData.app.repo_name}/actions`}
                      >
                        Check status
                      </Link>
                    </Banner>
                  )}
                </>
              ) : (
                <>
                  <DarkMatter />
                  <RevisionSection
                    showRevisions={showRevisions}
                    toggleShowRevisions={() => {
                      setShowRevisions(!showRevisions);
                    }}
                    chart={appData.chart}
                    refreshChart={() => getChartData(appData.chart)}
                    setRevision={setRevision}
                    forceRefreshRevisions={forceRefreshRevisions}
                    refreshRevisionsOff={() => setForceRefreshRevisions(false)}
                    shouldUpdate={
                      appData.chart.latest_version &&
                      appData.chart.latest_version !==
                        appData.chart.chart.metadata.version
                    }
                    latestVersion={appData.chart.latest_version}
                    upgradeVersion={appUpgradeVersion}
                  />
                  <DarkMatter antiHeight="-18px" />
                </>
              )}
              <Spacer y={1} />
              <TabSelector
                options={
                  appData.app.git_repo_id
                    ? hasBuiltImage
                      ? [
                          { label: "Overview", value: "overview" },
                          { label: "Events", value: "events" },
                          { label: "Logs", value: "logs" },
                          { label: "Metrics", value: "metrics" },
                          { label: "Debug", value: "status" },
                          { label: "Pre-deploy", value: "pre-deploy" },
                          {
                            label: "Environment variables",
                            value: "environment-variables",
                          },
                          { label: "Build settings", value: "build-settings" },
                          { label: "Settings", value: "settings" },
                        ]
                      : [
                          { label: "Overview", value: "overview" },
                          { label: "Pre-deploy", value: "pre-deploy" },
                          {
                            label: "Environment variables",
                            value: "environment-variables",
                          },
                          { label: "Build settings", value: "build-settings" },
                          { label: "Settings", value: "settings" },
                        ]
                    : [
                        { label: "Overview", value: "overview" },
                        // { label: "Activity", value: "activity" },
                        { label: "Events", value: "events" },
                        { label: "Logs", value: "logs" },
                        { label: "Metrics", value: "metrics" },
                        { label: "Debug", value: "status" },
                        { label: "Pre-deploy", value: "pre-deploy" },
                        {
                          label: "Environment",
                          value: "environment-variables",
                        },
<<<<<<< HEAD
                        { label: "Settings", value: "settings" },
                      ]
=======
                        { label: "Build settings", value: "build-settings" },
                        { label: "Settings", value: "settings" },
                      ]
                      : [
                        { label: "Overview", value: "overview" },
                        // { label: "Activity", value: "activity" },
                        { label: "Pre-deploy", value: "pre-deploy" },
                        {
                          label: "Environment",
                          value: "environment-variables",
                        },
                        { label: "Build settings", value: "build-settings" },
                        { label: "Settings", value: "settings" },
                      ]
                    : [
                      { label: "Overview", value: "overview" },
                      // { label: "Activity", value: "activity" },
                      { label: "Events", value: "events" },
                      { label: "Logs", value: "logs" },
                      { label: "Metrics", value: "metrics" },
                      { label: "Debug", value: "status" },
                      { label: "Pre-deploy", value: "pre-deploy" },
                      {
                        label: "Environment",
                        value: "environment-variables",
                      },
                      { label: "Settings", value: "settings" },
                    ]
>>>>>>> 92898088
                }
                currentTab={tab}
                setCurrentTab={(tab: string) => {
                  if (buttonStatus !== "") {
                    setButtonStatus("");
                  }
                  setTab(tab);
                }}
              />
              <Spacer y={1} />
              {renderTabContents()}
              <Spacer y={2} />
            </>
          )}
        </StyledExpandedApp>
      )}
      {showDeleteOverlay && (
        <ConfirmOverlay
          message={`Are you sure you want to delete "${appData.app.name}"?`}
          onYes={() => {
            deletePorterApp();
          }}
          onNo={() => {
            setShowDeleteOverlay(false);
          }}
        />
      )}
    </>
  );
};

export default withRouter(ExpandedApp);

const RefreshButton = styled.div`
  color: #ffffff44;
  display: flex;
  align-items: center;
  cursor: pointer;
  :hover {
    color: #ffffff;
    > img {
      opacity: 1;
    }
  }

  > img {
    display: flex;
    align-items: center;
    justify-content: center;
    height: 11px;
    margin-right: 10px;
    opacity: 0.3;
  }
`;

const LogsButton = styled.div`
  color: white;
  display: flex;
  align-items: center;
  cursor: pointer;
  :hover {
    color: red;
    > img {
      opacity: 1;
    }
  }

  > img {
    display: flex;
    align-items: center;
    justify-content: center;
    height: 5px;
    margin-right: 10px;
    opacity: 0.8;
  }
`;

const Spinner = styled.img`
  width: 15px;
  height: 15px;
  margin-right: 12px;
  margin-bottom: -2px;
`;

const DarkMatter = styled.div<{ antiHeight?: string }>`
  width: 100%;
  margin-top: ${(props) => props.antiHeight || "-20px"};
`;

const TagWrapper = styled.div`
  height: 20px;
  font-size: 12px;
  display: flex;
  align-items: center;
  justify-content: center;
  color: #ffffff44;
  border: 1px solid #ffffff44;
  border-radius: 3px;
  padding-left: 6px;
`;

const BranchTag = styled.div`
  height: 20px;
  margin-left: 6px;
  color: #aaaabb;
  background: #ffffff22;
  border-radius: 3px;
  font-size: 12px;
  display: flex;
  align-items: center;
  justify-content: center;
  padding: 0px 6px;
  padding-left: 7px;
  border-top-left-radius: 0px;
  border-bottom-left-radius: 0px;
  white-space: nowrap;
  overflow: hidden;
  text-overflow: ellipsis;
`;

const SmallIcon = styled.img<{ opacity?: string; height?: string }>`
  height: ${(props) => props.height || "15px"};
  opacity: ${(props) => props.opacity || 1};
  margin-right: 10px;
`;

const BranchIcon = styled.img`
  height: 14px;
  opacity: 0.65;
  margin-right: 5px;
`;

const Icon = styled.img`
  height: 24px;
  margin-right: 15px;
`;

const PlaceholderIcon = styled.img`
  height: 13px;
  margin-right: 12px;
  opacity: 0.65;
`;

const Placeholder = styled.div`
  width: 100%;
  height: 100%;
  display: flex;
  flex-direction: column;
  justify-content: center;
  align-items: center;
  font-size: 13px;
`;

const StyledExpandedApp = styled.div`
  width: 100%;
  height: 100%;

  animation: fadeIn 0.5s 0s;
  @keyframes fadeIn {
    from {
      opacity: 0;
    }
    to {
      opacity: 1;
    }
  }
`;<|MERGE_RESOLUTION|>--- conflicted
+++ resolved
@@ -1030,10 +1030,6 @@
                           label: "Environment",
                           value: "environment-variables",
                         },
-<<<<<<< HEAD
-                        { label: "Settings", value: "settings" },
-                      ]
-=======
                         { label: "Build settings", value: "build-settings" },
                         { label: "Settings", value: "settings" },
                       ]
@@ -1062,7 +1058,6 @@
                       },
                       { label: "Settings", value: "settings" },
                     ]
->>>>>>> 92898088
                 }
                 currentTab={tab}
                 setCurrentTab={(tab: string) => {
