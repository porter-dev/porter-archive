import React, { useEffect, useState, useContext, useCallback } from "react";
import { RouteComponentProps, withRouter } from "react-router";
import styled from "styled-components";
import yaml from "js-yaml";
import { z } from "zod";

import notFound from "assets/not-found.png";
import web from "assets/web.png";
import box from "assets/box.png";
import github from "assets/github.png";
import pr_icon from "assets/pull_request_icon.svg";
import loadingImg from "assets/loading.gif";

import api from "shared/api";
import { Context } from "shared/Context";
import useAuth from "shared/auth/useAuth";
import Error from "components/porter/Error";

import Loading from "components/Loading";
import Text from "components/porter/Text";
import Container from "components/porter/Container";
import Spacer from "components/porter/Spacer";
import Link from "components/porter/Link";
import Back from "components/porter/Back";
import TabSelector from "components/TabSelector";
import { ChartType, ResourceType } from "shared/types";
import RevisionSection from "main/home/cluster-dashboard/expanded-chart/RevisionSection";
import BuildSettingsTabStack from "./BuildSettingsTabStack";
import Button from "components/porter/Button";
import Services from "../new-app-flow/Services";
import { Service } from "../new-app-flow/serviceTypes";
import ConfirmOverlay from "components/porter/ConfirmOverlay";
import Fieldset from "components/porter/Fieldset";
import Banner from "components/porter/Banner";
import AppEvents from "./AppEvents";
import { PorterJson, createFinalPorterYaml } from "../new-app-flow/schema";
import EnvGroupArray, {
  KeyValueType,
} from "main/home/cluster-dashboard/env-groups/EnvGroupArray";
import { PorterYamlSchema } from "../new-app-flow/schema";
<<<<<<< HEAD
import { EnvVariablesTab } from "./EnvVariablesTab";
=======
import GHABanner from "./GHABanner";
>>>>>>> b76148dd

type Props = RouteComponentProps & {};

const icons = [
  "https://cdn.jsdelivr.net/gh/devicons/devicon/icons/ruby/ruby-plain.svg",
  "https://cdn.jsdelivr.net/gh/devicons/devicon/icons/nodejs/nodejs-plain.svg",
  "https://cdn.jsdelivr.net/gh/devicons/devicon/icons/python/python-plain.svg",
  "https://cdn.jsdelivr.net/gh/devicons/devicon/icons/go/go-original-wordmark.svg",
  web,
];

const ExpandedApp: React.FC<Props> = ({ ...props }) => {
  const { currentCluster, currentProject, setCurrentError } = useContext(
    Context
  );
  const [isLoading, setIsLoading] = useState(true);
  const [deleting, setDeleting] = useState(false);
  const [appData, setAppData] = useState(null);
  const [workflowCheckPassed, setWorkflowCheckPassed] = useState<boolean>(false);

  const [error, setError] = useState(null);
  const [forceRefreshRevisions, setForceRefreshRevisions] = useState<boolean>(
    false
  );
  const [isLoadingChartData, setIsLoadingChartData] = useState<boolean>(true);
  const [imageIsPlaceholder, setImageIsPlaceholer] = useState<boolean>(false);

  const [tab, setTab] = useState("overview");
  const [saveValuesStatus, setSaveValueStatus] = useState<string>(null);
  const [loading, setLoading] = useState<boolean>(false);
  const [components, setComponents] = useState<ResourceType[]>([]);

  const [showRevisions, setShowRevisions] = useState<boolean>(false);
  const [newestImage, setNewestImage] = useState<string>(null);
  const [showDeleteOverlay, setShowDeleteOverlay] = useState<boolean>(false);
  const [porterJson, setPorterJson] = useState<
    z.infer<typeof PorterYamlSchema> | undefined
  >(undefined);

  const [services, setServices] = useState<Service[]>([]);
  const [envVars, setEnvVars] = useState<KeyValueType[]>([]);
  const [updating, setUpdating] = useState<boolean>(false);
  const [updateError, setUpdateError] = useState<string>("");

  const getPorterApp = async () => {
    setIsLoading(true);
    const { appName } = props.match.params as any;
    try {
      if (!currentCluster || !currentProject) {
        return;
      }
      const resPorterApp = await api.getPorterApp(
        "<token>",
        {},
        {
          cluster_id: currentCluster.id,
          project_id: currentProject.id,
          name: appName,
        }
      );
      const resChartData = await api.getChart(
        "<token>",
        {},
        {
          id: currentProject.id,
          namespace: `porter-stack-${appName}`,
          cluster_id: currentCluster.id,
          name: appName,
          revision: 0,
        }
      );
      const newAppData = {
        app: resPorterApp?.data,
        chart: resChartData?.data,
      };
      const porterJson = await fetchPorterYamlContent(
        "porter.yaml",
        newAppData
      );
      setPorterJson(porterJson);
      setAppData(newAppData);
      updateServicesAndEnvVariables(resChartData?.data, porterJson);
    } catch (err) {
      setError(err);
      console.log(err);
    } finally {
      setIsLoading(false);
    }
  };

  const deletePorterApp = async () => {
    setShowDeleteOverlay(false);
    setDeleting(true);
    const { appName } = props.match.params as any;
    try {
      const res = await api.deletePorterApp(
        "<token>",
        {},
        {
          cluster_id: currentCluster.id,
          project_id: currentProject.id,
          name: appName,
        }
      );
      const nsRes = await api.deleteNamespace(
        "<token>",
        {},
        {
          cluster_id: currentCluster.id,
          id: currentProject.id,
          namespace: `porter-stack-${appName}`,
        }
      );
      props.history.push("/apps");
    } catch (err) {
      setError(err);
      setDeleting(false);
    }
  };

  const updatePorterApp = async () => {
    try {
      setUpdating(true);
      if (
        appData != null &&
        currentCluster != null &&
        currentProject != null &&
        appData.app != null
      ) {
        const finalPorterYaml = createFinalPorterYaml(
          services,
          envVars,
          porterJson,
          appData.app.name,
          currentProject.id,
          currentCluster.id
        );
        const yamlString = yaml.dump(finalPorterYaml);
        const base64Encoded = btoa(yamlString);
        await api.updatePorterStack(
          "<token>",
          {
            stack_name: appData.app.name,
            porter_yaml: base64Encoded,
          },
          {
            cluster_id: currentCluster.id,
            project_id: currentProject.id,
            stack_name: appData.app.name,
          }
        );
      } else {
        setUpdateError("Unable to update app, please try again later.");
      }
    } catch (err) {
      // TODO: better error handling
      console.log(err);
      const errMessage =
        err?.response?.data?.error ??
        err?.toString() ??
        "An error occurred while deploying your app. Please try again.";
      setUpdateError(errMessage);
    } finally {
      setUpdating(false);
    }
  };

  const fetchPorterYamlContent = async (
    porterYaml: string,
    appData: any
  ): Promise<PorterJson | undefined> => {
    try {
      const res = await api.getPorterYamlContents(
        "<token>",
        {
          path: porterYaml,
        },
        {
          project_id: appData.app.project_id,
          git_repo_id: appData.app.git_repo_id,
          owner: appData.app.repo_name?.split("/")[0],
          name: appData.app.repo_name?.split("/")[1],
          kind: "github",
          branch: appData.app.git_branch,
        }
      );
      if (res.data == null || res.data == "") {
        return undefined;
      }
      const parsedYaml = yaml.load(atob(res.data));
      const parsedData = PorterYamlSchema.parse(parsedYaml);
      const porterYamlToJson = parsedData as PorterJson;
      return porterYamlToJson;
    } catch (err) {
      console.log(err);
    }
  };

  const renderIcon = (b: string, size?: string) => {
    var src = box;
    if (b) {
      const bp = b.split(",")[0]?.split("/")[1];
      switch (bp) {
        case "ruby":
          src = icons[0];
          break;
        case "nodejs":
          src = icons[1];
          break;
        case "python":
          src = icons[2];
          break;
        case "go":
          src = icons[3];
          break;
        default:
          break;
      }
    }
    return <Icon src={src} />;
  };

  const updateServicesAndEnvVariables = async (
    currentChart?: ChartType,
    porterJson?: PorterJson
  ) => {
    const helmValues = currentChart?.config;
    const defaultValues = currentChart?.chart?.values;
    if (
      (defaultValues && Object.keys(defaultValues).length > 0) ||
      (helmValues && Object.keys(helmValues).length > 0)
    ) {
      const svcs = Service.deserialize(helmValues, defaultValues, porterJson);
      setServices(svcs);
      if (helmValues && Object.keys(helmValues).length > 0) {
        const envs = Service.retrieveEnvFromHelmValues(helmValues);
        setEnvVars(envs);
      }
    }
  };

  const updateComponents = async (currentChart: ChartType) => {
    setLoading(true);
    try {
      const res = await api.getChartComponents(
        "<token>",
        {},
        {
          id: currentProject.id,
          name: currentChart.name,
          namespace: currentChart.namespace,
          cluster_id: currentCluster.id,
          revision: currentChart.version,
        }
      );
      setComponents(res.data.Objects);
      updateServicesAndEnvVariables(currentChart, porterJson);
      setLoading(false);
    } catch (error) {
      console.log(error);
      setLoading(false);
    }
  };

  const getChartData = async (chart: ChartType) => {
    setIsLoadingChartData(true);
    const res = await api.getChart(
      "<token>",
      {},
      {
        name: chart.name,
        namespace: chart.namespace,
        cluster_id: currentCluster.id,
        revision: chart.version,
        id: currentProject.id,
      }
    );
    const image = res.data?.config?.image?.repository;
    const tag = res.data?.config?.image?.tag?.toString();
    const newNewestImage = tag ? image + ":" + tag : image;
    let imageIsPlaceholder = false;
    if (
      (image === "porterdev/hello-porter" ||
        image === "public.ecr.aws/o1j4x7p4/hello-porter") &&
      !newestImage
    ) {
      imageIsPlaceholder = true;
    }
    setImageIsPlaceholer(imageIsPlaceholder);
    setNewestImage(newNewestImage);

    const updatedChart = res.data;

    if (appData != null && updatedChart != null) {
      setAppData({ ...appData, chart: updatedChart });
    }

    updateComponents(updatedChart).finally(() => setIsLoadingChartData(false));
  };

  const setRevision = (chart: ChartType, isCurrent?: boolean) => {
    // // if we've set the revision, we also override the revision in log data
    // let newLogData = logData;

    // newLogData.revision = `${chart.version}`;

    // setLogData(newLogData);

    // setIsPreview(!isCurrent);
    getChartData(chart);
  };

  const appUpgradeVersion = useCallback(
    async (version: string, cb: () => void) => {
      // convert current values to yaml
      const values = appData.chart.config;

      const valuesYaml = yaml.dump({
        ...values,
      });

      setSaveValueStatus("loading");
      getChartData(appData.chart);

      try {
        await api.upgradeChartValues(
          "<token>",
          {
            values: valuesYaml,
            version: version,
            latest_revision: appData.chart.version,
          },
          {
            id: currentProject.id,
            namespace: appData.chart.namespace,
            name: appData.chart.name,
            cluster_id: currentCluster.id,
          }
        );
        setSaveValueStatus("successful");
        setForceRefreshRevisions(true);

        window.analytics?.track("Chart Upgraded", {
          chart: appData.chart.name,
          values: valuesYaml,
        });

        cb && cb();
      } catch (err) {
        const parsedErr = err?.response?.data?.error;

        if (parsedErr) {
          err = parsedErr;
        }

        setSaveValueStatus(err);
        setCurrentError(parsedErr);

        window.analytics?.track("Failed to Upgrade Chart", {
          chart: appData.chart.name,
          values: valuesYaml,
          error: err,
        });
      }
    },
    [appData?.chart]
  );

  useEffect(() => {
    const { appName } = props.match.params as any;
    if (currentCluster && appName && currentProject) {
      getPorterApp();
    }
  }, [currentCluster]);

  const getReadableDate = (s: string) => {
    const ts = new Date(s);
    const date = ts.toLocaleDateString();
    const time = ts.toLocaleTimeString([], {
      hour: "numeric",
      minute: "2-digit",
    });
    return `${time} on ${date}`;
  };
  const renderTabContents = () => {
    switch (tab) {
      case "overview":
        return (
          <>
            {!isLoading && services.length === 0 && (
              <>
                <Fieldset>
                  <Container row>
                    <PlaceholderIcon src={notFound} />
                    <Text color="helper">No services were found.</Text>
                  </Container>
                </Fieldset>
                <Spacer y={0.5} />
              </>
            )}
<<<<<<< HEAD
            <Services setServices={setServices} services={services} />
            <Spacer y={0.5} />
=======
            <Services
              setServices={setServices}
              services={services}
            />
            <Spacer y={1} />
>>>>>>> b76148dd
            <Button
              onClick={() => {
                updatePorterApp();
              }}
              status={
                updating ? (
                  "loading"
                ) : updateError ? (
                  <Error message={updateError} />
                ) : undefined
              }
              loadingText={"Updating..."}
              disabled={services.length === 0}
            >
              Update app
            </Button>
            <Spacer y={3} />
          </>
        );
      case "build-settings":
        return (
          <BuildSettingsTabStack
            appData={appData}
            setAppData={setAppData}
            onTabSwitch={getPorterApp}
          />
        );
      case "settings":
        return (
          <>
            <Text size={16}>Delete "{appData.app.name}"</Text>
            <Spacer y={1} />
            <Text color="helper">
              Delete this application and all of its resources.
            </Text>
            <Spacer y={1} />
            <Button
              onClick={() => {
                setShowDeleteOverlay(true);
              }}
              color="#b91133"
            >
              Delete
            </Button>
          </>
        );
      case "events":
        return (
          <AppEvents
            repoName={appData.app.repo_name}
            branchName={appData.app.git_branch}
          />
        );
      case "environment-variables":
        return (
          <EnvVariablesTab
            envVars={envVars}
            setEnvVars={setEnvVars}
            updating={updating}
            updateError={updateError}
            updatePorterApp={updatePorterApp}
          />
        );
      default:
        return <div>dream on</div>;
    }
  };

  return (
    <>
      {isLoading && <Loading />}
      {!appData && !isLoading && (
        <Placeholder>
          <Container row>
            <PlaceholderIcon src={notFound} />
            <Text color="helper">
              No application matching "{(props.match.params as any).appName}"
              was found.
            </Text>
          </Container>
          <Spacer y={1} />
          <Link to="/apps">Return to dashboard</Link>
        </Placeholder>
      )}
      {appData && appData.app && (
        <StyledExpandedApp>
          <Back to="/apps" />
          <Container row>
            {renderIcon(appData.app?.build_packs)}
            <Text size={21}>{appData.app.name}</Text>
            {appData.app.repo_name && (
              <>
                <Spacer inline x={1} />
                <Text size={13} color="helper">
                  <SmallIcon src={github} />
                  {appData.app.repo_name}
                </Text>
              </>
            )}
            {appData.app.git_branch && (
              <>
                <Spacer inline x={1} />
                <TagWrapper>
                  Branch
                  <BranchTag>
                    <BranchIcon src={pr_icon} />
                    {appData.app.git_branch}
                  </BranchTag>
                </TagWrapper>
              </>
            )}
            {!appData.app.repo_name && appData.app.image_repo_uri && (
              <>
                <Spacer inline x={1} />
                <Text size={13} color="helper">
                  <SmallIcon
                    height="19px"
                    src="https://cdn4.iconfinder.com/data/icons/logos-and-brands/512/97_Docker_logo_logos-512.png"
                  />
                  {appData.app.image_repo_uri}
                </Text>
              </>
            )}
          </Container>
          <Spacer y={1} />
          <Text color="#aaaabb66">
            Last deployed {getReadableDate(appData.chart.info.last_deployed)}
          </Text>
          <Spacer y={1} />
          {deleting ? (
            <Fieldset>
              <Text size={16}>
                <Spinner src={loadingImg} /> Deleting "{appData.app.name}"
              </Text>
              <Spacer y={0.5} />
              <Text color="helper">
                You will be automatically redirected after deletion is complete.
              </Text>
            </Fieldset>
          ) : (
            <>
<<<<<<< HEAD
              {true ? (
                <Banner type="warning">
                  Your application won't be available until you approve and
                  merge this PR in your GitHub repository.
                </Banner>
=======
              {!workflowCheckPassed ? (
                <GHABanner
                  repoName={appData.app.repo_name}
                  branchName={appData.app.git_branch}
                  pullRequestUrl={appData.app.pull_request_url}
                  stackName={appData.app.name}
                  gitRepoId={appData.app.git_repo_id}
                />
>>>>>>> b76148dd
              ) : (
                <>
                  <DarkMatter />
                  <RevisionSection
                    showRevisions={showRevisions}
                    toggleShowRevisions={() => {
                      setShowRevisions(!showRevisions);
                    }}
                    chart={appData.chart}
                    refreshChart={() => getChartData(appData.chart)}
                    setRevision={setRevision}
                    forceRefreshRevisions={forceRefreshRevisions}
                    refreshRevisionsOff={() => setForceRefreshRevisions(false)}
                    shouldUpdate={
                      appData.chart.latest_version &&
                      appData.chart.latest_version !==
                        appData.chart.chart.metadata.version
                    }
                    latestVersion={appData.chart.latest_version}
                    upgradeVersion={appUpgradeVersion}
                  />
                  <DarkMatter antiHeight="-18px" />
                </>
              )}
              <Spacer y={1} />
              <TabSelector
<<<<<<< HEAD
                options={
                  appData.app.git_repo_id
                    ? [
                        { label: "Events", value: "events" },
                        { label: "Logs", value: "logs" },
                        { label: "Metrics", value: "metrics" },
                        { label: "Overview", value: "overview" },
                        {
                          label: "Environment variables",
                          value: "environment-variables",
                        },
                        { label: "Build settings", value: "build-settings" },
                        { label: "Settings", value: "settings" },
                      ]
                    : [
                        { label: "Events", value: "events" },
                        { label: "Logs", value: "logs" },
                        { label: "Metrics", value: "metrics" },
                        { label: "Overview", value: "overview" },
                        {
                          label: "Environment variables",
                          value: "environment-variables",
                        },
                        { label: "Settings", value: "settings" },
                      ]
=======
                options={appData.app.git_repo_id ? (workflowCheckPassed ? [
                    { label: "Events", value: "events" },
                    { label: "Logs", value: "logs" },
                    { label: "Metrics", value: "metrics" },
                    { label: "Overview", value: "overview" },
                    { label: "Environment variables", value: "environment-variables" },
                    { label: "Build settings", value: "build-settings" },
                    { label: "Settings", value: "settings" },
                  ] : [
                    { label: "Overview", value: "overview" },
                    { label: "Environment variables", value: "environment-variables" },
                    { label: "Build settings", value: "build-settings" },
                    { label: "Settings", value: "settings" },
                  ]) : [
                    { label: "Events", value: "events" },
                    { label: "Logs", value: "logs" },
                    { label: "Metrics", value: "metrics" },
                    { label: "Overview", value: "overview" },
                    { label: "Environment variables", value: "environment-variables" },
                    { label: "Settings", value: "settings" },
                  ]
>>>>>>> b76148dd
                }
                currentTab={tab}
                setCurrentTab={setTab}
              />
              <Spacer y={1} />
              {renderTabContents()}
            </>
          )}
        </StyledExpandedApp>
      )}
      {showDeleteOverlay && (
        <ConfirmOverlay
          message={`Are you sure you want to delete "${appData.app.name}"?`}
          onYes={() => {
            deletePorterApp();
          }}
          onNo={() => {
            setShowDeleteOverlay(false);
          }}
        />
      )}
    </>
  );
};

export default withRouter(ExpandedApp);

const Spinner = styled.img`
  width: 15px;
  height: 15px;
  margin-right: 12px;
  margin-bottom: -2px;
`;

const DarkMatter = styled.div<{ antiHeight?: string }>`
  width: 100%;
  margin-top: ${(props) => props.antiHeight || "-20px"};
`;

const TagWrapper = styled.div`
  height: 20px;
  font-size: 12px;
  display: flex;
  align-items: center;
  justify-content: center;
  color: #ffffff44;
  border: 1px solid #ffffff44;
  border-radius: 3px;
  padding-left: 6px;
`;

const BranchTag = styled.div`
  height: 20px;
  margin-left: 6px;
  color: #aaaabb;
  background: #ffffff22;
  border-radius: 3px;
  font-size: 12px;
  display: flex;
  align-items: center;
  justify-content: center;
  padding: 0px 6px;
  padding-left: 7px;
  border-top-left-radius: 0px;
  border-bottom-left-radius: 0px;
  white-space: nowrap;
  overflow: hidden;
  text-overflow: ellipsis;
`;

const BranchSection = styled.div`
  background: ${(props) => props.theme.fg};
  border: 1px solid #494b4f;
`;

const SmallIcon = styled.img<{ opacity?: string; height?: string }>`
  height: ${(props) => props.height || "15px"};
  opacity: ${(props) => props.opacity || 1};
  margin-right: 10px;
`;

const BranchIcon = styled.img`
  height: 14px;
  opacity: 0.65;
  margin-right: 5px;
`;

const Icon = styled.img`
  height: 24px;
  margin-right: 15px;
`;

const PlaceholderIcon = styled.img`
  height: 13px;
  margin-right: 12px;
  opacity: 0.65;
`;

const Placeholder = styled.div`
  width: 100%;
  height: 100%;
  display: flex;
  flex-direction: column;
  justify-content: center;
  align-items: center;
  font-size: 13px;
`;

const StyledExpandedApp = styled.div`
  width: 100%;
  height: 100%;

  animation: fadeIn 0.5s 0s;
  @keyframes fadeIn {
    from {
      opacity: 0;
    }
    to {
      opacity: 1;
    }
  }
`;

const HeaderWrapper = styled.div`
  position: relative;
`;
const LastDeployed = styled.div`
  font-size: 13px;
  margin-left: 8px;
  margin-top: -1px;
  display: flex;
  align-items: center;
  color: #aaaabb66;
`;
const Dot = styled.div`
  margin-right: 16px;
`;
const InfoWrapper = styled.div`
  display: flex;
  align-items: center;
  margin-left: 3px;
  margin-top: 22px;
`;<|MERGE_RESOLUTION|>--- conflicted
+++ resolved
@@ -38,11 +38,8 @@
   KeyValueType,
 } from "main/home/cluster-dashboard/env-groups/EnvGroupArray";
 import { PorterYamlSchema } from "../new-app-flow/schema";
-<<<<<<< HEAD
 import { EnvVariablesTab } from "./EnvVariablesTab";
-=======
 import GHABanner from "./GHABanner";
->>>>>>> b76148dd
 
 type Props = RouteComponentProps & {};
 
@@ -61,7 +58,9 @@
   const [isLoading, setIsLoading] = useState(true);
   const [deleting, setDeleting] = useState(false);
   const [appData, setAppData] = useState(null);
-  const [workflowCheckPassed, setWorkflowCheckPassed] = useState<boolean>(false);
+  const [workflowCheckPassed, setWorkflowCheckPassed] = useState<boolean>(
+    false
+  );
 
   const [error, setError] = useState(null);
   const [forceRefreshRevisions, setForceRefreshRevisions] = useState<boolean>(
@@ -443,16 +442,8 @@
                 <Spacer y={0.5} />
               </>
             )}
-<<<<<<< HEAD
             <Services setServices={setServices} services={services} />
             <Spacer y={0.5} />
-=======
-            <Services
-              setServices={setServices}
-              services={services}
-            />
-            <Spacer y={1} />
->>>>>>> b76148dd
             <Button
               onClick={() => {
                 updatePorterApp();
@@ -594,13 +585,6 @@
             </Fieldset>
           ) : (
             <>
-<<<<<<< HEAD
-              {true ? (
-                <Banner type="warning">
-                  Your application won't be available until you approve and
-                  merge this PR in your GitHub repository.
-                </Banner>
-=======
               {!workflowCheckPassed ? (
                 <GHABanner
                   repoName={appData.app.repo_name}
@@ -609,7 +593,6 @@
                   stackName={appData.app.name}
                   gitRepoId={appData.app.git_repo_id}
                 />
->>>>>>> b76148dd
               ) : (
                 <>
                   <DarkMatter />
@@ -636,21 +619,30 @@
               )}
               <Spacer y={1} />
               <TabSelector
-<<<<<<< HEAD
                 options={
                   appData.app.git_repo_id
-                    ? [
-                        { label: "Events", value: "events" },
-                        { label: "Logs", value: "logs" },
-                        { label: "Metrics", value: "metrics" },
-                        { label: "Overview", value: "overview" },
-                        {
-                          label: "Environment variables",
-                          value: "environment-variables",
-                        },
-                        { label: "Build settings", value: "build-settings" },
-                        { label: "Settings", value: "settings" },
-                      ]
+                    ? workflowCheckPassed
+                      ? [
+                          { label: "Events", value: "events" },
+                          { label: "Logs", value: "logs" },
+                          { label: "Metrics", value: "metrics" },
+                          { label: "Overview", value: "overview" },
+                          {
+                            label: "Environment variables",
+                            value: "environment-variables",
+                          },
+                          { label: "Build settings", value: "build-settings" },
+                          { label: "Settings", value: "settings" },
+                        ]
+                      : [
+                          { label: "Overview", value: "overview" },
+                          {
+                            label: "Environment variables",
+                            value: "environment-variables",
+                          },
+                          { label: "Build settings", value: "build-settings" },
+                          { label: "Settings", value: "settings" },
+                        ]
                     : [
                         { label: "Events", value: "events" },
                         { label: "Logs", value: "logs" },
@@ -662,29 +654,6 @@
                         },
                         { label: "Settings", value: "settings" },
                       ]
-=======
-                options={appData.app.git_repo_id ? (workflowCheckPassed ? [
-                    { label: "Events", value: "events" },
-                    { label: "Logs", value: "logs" },
-                    { label: "Metrics", value: "metrics" },
-                    { label: "Overview", value: "overview" },
-                    { label: "Environment variables", value: "environment-variables" },
-                    { label: "Build settings", value: "build-settings" },
-                    { label: "Settings", value: "settings" },
-                  ] : [
-                    { label: "Overview", value: "overview" },
-                    { label: "Environment variables", value: "environment-variables" },
-                    { label: "Build settings", value: "build-settings" },
-                    { label: "Settings", value: "settings" },
-                  ]) : [
-                    { label: "Events", value: "events" },
-                    { label: "Logs", value: "logs" },
-                    { label: "Metrics", value: "metrics" },
-                    { label: "Overview", value: "overview" },
-                    { label: "Environment variables", value: "environment-variables" },
-                    { label: "Settings", value: "settings" },
-                  ]
->>>>>>> b76148dd
                 }
                 currentTab={tab}
                 setCurrentTab={setTab}
