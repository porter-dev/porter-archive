--- conflicted
+++ resolved
@@ -30,15 +30,12 @@
 import Services from "../new-app-flow/Services";
 import { Service } from "../new-app-flow/serviceTypes";
 import ConfirmOverlay from "components/porter/ConfirmOverlay";
-<<<<<<< HEAD
 import Fieldset from "components/porter/Fieldset";
 import Banner from "components/Banner";
 import AppEvents from "./AppEvents";
-=======
 import { createFinalPorterYaml } from "../new-app-flow/schema";
 import EnvGroupArray, { KeyValueType } from "main/home/cluster-dashboard/env-groups/EnvGroupArray";
 import { PorterYamlSchema } from "../new-app-flow/schema";
->>>>>>> 1f2b0c68
 
 type Props = RouteComponentProps & {};
 
@@ -445,7 +442,6 @@
             </Button>
           </>
         );
-<<<<<<< HEAD
       case "events":
         return (
           <AppEvents
@@ -453,7 +449,6 @@
             branchName={appData.app.git_branch}
           />
         );
-=======
       case "environment-variables":
         return (
           <>
@@ -482,7 +477,6 @@
             </Button>
             <Spacer y={0.5} />
           </>);
->>>>>>> 1f2b0c68
       default:
         return <div>dream on</div>;
     }
