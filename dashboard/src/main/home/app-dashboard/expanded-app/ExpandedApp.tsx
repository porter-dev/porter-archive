import React, { useEffect, useState, useContext, useCallback } from "react";
import { RouteComponentProps, withRouter } from "react-router";
import styled from "styled-components";
import { DeviconsNameList } from "assets/devicons-name-list";
import useAuth from "shared/auth/useAuth";
import yaml from "js-yaml";
import api from "shared/api";
import { Context } from "shared/Context";

import notFound from "assets/not-found.png";

import Fieldset from "components/porter/Fieldset";
import Loading from "components/Loading";
import Text from "components/porter/Text";
import Container from "components/porter/Container";
import Spacer from "components/porter/Spacer";
import Link from "components/porter/Link";
import DashboardHeader from "main/home/cluster-dashboard/DashboardHeader";
import Back from "components/porter/Back";
import TabSelector from "components/TabSelector";
import TitleSectionStacks from "components/TitleSectionStacks";
import DeploymentTypeStacks from "main/home/cluster-dashboard/expanded-chart/DeploymentTypeStacks";
import DeployStatusSection from "main/home/cluster-dashboard/expanded-chart/deploy-status-section/DeployStatusSection";
import { integrationList } from "shared/common";
import { ChartType, ResourceType } from "shared/types";
import RevisionSection from "main/home/cluster-dashboard/expanded-chart/RevisionSection";
import BuildSettingsTabStack from "./BuildSettingsTabStack";

type Props = RouteComponentProps & {};

const ExpandedApp: React.FC<Props> = ({ ...props }) => {
  const {
    currentCluster,
    currentProject,
    setCurrentError,
    setCurrentOverlay,
  } = useContext(Context);

  const [isLoading, setIsLoading] = useState(true);
  const [appData, setAppData] = useState(null);
  const [error, setError] = useState(null);
  const [isAuthorized] = useAuth();
  const [forceRefreshRevisions, setForceRefreshRevisions] = useState<boolean>(
    false
  );
  const [isLoadingChartData, setIsLoadingChartData] = useState<boolean>(true);
  const [imageIsPlaceholder, setImageIsPlaceholer] = useState<boolean>(false);

  const [tab, setTab] = useState("events");
  const [saveValuesStatus, setSaveValueStatus] = useState<string>(null);
  const [loading, setLoading] = useState<boolean>(false);
  const [components, setComponents] = useState<ResourceType[]>([]);

  const [isExpanded, setIsExpanded] = useState(false);
  const [isAgentInstalled, setIsAgentInstalled] = useState<boolean>(false);
  const [showRevisions, setShowRevisions] = useState<boolean>(false);
  const [newestImage, setNewestImage] = useState<string>(null);
  
  const getPorterApp = async () => {
    setIsLoading(true);
    const { appName } = props.match.params as any;
    try {
      const resPorterApp = await api.getPorterApp(
        "<token>",
        {},
        {
          cluster_id: currentCluster.id,
          project_id: currentProject.id,
          name: appName,
        }
      );
      const resChartData = await api.getChart(
        "<token>",
        {},
        {
          id: currentProject.id,
          namespace: `porter-stack-${appName}`,
          cluster_id: currentCluster.id,
          name: appName,
          revision: 0,
        }
      );
      setAppData({
        app: resPorterApp?.data,
        chart: resChartData?.data,
      });
      setIsLoading(false);
    } catch (err) {
      setError(err);
      setIsLoading(false);
    }
  };

  const renderIcon = (str: string) => {
    let value = str.split(",");
    let buildpack = value[0];
    // console.log(value);
    // value.forEach((buildpack) => {
    //   console.log(buildpack);
    const [languageName] = buildpack.split("/").reverse();
    const devicon = DeviconsNameList.find(
      (devicon) => languageName.toLowerCase() === devicon.name
    );
    if (devicon) {
      const icon = `devicon-${devicon?.name}-plain colored`;
      return icon;
    }
    // });
    return "";
  };
  const updateComponents = async (currentChart: ChartType) => {
    setLoading(true);
    try {
      const res = await api.getChartComponents(
        "<token>",
        {},
        {
          id: currentProject.id,
          name: currentChart.name,
          namespace: currentChart.namespace,
          cluster_id: currentCluster.id,
          revision: currentChart.version,
        }
      );
      setComponents(res.data.Objects);
      setLoading(false);
    } catch (error) {
      console.log(error);
      setLoading(false);
    }
  };

  const getChartData = async (chart: ChartType) => {
    setIsLoadingChartData(true);
    const res = await api.getChart(
      "<token>",
      {},
      {
        name: chart.name,
        namespace: chart.namespace,
        cluster_id: currentCluster.id,
        revision: chart.version,
        id: currentProject.id,
      }
    );
    const image = res.data?.config?.image?.repository;
    const tag = res.data?.config?.image?.tag?.toString();
    const newNewestImage = tag ? image + ":" + tag : image;
    let imageIsPlaceholder = false;
    if (
      (image === "porterdev/hello-porter" ||
        image === "public.ecr.aws/o1j4x7p4/hello-porter") &&
      !newestImage
    ) {
      imageIsPlaceholder = true;
    }
    setImageIsPlaceholer(imageIsPlaceholder);
    setNewestImage(newNewestImage);

    const updatedChart = res.data;

    setAppData({ chart: updatedChart });

    updateComponents(updatedChart).finally(() => setIsLoadingChartData(false));
  };

  const setRevision = (chart: ChartType, isCurrent?: boolean) => {
    // // if we've set the revision, we also override the revision in log data
    // let newLogData = logData;

    // newLogData.revision = `${chart.version}`;

    // setLogData(newLogData);

    // setIsPreview(!isCurrent);
    getChartData(chart);
  };
  const appUpgradeVersion = useCallback(
    async (version: string, cb: () => void) => {
      // convert current values to yaml
      const values = appData.chart.config;

      const valuesYaml = yaml.dump({
        ...values,
      });

      setSaveValueStatus("loading");
      getChartData(appData.chart);

      try {
        await api.upgradeChartValues(
          "<token>",
          {
            values: valuesYaml,
            version: version,
            latest_revision: appData.chart.version,
          },
          {
            id: currentProject.id,
            namespace: appData.chart.namespace,
            name: appData.chart.name,
            cluster_id: currentCluster.id,
          }
        );
        setSaveValueStatus("successful");
        setForceRefreshRevisions(true);

        window.analytics?.track("Chart Upgraded", {
          chart: appData.chart.name,
          values: valuesYaml,
        });

        cb && cb();
      } catch (err) {
        const parsedErr = err?.response?.data?.error;

        if (parsedErr) {
          err = parsedErr;
        }

        setSaveValueStatus(err);
        setCurrentError(parsedErr);

        window.analytics?.track("Failed to Upgrade Chart", {
          chart: appData.chart.name,
          values: valuesYaml,
          error: err,
        });
      }
    },
    [appData?.chart]
  );
<<<<<<< HEAD
=======

>>>>>>> 92602ae6
  useEffect(() => {
    const { appName } = props.match.params as any;
    if (currentCluster && appName && currentProject) {
      getPorterApp();
    }
  }, [currentCluster]);

  const getReadableDate = (s: string) => {
    const ts = new Date(s);
    const date = ts.toLocaleDateString();
    const time = ts.toLocaleTimeString([], {
      hour: "numeric",
      minute: "2-digit",
    });
    return `${time} on ${date}`;
  };
  const renderTabContents = () => {
    switch (tab) {
      case "overview":
        return <div>TODO: service list</div>;
      case "build-settings":
        return (
          <BuildSettingsTabStack appData={appData} setAppData={setAppData} />
        );
      case "settings":
        return <div>TODO: stack deletion</div>;
      default:
        return <div>dream on</div>;
    }
  };

  return (
    <StyledExpandedApp>
      {isLoading && <Loading />}
      {!appData && !isLoading && (
        <Placeholder>
          <Container row>
            <PlaceholderIcon src={notFound} />
            <Text color="helper">
              No application matching "{(props.match.params as any).appName}"
              was found.
            </Text>
          </Container>
          <Spacer y={1} />
          <Link to="/apps">Return to dashboard</Link>
        </Placeholder>
      )}
      {appData && (
        <>
          {/* <Container row>
            <Icon src="https://cdn.jsdelivr.net/gh/devicons/devicon/icons/nodejs/nodejs-plain.svg" />
            <Text size={21}>{appData.name}</Text>
            <Spacer inline x={1} />
            <Text size={13}>repo: porter-dev/porter</Text>
            <Spacer inline x={1} />
            <Text size={13}>branch: main</Text>
          </Container> */}
          <HeaderWrapper>
            <TitleSectionStacks
              icon={
                appData.app?.build_packs &&
                renderIcon(appData.app?.build_packs) != ""
                  ? renderIcon(appData.app?.build_packs)
                  : integrationList.registry.icon
              }
              iconWidth="33px"
            >
              {appData.chart.canonical_name === ""
                ? appData.chart.name
                : appData.chart.canonical_name}
              <DeploymentTypeStacks appData={appData} />
            </TitleSectionStacks>

            {/* {currentChart.chart.metadata.name != "worker" &&
              currentChart.chart.metadata.name != "job" &&
              renderUrl()} */}

            {/* //{currentChart.canonical_name !== "" && renderHelmReleaseName()} */}
            <InfoWrapper>
              {/*
                  <StatusIndicator
                    controllers={controllers}
                    status={currentChart.info.status}
                    margin_left={"0px"}
                  />
                  */}
              {/* <DeployStatusSection
                chart={appData.chart}
                setLogData={test}//renderLogsAtTimestamp}
              /> */}
              <LastDeployed>
                <Dot>•</Dot>Last deployed
                {" " + getReadableDate(appData.chart.info.last_deployed)}
              </LastDeployed>
            </InfoWrapper>
          </HeaderWrapper>
          <RevisionSection
            showRevisions={showRevisions}
            toggleShowRevisions={() => {
              setShowRevisions(!showRevisions);
            }}
            chart={appData.chart}
            refreshChart={() => getChartData(appData.chart)}
            setRevision={setRevision}
            forceRefreshRevisions={forceRefreshRevisions}
            refreshRevisionsOff={() => setForceRefreshRevisions(false)}
            shouldUpdate={
              appData.chart.latest_version &&
              appData.chart.latest_version !==
                appData.chart.chart.metadata.version
            }
            latestVersion={appData.chart.latest_version}
            upgradeVersion={appUpgradeVersion}
          />
          <Spacer y={1} />
          <TabSelector
            options={[
              { label: "Events", value: "events" },
              { label: "Logs", value: "logs" },
              { label: "Metrics", value: "metrics" },
              { label: "Overview", value: "overview" },
              { label: "Build settings", value: "build-settings" },
              { label: "Settings", value: "settings" },
            ]}
            currentTab={tab}
            setCurrentTab={setTab}
          />
          <Spacer y={1} />
          {renderTabContents()}
        </>
      )}
    </StyledExpandedApp>
  );
};

export default withRouter(ExpandedApp);

const Icon = styled.img`
  height: 24px;
  margin-right: 15px;
`;

const PlaceholderIcon = styled.img`
  height: 13px;
  margin-right: 12px;
  opacity: 0.65;
`;

const Placeholder = styled.div`
  width: 100%;
  height: 100%;
  display: flex;
  flex-direction: column;
  justify-content: center;
  align-items: center;
  font-size: 13px;
`;

const StyledExpandedApp = styled.div`
  width: 100%;
  height: 100%;
`;

const HeaderWrapper = styled.div`
  position: relative;
`;
const LastDeployed = styled.div`
  font-size: 13px;
  margin-left: 8px;
  margin-top: -1px;
  display: flex;
  align-items: center;
  color: #aaaabb66;
`;
const Dot = styled.div`
  margin-right: 16px;
`;
const InfoWrapper = styled.div`
  display: flex;
  align-items: center;
  margin-left: 3px;
  margin-top: 22px;
`;<|MERGE_RESOLUTION|>--- conflicted
+++ resolved
@@ -55,7 +55,7 @@
   const [isAgentInstalled, setIsAgentInstalled] = useState<boolean>(false);
   const [showRevisions, setShowRevisions] = useState<boolean>(false);
   const [newestImage, setNewestImage] = useState<string>(null);
-  
+
   const getPorterApp = async () => {
     setIsLoading(true);
     const { appName } = props.match.params as any;
@@ -230,10 +230,7 @@
     },
     [appData?.chart]
   );
-<<<<<<< HEAD
-=======
-
->>>>>>> 92602ae6
+
   useEffect(() => {
     const { appName } = props.match.params as any;
     if (currentCluster && appName && currentProject) {
