--- conflicted
+++ resolved
@@ -16,15 +16,12 @@
   getAvailabilityStacks,
 } from "../../cluster-dashboard/expanded-chart/deploy-status-section/util";
 import Spacer from "components/porter/Spacer";
-<<<<<<< HEAD
 import { pushFiltered } from "shared/routing";
 import { RouteComponentProps, useLocation, withRouter } from "react-router";
-=======
 import { timeFormat } from "d3-time-format";
 import AnimateHeight, { Height } from "react-animate-height";
 import { ControllerTabPodType } from "./status/ControllerTab";
 import _ from "lodash";
->>>>>>> 4c8efb63
 
 type Props = RouteComponentProps & {
   chart: any;
@@ -48,18 +45,11 @@
   const [available, setAvailable] = React.useState<number>(0);
   const [total, setTotal] = React.useState<number>(0);
   const [stale, setStale] = React.useState<number>(0);
-<<<<<<< HEAD
   const location = useLocation();
-
-  useEffect(() => {
-    // Do something
-  }, []);
-=======
   const [unavailable, setUnavailable] = React.useState<number>(0);
   const [height, setHeight] = useState<Height>(0);
   const [expanded, setExpanded] = useState<boolean>(false);
   const [pods, setPods] = useState<ControllerTabPodType[]>([]);
->>>>>>> 4c8efb63
 
   const {
     newWebsocket,
@@ -280,70 +270,34 @@
     }
   };
 
+  if (service.type === "job") {
+    return (
+      <StyledStatusFooter>
+        {service.type === "job" && (
+          <Container row>
+            {/*
+            <Mi className="material-icons">check</Mi>
+            <Text color="helper">
+              Last run succeeded at 12:39 PM on 4/13/23
+            </Text>
+            */}
+            <Button
+              onClick={() => setExpandedJob(service.name)}
+              height="30px"
+              width="87px"
+              color="#ffffff11"
+              withBorder
+            >
+              <I className="material-icons">open_in_new</I>
+              History
+            </Button>
+          </Container>
+        )}
+    </StyledStatusFooter>
+    );
+  };
+
   return (
-<<<<<<< HEAD
-    <StyledStatusFooter>
-      {service.type === "job" && (
-        <Container row>
-          {/*
-          <Mi className="material-icons">check</Mi>
-          <Text color="helper">
-            Last run succeeded at 12:39 PM on 4/13/23
-          </Text>
-          */}
-          <Button
-            onClick={() => setExpandedJob(service.name)}
-            height="30px"
-            width="87px"
-            color="#ffffff11"
-            withBorder
-          >
-            <I className="material-icons">open_in_new</I>
-            History
-          </Button>
-        </Container>
-      )}
-      {service.type !== "job" && (
-        <Container row>
-          {percentage === "0.00%" ? (
-            <StatusDot />
-          ) : total === 0 ? (
-            <StatusDot color="#ffffff33" />
-          ) : (
-            <StatusCircle percentage={percentage} />
-          )}
-          <Text color="helper">
-            {total > 0 ? (
-              <>
-                Running {available}/{total} instances{" "}
-                {stale == 1 ? `(${stale} old instance)` : ""}
-                {stale > 1 ? `(${stale} old instances)` : ""}
-              </>
-            ) : (
-              "Loading . . ."
-            )}
-          </Text>
-          {/*
-          <Spacer inline x={1} />
-          <Button
-            onClick={() => { }}
-            height="30px"
-            width="70px"
-            color="#ffffff11"
-            withBorder
-          >
-            <I className="material-icons">open_in_new</I>
-            Logs
-          </Button>
-          */}
-        </Container>
-      )}
-    </StyledStatusFooter>
-  );
-};
-
-export default withRouter(StatusFooter);
-=======
     <>
       {replicaSetArray != null && replicaSetArray.length > 0 && replicaSetArray.map((replicaSet, i) => {
         return (
@@ -408,8 +362,7 @@
 };
 
 
-export default StatusFooter;
->>>>>>> 4c8efb63
+export default withRouter(StatusFooter);
 
 const StatusDot = styled.div<{ color?: string }>`
   min-width: 7px;
