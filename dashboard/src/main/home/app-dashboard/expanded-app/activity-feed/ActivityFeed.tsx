import React, { useEffect, useState, useContext } from "react";
import styled from "styled-components";

import api from "shared/api";
import { Context } from "shared/Context";

import Text from "components/porter/Text";

import EventCard from "./events/EventCard";
import Loading from "components/Loading";
import Spacer from "components/porter/Spacer";
import Fieldset from "components/porter/Fieldset";

import { feedDate } from "shared/string_utils";
import Pagination from "components/porter/Pagination";
<<<<<<< HEAD
import _ from "lodash";
=======
import { PorterAppEvent, PorterAppEventType } from "shared/types";
import Button from "components/porter/Button";
>>>>>>> 9beaebd6

type Props = {
  chart: any;
  stackName: string;
  appData: string;
};

const EVENT_REFRESH_INTERVAL = 5000;

const ActivityFeed: React.FC<Props> = ({ chart, stackName, appData }) => {
  const { currentProject, currentCluster } = useContext(Context);

  const [events, setEvents] = useState<any[]>([]);
  const [loading, setLoading] = useState<boolean>(true);
  const [error, setError] = useState<any>(null);
  const [page, setPage] = useState<number>(1);
  const [numPages, setNumPages] = useState<number>(0);
  const [hasPorterAgent, setHasPorterAgent] = useState(true);
  const [isPorterAgentInstalling, setIsPorterAgentInstalling] = useState(false);

  useEffect(() => {
    checkForAgent();
  }, []);

  const checkForAgent = () => {
    const project_id = currentProject?.id;
    const cluster_id = currentCluster?.id;

    api
      .detectPorterAgent("<token>", {}, { project_id, cluster_id })
      .then((res: any) => {
        if (res.data?.version != "v3") {
          setHasPorterAgent(false);
        } else {
          setHasPorterAgent(true);
        }
      })
      .catch((err) => {
        if (err.response?.status === 404) {
          setHasPorterAgent(false);
        }
      });
  };


  useEffect(() => {
    setLoading(true);

    const getEvents = async () => {
      if (!currentProject || !currentCluster) {
        setError(true);
        return;
      }
      try {
        const res = await api.getFeedEvents(
          "<token>",
          {},
          {
            cluster_id: currentCluster.id,
            project_id: currentProject.id,
            stack_name: stackName,
            page,
          }
        );
        if (!_.isEqual(events, res.data.events) || res.data.num_pages !== numPages) {
          setNumPages(res.data.num_pages);
          setEvents(res.data.events);
        }
        setError(false);
      } catch (err) {
        setError(err);
      } finally {
        setLoading(false);
      }
    };

    getEvents();

    const intervalId = setInterval(getEvents, EVENT_REFRESH_INTERVAL);

    return () => {
      // Clean up the interval on component unmount
      clearInterval(intervalId);
    };
  }, [page]);

  const installAgent = async () => {
    const project_id = currentProject?.id;
    const cluster_id = currentCluster?.id;

    setIsPorterAgentInstalling(true);

    api
      .installPorterAgent("<token>", {}, { project_id, cluster_id })
      .then()
      .catch((err) => {
        setIsPorterAgentInstalling(false);
        console.log(err);
      });
  };

  if (isPorterAgentInstalling) {
    return (
      <Fieldset>
        <Text size={16}>Installing agent...</Text>
      </Fieldset>
    );
  }

  if (error) {
    return (
      <Fieldset>
        <Text size={16}>Error retrieving events</Text>
        <Spacer height="15px" />
        <Text color="helper">An unexpected error occurred.</Text>
      </Fieldset>
    );
  }

  if (loading) {
    return (
      <div>
        <Spacer y={2} />
        <Loading />
      </div>
    );
  }

  if (!hasPorterAgent) {
    return (
      <Fieldset>
        <Text size={16}>
          We couldn't detect the Porter agent on your cluster
        </Text>
        <Spacer y={0.5} />
        <Text color="helper">
          In order to use the events tab, you need to install the Porter agent.
        </Text>
        <Spacer y={1} />
        <Button onClick={() => installAgent()}>
          <I className="material-icons">add</I> Install Porter agent
        </Button>
      </Fieldset>
    );
  }

  if (events?.length === 0) {
    return (
      <Fieldset>
        <Text size={16}>No events found for "{stackName}"</Text>
        <Spacer height="15px" />
        <Text color="helper">
          This application currently has no associated events.
        </Text>
      </Fieldset>
    );
  }

  return (
    <StyledActivityFeed>
      {events.map((event, i) => {
        return (
          <EventWrapper isLast={i === events.length - 1} key={i}>
            {i !== events.length - 1 && events.length > 1 && <Line />}
            <Dot />
            <Time>
              <Text>{feedDate(event.created_at).split(", ")[0]}</Text>
              <Spacer x={0.5} />
              <Text>{feedDate(event.created_at).split(", ")[1]}</Text>
            </Time>
            <EventCard appData={appData} event={event} key={i} />
          </EventWrapper>
        );
      })}
      <Spacer y={1} />
      {numPages > 1 && (
        <Pagination page={page} setPage={setPage} totalPages={numPages} />
      )}
    </StyledActivityFeed>
  );
};

export default ActivityFeed;

const I = styled.i`
  font-size: 14px;
  margin-right: 5px;
`;

const Time = styled.div`
  opacity: 0;
  animation: fadeIn 0.3s 0.1s;
  animation-fill-mode: forwards;
  width: 90px;
`;

const Line = styled.div`
  width: 1px;
  height: calc(100% + 30px);
  background: #414141;
  position: absolute;
  left: 3px;
  top: 36px;
  opacity: 0;
  animation: fadeIn 0.3s 0.1s;
  animation-fill-mode: forwards;
`;

const Dot = styled.div`
  width: 7px;
  height: 7px;
  background: #fff;
  border-radius: 50%;
  position: absolute;
  left: 0;
  top: 36px;
  opacity: 0;
  animation: fadeIn 0.3s 0.1s;
  animation-fill-mode: forwards;
`;

const EventWrapper = styled.div<{
  isLast: boolean;
}>`
  padding-left: 30px;
  display: flex;
  align-items: center;
  position: relative;
  margin-bottom: ${(props) => (props.isLast ? "" : "25px")};
`;

const StyledActivityFeed = styled.div`
  width: 100%;
  animation: fadeIn 0.3s 0s;
  @keyframes fadeIn {
    from {
      opacity: 0;
    }
    to {
      opacity: 1;
    }
  }
`;<|MERGE_RESOLUTION|>--- conflicted
+++ resolved
@@ -13,12 +13,8 @@
 
 import { feedDate } from "shared/string_utils";
 import Pagination from "components/porter/Pagination";
-<<<<<<< HEAD
 import _ from "lodash";
-=======
-import { PorterAppEvent, PorterAppEventType } from "shared/types";
 import Button from "components/porter/Button";
->>>>>>> 9beaebd6
 
 type Props = {
   chart: any;
@@ -40,70 +36,65 @@
   const [isPorterAgentInstalling, setIsPorterAgentInstalling] = useState(false);
 
   useEffect(() => {
-    checkForAgent();
-  }, []);
-
-  const checkForAgent = () => {
-    const project_id = currentProject?.id;
-    const cluster_id = currentCluster?.id;
-
-    api
-      .detectPorterAgent("<token>", {}, { project_id, cluster_id })
-      .then((res: any) => {
-        if (res.data?.version != "v3") {
-          setHasPorterAgent(false);
-        } else {
-          setHasPorterAgent(true);
-        }
-      })
-      .catch((err) => {
+    const checkForAgent = async () => {
+      const project_id = currentProject?.id;
+      const cluster_id = currentCluster?.id;
+
+      try {
+        const res = await api.detectPorterAgent("<token>", {}, { project_id, cluster_id });
+        const hasAgent = res.data?.version === "v3";
+        setHasPorterAgent(hasAgent);
+      } catch (err) {
         if (err.response?.status === 404) {
           setHasPorterAgent(false);
         }
-      });
-  };
-
-
-  useEffect(() => {
-    setLoading(true);
-
-    const getEvents = async () => {
-      if (!currentProject || !currentCluster) {
-        setError(true);
-        return;
-      }
-      try {
-        const res = await api.getFeedEvents(
-          "<token>",
-          {},
-          {
-            cluster_id: currentCluster.id,
-            project_id: currentProject.id,
-            stack_name: stackName,
-            page,
-          }
-        );
-        if (!_.isEqual(events, res.data.events) || res.data.num_pages !== numPages) {
-          setNumPages(res.data.num_pages);
-          setEvents(res.data.events);
-        }
-        setError(false);
-      } catch (err) {
-        setError(err);
-      } finally {
-        setLoading(false);
       }
     };
 
-    getEvents();
-
-    const intervalId = setInterval(getEvents, EVENT_REFRESH_INTERVAL);
-
-    return () => {
-      // Clean up the interval on component unmount
-      clearInterval(intervalId);
-    };
-  }, [page]);
+    checkForAgent();
+
+    if (hasPorterAgent) {
+      setLoading(true);
+
+      const getEvents = async () => {
+        if (!currentProject || !currentCluster) {
+          setError(true);
+          return;
+        }
+        try {
+          const res = await api.getFeedEvents(
+            "<token>",
+            {},
+            {
+              cluster_id: currentCluster.id,
+              project_id: currentProject.id,
+              stack_name: stackName,
+              page,
+            }
+          );
+          if (!_.isEqual(events, res.data.events) || res.data.num_pages !== numPages) {
+            setNumPages(res.data.num_pages);
+            setEvents(res.data.events);
+          }
+          setError(false);
+        } catch (err) {
+          setError(err);
+        } finally {
+          setLoading(false);
+        }
+      };
+
+      getEvents();
+
+      const intervalId = setInterval(getEvents, EVENT_REFRESH_INTERVAL);
+
+      return () => {
+        // Clean up the interval on component unmount
+        clearInterval(intervalId);
+      };
+    }
+  }, [currentProject, currentCluster, page, hasPorterAgent, events, numPages]);
+
 
   const installAgent = async () => {
     const project_id = currentProject?.id;
