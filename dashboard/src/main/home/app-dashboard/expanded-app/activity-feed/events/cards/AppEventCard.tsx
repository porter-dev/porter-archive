import React, { useState } from "react";

import app_event from "assets/app_event.png";
import Text from "components/porter/Text";
import Container from "components/porter/Container";
import Spacer from "components/porter/Spacer";
import Link from "components/porter/Link";
import Icon from "components/porter/Icon";

import { StyledEventCard } from "./EventCard";
import styled from "styled-components";
import AppEventModal from "../../../status/AppEventModal";
import { readableDate } from "shared/string_utils";
import dayjs from "dayjs";
import Anser from "anser";
import api from "shared/api";
import { Direction } from "../../../logs/types";
import { PorterAppEvent } from "../types";

type Props = {
  event: PorterAppEvent;
  appData: any;
};

const AppEventCard: React.FC<Props> = ({ event, appData }) => {
  const [showModal, setShowModal] = useState<boolean>(false);
  const [logs, setLogs] = useState([]);

  const getAppLogs = async () => {
    setShowModal(true);
    try {
      const logResp = await api.getLogsWithinTimeRange(
        "<token>",
        {
          namespace: appData.chart.namespace,
          start_range: dayjs(event.created_at).subtract(1, 'minute').toISOString(),
          end_range: dayjs(event.updated_at).add(1, 'minute').toISOString(),
          pod_selector: event.metadata.pod_name.endsWith(".*") ? event.metadata.pod_name : event.metadata.pod_name + ".*",
          limit: 1000,
          direction: Direction.forward,
        },
        {
          project_id: appData.app.project_id,
          cluster_id: appData.app.cluster_id,
        }
      )

      const updatedLogs = logResp.data.logs.map((l: { line: string; timestamp: string; }, index: number) => {
        try {
          return {
            line: JSON.parse(l.line)?.log ?? Anser.ansiToJson(l.line),
            lineNumber: index + 1,
            timestamp: l.timestamp,
          }
        } catch (err) {
          return {
            line: Anser.ansiToJson(l.line),
            lineNumber: index + 1,
            timestamp: l.timestamp,
          }
        }
      });

      setLogs(updatedLogs);
    } catch (error) {
      console.log(error);
    }
  };

  return (
    <StyledEventCard>
      <Container row spaced>
        <Container row>
          <Icon height="16px" src={app_event} />
<<<<<<< HEAD
          <Spacer inline x={1} />
=======
          <Spacer inline width="10px" />
>>>>>>> b76a63af
          <Text>{event.metadata.summary}</Text>
        </Container>
      </Container>
      <Spacer y={0.5} />
      <Container row spaced>
        <Link onClick={getAppLogs} hasunderline>
          View details
        </Link>
      </Container>
      {showModal && (
        <AppEventModal
          setModalVisible={setShowModal}
          logs={logs}
          porterAppName={appData.app.name}
          timestamp={readableDate(event.updated_at)}
          expandedAppEventMessage={event.metadata.detail}
        />
      )}
    </StyledEventCard>
  );
};

export default AppEventCard;
<|MERGE_RESOLUTION|>--- conflicted
+++ resolved
@@ -8,7 +8,6 @@
 import Icon from "components/porter/Icon";
 
 import { StyledEventCard } from "./EventCard";
-import styled from "styled-components";
 import AppEventModal from "../../../status/AppEventModal";
 import { readableDate } from "shared/string_utils";
 import dayjs from "dayjs";
@@ -72,11 +71,7 @@
       <Container row spaced>
         <Container row>
           <Icon height="16px" src={app_event} />
-<<<<<<< HEAD
           <Spacer inline x={1} />
-=======
-          <Spacer inline width="10px" />
->>>>>>> b76a63af
           <Text>{event.metadata.summary}</Text>
         </Container>
       </Container>
