import React, { useState, useContext, useEffect } from "react";
import styled from "styled-components";
import { RouteComponentProps, withRouter } from "react-router";
import _ from "lodash";
import yaml from "js-yaml";
import github from "assets/github-white.png";

import { Context } from "shared/Context";
import api from "shared/api";
import web from "assets/web.png";

import Back from "components/porter/Back";
import DashboardHeader from "../../cluster-dashboard/DashboardHeader";
import Text from "components/porter/Text";
import Spacer from "components/porter/Spacer";
import Input from "components/porter/Input";
import VerticalSteps from "components/porter/VerticalSteps";
import Button from "components/porter/Button";
import SourceSelector, { SourceType } from "./SourceSelector";
import DynamicLink from "components/DynamicLink";

import SourceSettings from "./SourceSettings";
import Services from "./Services";
import EnvGroupArray, {
  KeyValueType,
} from "main/home/cluster-dashboard/env-groups/EnvGroupArray";
import GithubActionModal from "./GithubActionModal";
import {
  ActionConfigType,
  GithubActionConfigType,
  RepoType,
} from "shared/types";
import Error from "components/porter/Error";
import { z } from "zod";
import { PorterJson, PorterYamlSchema, createFinalPorterYaml } from "./schema";
import { ReleaseService, Service } from "./serviceTypes";
import { Helper } from "components/form-components/Helper";
import GithubConnectModal from "./GithubConnectModal";

type Props = RouteComponentProps & {};

const defaultActionConfig: ActionConfigType = {
  git_repo: "",
  image_repo_uri: "",
  git_branch: "",
  git_repo_id: 0,
  kind: "github",
};

interface FormState {
  applicationName: string;
  selectedSourceType: SourceType | undefined;
  serviceList: Service[];
  releaseJob: ReleaseService[];
  envVariables: KeyValueType[];
  releaseCommand: string;
}

const INITIAL_STATE: FormState = {
  applicationName: "",
  selectedSourceType: undefined,
  serviceList: [],
  releaseJob: [],
  envVariables: [],
  releaseCommand: "",
};

const Validators: {
  [key in keyof FormState]: (value: FormState[key]) => boolean;
} = {
  applicationName: (value: string) => value.trim().length > 0,
  selectedSourceType: (value: SourceType | undefined) => value !== undefined,
  serviceList: (value: Service[]) => value.length > 0,
  envVariables: (value: KeyValueType[]) => true,
  releaseCommand: (value: string) => true,
  releaseJob: (value: ReleaseService[]) => true,
};

type Detected = {
  detected: boolean;
  message: string;
};
interface GithubAppAccessData {
  username?: string;
  accounts?: string[];
}
type Provider =
  | {
      provider: "github";
      name: string;
      installation_id: number;
    }
  | {
      provider: "gitlab";
      instance_url: string;
      integration_id: number;
    };
const NewAppFlow: React.FC<Props> = ({ ...props }) => {
  const [templateName, setTemplateName] = useState("");
  const [porterYamlPath, setPorterYamlPath] = useState("");

  const [imageUrl, setImageUrl] = useState("");
  const [imageTag, setImageTag] = useState("latest");
  const { currentCluster, currentProject } = useContext(Context);
  const [deploying, setDeploying] = useState<boolean>(false);
  const [deploymentError, setDeploymentError] = useState<string | undefined>(
    undefined
  );
  const [currentStep, setCurrentStep] = useState<number>(0);
  const [existingStep, setExistingStep] = useState<number>(0);
  const [formState, setFormState] = useState<FormState>(INITIAL_STATE);
  const [actionConfig, setActionConfig] = useState<ActionConfigType>({
    ...defaultActionConfig,
  });
  const [buildView, setBuildView] = useState<string>("buildpacks");
  const [branch, setBranch] = useState("");
  const [dockerfilePath, setDockerfilePath] = useState(null);
  const [procfilePath, setProcfilePath] = useState(null);
  const [folderPath, setFolderPath] = useState(null);
  const [buildConfig, setBuildConfig] = useState({});
  const [porterYaml, setPorterYaml] = useState("");
  const [showGHAModal, setShowGHAModal] = useState<boolean>(false);
  const [showGithubConnectModal, setShowGithubConnectModal] = useState<boolean>(
    false
  );

  const [showConnectModal, setConnectModal] = useState<boolean>(true);
  const [hasClickedDoNotConnect, setHasClickedDoNotConnect] = useState(() =>
    JSON.parse(localStorage.getItem("hasClickedDoNotConnect") || "false")
  );
  const [accessLoading, setAccessLoading] = useState(true);
  const [accessError, setAccessError] = useState(false);
  const [accessData, setAccessData] = useState<GithubAppAccessData>({});
  const [providers, setProviders] = useState([]);
  const [currentProvider, setCurrentProvider] = useState(null);
  const [hasProviders, setHasProviders] = useState(true);

  const [porterJson, setPorterJson] = useState<PorterJson | undefined>(
    undefined
  );
  const [detected, setDetected] = useState<Detected | undefined>(undefined);
  const handleSetAccessData = (data: GithubAppAccessData) => {
    setAccessData(data);
    setShowGithubConnectModal(
      !hasClickedDoNotConnect &&
        (accessError || !data.accounts || data.accounts?.length === 0)
    );
  };

  const handleSetAccessError = (error: boolean) => {
    setAccessError(error);
    setShowGithubConnectModal(
      !hasClickedDoNotConnect &&
        (error || !accessData.accounts || accessData.accounts?.length === 0)
    );
  };

  const updateStackStep = async (step: string) => {
    try {
      if (currentCluster?.id == null || currentProject?.id == null) {
        throw "Unable to capture analytics, project or cluster not found";
      }
      await api.updateStackStep(
        "<token>",
        {
          step,
          stack_name: formState.applicationName,
        },
        {
          cluster_id: currentCluster.id,
          project_id: currentProject.id,
        }
      );
    } catch (err) {
      // TODO: handle analytics error
    }
  }

  const validatePorterYaml = (yamlString: string) => {
    let parsedYaml;
    try {
      parsedYaml = yaml.load(yamlString);
      const parsedData = PorterYamlSchema.parse(parsedYaml);
      const porterYamlToJson = parsedData as PorterJson;
      setPorterJson(porterYamlToJson);
      const newServices = [];
      const newReleaseJob = [];
      const existingServices = formState.serviceList.map((s) => s.name);
      for (const [name, app] of Object.entries(porterYamlToJson.apps)) {
        if (!existingServices.includes(name)) {
          if (app.type) {
            newServices.push(Service.default(name, app.type, porterYamlToJson));
          } else if (name.includes("web")) {
            newServices.push(Service.default(name, "web", porterYamlToJson));
          } else {
            newServices.push(Service.default(name, "worker", porterYamlToJson));
          }
        }
      }
      if (!formState.releaseJob.length && porterYamlToJson.release != null) {
        newReleaseJob.push(Service.default("pre-deploy", "release", porterYamlToJson) as ReleaseService);
      }
      const newServiceList = [...formState.serviceList, ...newServices];
      const newReleaseJobList = [...formState.releaseJob, ...newReleaseJob];
      setFormState({ ...formState, serviceList: newServiceList, releaseJob: newReleaseJobList });
      if (Validators.serviceList(newServiceList)) {
        setCurrentStep(Math.max(currentStep, 5));
      }
      if (
        porterYamlToJson &&
        porterYamlToJson.apps &&
        Object.keys(porterYamlToJson.apps).length > 0
      ) {
        setDetected({
          detected: true,
<<<<<<< HEAD
          message: `Detected ${
            Object.keys(porterYamlToJson.apps).length
          } apps from porter.yaml`,
=======
          message: `Detected ${Object.keys(porterYamlToJson.apps).length} service${Object.keys(porterYamlToJson.apps).length === 1 ? "" : "s"} from porter.yaml`,
>>>>>>> 83a64d43
        });
      } else {
        setDetected({
          detected: false,
          message:
            "Could not detect any services from porter.yaml. Make sure it exists in the root of your repo.",
        });
      }
    } catch (error) {
      console.log("Error converting porter yaml file to input: " + error);
    }
  };
  const sortProviders = (providers: Provider[]) => {
    const githubProviders = providers.filter(
      (provider) => provider.provider === "github"
    );

    const gitlabProviders = providers.filter(
      (provider) => provider.provider === "gitlab"
    );

    const githubSortedProviders = githubProviders.sort((a, b) => {
      if (a.provider === "github" && b.provider === "github") {
        return a.name.localeCompare(b.name);
      }
    });

    const gitlabSortedProviders = gitlabProviders.sort((a, b) => {
      if (a.provider === "gitlab" && b.provider === "gitlab") {
        return a.instance_url.localeCompare(b.instance_url);
      }
    });
    return [...gitlabSortedProviders, ...githubSortedProviders];
  };
  useEffect(() => {
    let isSubscribed = true;

    api
      .getGitProviders("<token>", {}, { project_id: currentProject?.id })
      .then((res) => {
        const data = res.data;
        if (!isSubscribed) {
          return;
        }

        if (!Array.isArray(data)) {
          setHasProviders(false);
          return;
        }

        const sortedProviders = sortProviders(data);
        setProviders(sortedProviders);
        setCurrentProvider(sortedProviders[0]);
      })
      .catch((err) => {
        setHasProviders(false);
      });

    return () => {
      isSubscribed = false;
    };
  }, [currentProject]);

  const isAppNameValid = (name: string) => {
    const regex = /^[a-z0-9-]{1,61}$/;
    return regex.test(name);
  };
  const handleAppNameChange = (name: string) => {
    setCurrentStep(currentStep);
    setFormState({ ...formState, applicationName: name });
    if (isAppNameValid(name) && Validators.applicationName(name)) {
      setCurrentStep(Math.max(Math.max(currentStep, 1), existingStep));
    } else {
      setExistingStep(Math.max(currentStep, existingStep));
      setCurrentStep(0);
    }
  };

  const handleDoNotConnect = () => {
    setHasClickedDoNotConnect(true);
    localStorage.setItem("hasClickedDoNotConnect", "true");
  };

  const shouldHighlightAppNameInput = () => {
    return (
      formState.applicationName !== "" &&
      (!isAppNameValid(formState.applicationName) ||
        formState.applicationName.length > 61)
    );
  };

  const deployPorterApp = async () => {
    try {
      setDeploying(true);
      setDeploymentError(undefined);

      // log analytics event that we started form submission
      await updateStackStep('stack-launch-complete');

      if (
        currentProject?.id == null ||
        currentCluster?.id == null
      ) {
        throw "Project or cluster not found";
      }

      // validate form data
      const finalPorterYaml = createFinalPorterYaml(
        formState.serviceList,
        formState.releaseJob,
        formState.envVariables,
        porterJson,
        // if we are using a heroku buildpack, inject a PORT env variable
        (buildConfig as any)?.builder != null && (buildConfig as any)?.builder.includes("heroku")
      );

      const yamlString = yaml.dump(finalPorterYaml);
      const base64Encoded = btoa(yamlString);
      const imageInfo = imageUrl
        ? {
            image_info: {
              repository: imageUrl,
              tag: imageTag,
            },
          }
        : {};

      await api.createPorterApp(
        "<token>",
        {
          repo_name: actionConfig.git_repo,
          git_branch: branch,
          git_repo_id: actionConfig?.git_repo_id,
          build_context: folderPath,
          builder: (buildConfig as any)?.builder,
          buildpacks:
            buildView === "buildpacks"
              ? (buildConfig as any)?.buildpacks?.join(",") ?? ""
              : "",
          dockerfile: buildView === "docker" ? dockerfilePath : "",
          image_repo_uri: imageUrl,
          porter_yaml: base64Encoded,
          override_release: true,
          ...imageInfo,
          porter_yaml_path: porterYamlPath,
        },
        {
          cluster_id: currentCluster.id,
          project_id: currentProject.id,
          stack_name: formState.applicationName,
        }
      );

      if (!actionConfig?.git_repo) {
        props.history.push(`/apps/${formState.applicationName}`);
      }

      // log analytics event that we successfully deployed
      await updateStackStep('stack-launch-success');

      return true;
    } catch (err) {
      // TODO: better error handling
      console.log(err);
      const errMessage =
        err?.response?.data?.error ??
        err?.toString() ??
        "An error occurred while deploying your app. Please try again.";
      setDeploymentError(errMessage);

      return false;
    } finally {
      setDeploying(false);
    }
  };
  useEffect(() => {
    setFormState({ ...formState, serviceList: [] });
  }, [actionConfig, branch]);
  useEffect(() => {
    if (imageUrl || dockerfilePath || folderPath) {
      setCurrentStep(Math.max(currentStep, 2));
    }
  }, [imageUrl, buildConfig, dockerfilePath, setCurrentStep, currentStep]);

  return (
    <CenterWrapper>
      <Div>
        {showConnectModal && !hasProviders && (
          <GithubConnectModal
            closeModal={() => setConnectModal(false)}
            hasClickedDoNotConnect={hasClickedDoNotConnect}
            handleDoNotConnect={handleDoNotConnect}
            accessData={accessData}
            setAccessLoading={setAccessLoading}
            accessError={accessError}
            setAccessData={handleSetAccessData}
            setAccessError={handleSetAccessError}
          />
        )}
        <StyledConfigureTemplate>
          <Back to="/apps" />
          <DashboardHeader
            prefix={<Icon src={web} />}
            title="Deploy a new application"
            capitalize={false}
            disableLineBreak
          />
          <DarkMatter />
          <VerticalSteps
            currentStep={currentStep}
            steps={[
              <>
                <Text size={16}>Application name</Text>
                <Spacer y={0.5} />
                <Text color="helper">
                  Lowercase letters, numbers, and "-" only.
                </Text>
                <Spacer y={0.5} />
                <Input
                  placeholder="ex: academic-sophon"
                  value={formState.applicationName}
                  width="300px"
                  error={
                    shouldHighlightAppNameInput() &&
                    (formState.applicationName.length > 30
                      ? "Maximum 30 characters allowed."
                      : 'Lowercase letters, numbers, and "-" only.')
                  }
                  setValue={(e) => {
                    handleAppNameChange(e);
                  }}
                />
                {shouldHighlightAppNameInput()}
              </>,
              <>
                <Text size={16}>Deployment method</Text>
                <Spacer y={0.5} />
                <Text color="helper">
                  Deploy from a Git repository or a Docker registry.
                  <a
                    href="https://docs.porter.run/deploying-applications/overview"
                    target="_blank"
                  >
                    &nbsp;Learn more.
                  </a>
                </Text>
                <Spacer y={0.5} />
                <SourceSelector
                  selectedSourceType={formState.selectedSourceType}
                  setSourceType={(type) => {
                    setPorterYaml("");
                    setFormState({ ...formState, selectedSourceType: type });
                  }}
                />
                <SourceSettings
                  source={formState.selectedSourceType}
                  imageUrl={imageUrl}
                  setImageUrl={(x) => {
                    setImageUrl(x);
                    setCurrentStep(Math.max(currentStep, 1));
                  }}
                  imageTag={imageTag}
                  setImageTag={setImageTag}
                  actionConfig={actionConfig}
                  setActionConfig={setActionConfig}
                  branch={branch}
                  setBranch={setBranch}
                  dockerfilePath={dockerfilePath}
                  setDockerfilePath={setDockerfilePath}
                  folderPath={folderPath}
                  setFolderPath={setFolderPath}
                  procfilePath={procfilePath}
                  setProcfilePath={setProcfilePath}
                  setBuildConfig={setBuildConfig}
                  porterYaml={porterYaml}
                  setPorterYaml={(newYaml: string) => {
                    validatePorterYaml(newYaml);
                  }}
                  buildView={buildView}
                  setBuildView={setBuildView}
                  setCurrentStep={setCurrentStep}
                  currentStep={currentStep}
                  porterYamlPath={porterYamlPath}
                  setPorterYamlPath={setPorterYamlPath}
                />
              </>,
              <>
                <Text size={16}>
                  Application services{" "}
                  {detected && formState.serviceList.length > 0 && (
                    <AppearingDiv>
                      <Text color={detected.detected ? "#8590ff" : "#fcba03"}>
                        {detected.detected ? (
                          <I className="material-icons">check</I>
                        ) : (
                          <I className="material-icons">error</I>
                        )}
                        {detected.message}
                      </Text>
                    </AppearingDiv>
                  )}
                </Text>
                <Spacer y={0.5} />
                <Services
                  setServices={(services: Service[]) => {
                    setFormState({ ...formState, serviceList: services });
                    if (Validators.serviceList(services)) {
                      setCurrentStep(Math.max(currentStep, 5));
                    }
                  }}
                  services={formState.serviceList}
                  defaultExpanded={true}
                  addNewText={"Add a new service"}
                />
              </>,
              <>
                <Text size={16}>Environment variables (optional)</Text>
                <Spacer y={0.5} />
                <Text color="helper">
                  Specify environment variables shared among all services.
                </Text>
                <EnvGroupArray
                  values={formState.envVariables}
                  setValues={(x: any) => {
                    setFormState({ ...formState, envVariables: x });
                  }}
                  fileUpload={true}
                />
              </>,
              <>
                <Text size={16}>Pre-deploy job (optional)</Text>
                <Spacer y={0.5} />
                <Text color="helper">
                  If specified, this is a job that will be run before every
                  deployment.
                </Text>
                <Spacer y={0.5} />
                <Services
                  setServices={(releaseJob: ReleaseService[]) => {
                    setFormState({ ...formState, releaseJob });
                  }}
                  services={formState.releaseJob}
                  defaultExpanded={true}
                  limitOne={true}
                  customOnClick={() => {
                    setFormState({
                      ...formState, releaseJob: [Service.default(
                        "pre-deploy",
                        "release",
                        porterJson
                      ) as ReleaseService],
                    })
                  }}
                  addNewText={"Add a new pre-deploy job"}
                />
              </>,
              <Button
                onClick={() => {
                  if (imageUrl) {
                    deployPorterApp();
                  } else {
                    setDeploymentError(undefined);
                    setShowGHAModal(true);
                  }
                }}
                status={
                  deploying ? (
                    "loading"
                  ) : deploymentError ? (
                    <Error message={deploymentError} />
                  ) : undefined
                }
                loadingText={"Deploying..."}
                width={"120px"}
              >
                Deploy app
              </Button>,
            ]}
          />
          <Spacer y={3} />
        </StyledConfigureTemplate>
      </Div>
      {showGHAModal && (
        <GithubActionModal
          closeModal={() => setShowGHAModal(false)}
          githubAppInstallationID={actionConfig.git_repo_id}
          githubRepoOwner={actionConfig.git_repo.split("/")[0]}
          githubRepoName={actionConfig.git_repo.split("/")[1]}
          branch={branch}
          stackName={formState.applicationName}
          projectId={currentProject.id}
          clusterId={currentCluster.id}
          deployPorterApp={deployPorterApp}
          deploymentError={deploymentError}
        />
      )}
    </CenterWrapper>
  );
};

export default withRouter(NewAppFlow);

const I = styled.i`
  font-size: 18px;
  margin-right: 5px;
`;

const Div = styled.div`
  width: 100%;
  max-width: 900px;
`;

const CenterWrapper = styled.div`
  width: 100%;
  display: flex;
  flex-direction: column;
  align-items: center;
`;

const DarkMatter = styled.div`
  width: 100%;
  margin-top: -5px;
`;

const Icon = styled.img`
  margin-right: 15px;
  height: 28px;
  animation: floatIn 0.5s;
  animation-fill-mode: forwards;

  @keyframes floatIn {
    from {
      opacity: 0;
      transform: translateY(20px);
    }
    to {
      opacity: 1;
      transform: translateY(0px);
    }
  }
`;

const AppearingDiv = styled.div`
  animation: floatIn 0.5s;
  animation-fill-mode: forwards;
  display: flex;
  align-items: center;
  margin-left: 10px;
  @keyframes floatIn {
    from {
      opacity: 0;
      transform: translateY(20px);
    }
    to {
      opacity: 1;
      transform: translateY(0px);
    }
  }
`;

const StyledConfigureTemplate = styled.div`
  height: 100%;
`;

const ExpandedWrapper = styled.div`
  margin-top: 10px;
  width: 100%;
  border-radius: 3px;
  border: 1px solid #ffffff44;
  max-height: 275px;
`;
const ListWrapper = styled.div`
  width: 100%;
  height: 240px;
  background: #ffffff11;
  display: flex;
  align-items: center;
  justify-content: center;
  border-radius: 5px;
  margin-top: 20px;
  padding: 40px;
`;
const A = styled.a`
  color: #8590ff;
  text-decoration: underline;
  margin-left: 5px;
  cursor: pointer;
`;

const ConnectToGithubButton = styled.a`
  width: 180px;
  justify-content: center;
  border-radius: 5px;
  display: flex;
  flex-direction: row;
  align-items: center;
  font-size: 13px;
  cursor: pointer;
  font-family: "Work Sans", sans-serif;
  color: white;
  font-weight: 500;
  padding: 10px;
  overflow: hidden;
  white-space: nowrap;
  margin-top: 25px;
  border: 1px solid #494b4f;
  text-overflow: ellipsis;
  cursor: ${(props: { disabled?: boolean }) =>
    props.disabled ? "not-allowed" : "pointer"};

  background: ${(props: { disabled?: boolean }) =>
    props.disabled ? "#aaaabbee" : "#2E3338"};
  :hover {
    background: ${(props: { disabled?: boolean }) =>
      props.disabled ? "" : "#353a3e"};
  }

  > i {
    color: white;
    width: 18px;
    height: 18px;
    font-weight: 600;
    font-size: 12px;
    border-radius: 20px;
    display: flex;
    align-items: center;
    margin-right: 5px;
    justify-content: center;
  }
`;

const GitHubIcon = styled.img`
  width: 20px;
  filter: brightness(150%);
  margin-right: 10px;
`;<|MERGE_RESOLUTION|>--- conflicted
+++ resolved
@@ -86,15 +86,15 @@
 }
 type Provider =
   | {
-      provider: "github";
-      name: string;
-      installation_id: number;
-    }
+    provider: "github";
+    name: string;
+    installation_id: number;
+  }
   | {
-      provider: "gitlab";
-      instance_url: string;
-      integration_id: number;
-    };
+    provider: "gitlab";
+    instance_url: string;
+    integration_id: number;
+  };
 const NewAppFlow: React.FC<Props> = ({ ...props }) => {
   const [templateName, setTemplateName] = useState("");
   const [porterYamlPath, setPorterYamlPath] = useState("");
@@ -143,7 +143,7 @@
     setAccessData(data);
     setShowGithubConnectModal(
       !hasClickedDoNotConnect &&
-        (accessError || !data.accounts || data.accounts?.length === 0)
+      (accessError || !data.accounts || data.accounts?.length === 0)
     );
   };
 
@@ -151,7 +151,7 @@
     setAccessError(error);
     setShowGithubConnectModal(
       !hasClickedDoNotConnect &&
-        (error || !accessData.accounts || accessData.accounts?.length === 0)
+      (error || !accessData.accounts || accessData.accounts?.length === 0)
     );
   };
 
@@ -213,13 +213,7 @@
       ) {
         setDetected({
           detected: true,
-<<<<<<< HEAD
-          message: `Detected ${
-            Object.keys(porterYamlToJson.apps).length
-          } apps from porter.yaml`,
-=======
           message: `Detected ${Object.keys(porterYamlToJson.apps).length} service${Object.keys(porterYamlToJson.apps).length === 1 ? "" : "s"} from porter.yaml`,
->>>>>>> 83a64d43
         });
       } else {
         setDetected({
@@ -338,14 +332,16 @@
 
       const yamlString = yaml.dump(finalPorterYaml);
       const base64Encoded = btoa(yamlString);
-      const imageInfo = imageUrl
-        ? {
-            image_info: {
-              repository: imageUrl,
-              tag: imageTag,
-            },
-          }
-        : {};
+      let imageInfo = {
+        repository: "",
+        tag: "",
+      };
+      if (imageUrl && imageTag) {
+        imageInfo = {
+          repository: imageUrl,
+          tag: imageTag,
+        };
+      };
 
       await api.createPorterApp(
         "<token>",
@@ -363,7 +359,7 @@
           image_repo_uri: imageUrl,
           porter_yaml: base64Encoded,
           override_release: true,
-          ...imageInfo,
+          image_info: imageInfo,
           porter_yaml_path: porterYamlPath,
         },
         {
@@ -614,6 +610,7 @@
           clusterId={currentCluster.id}
           deployPorterApp={deployPorterApp}
           deploymentError={deploymentError}
+          porterYamlPath={porterYamlPath}
         />
       )}
     </CenterWrapper>
@@ -734,7 +731,7 @@
     props.disabled ? "#aaaabbee" : "#2E3338"};
   :hover {
     background: ${(props: { disabled?: boolean }) =>
-      props.disabled ? "" : "#353a3e"};
+    props.disabled ? "" : "#353a3e"};
   }
 
   > i {
