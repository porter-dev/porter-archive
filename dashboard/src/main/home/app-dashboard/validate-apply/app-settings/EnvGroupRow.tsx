--- conflicted
+++ resolved
@@ -11,10 +11,7 @@
 
 import { Context } from "shared/Context";
 import { envGroupPath } from "shared/util";
-<<<<<<< HEAD
-=======
 import database from "assets/database.svg";
->>>>>>> 89d1213e
 import doppler from "assets/doppler.png";
 import key from "assets/key.svg";
 
@@ -31,15 +28,12 @@
 };
 
 // TODO: support footer for consolidation w/ app services
-<<<<<<< HEAD
-const EnvGroupRow: React.FC<Props> = ({ maxHeight, envGroup, onRemove }) => {
-=======
 const EnvGroupRow: React.FC<Props> = ({
+  maxHeight,
   envGroup,
   onRemove,
   canDelete = true,
 }) => {
->>>>>>> 89d1213e
   const { currentProject } = useContext(Context);
   const history = useHistory();
 
@@ -69,10 +63,7 @@
 
   return (
     <Expandable
-<<<<<<< HEAD
       maxHeight={maxHeight}
-=======
->>>>>>> 89d1213e
       header={
         <Container row spaced>
           <Container row>
@@ -90,36 +81,6 @@
             <Text size={14}>{envGroup.name}</Text>
           </Container>
           <Container row>
-<<<<<<< HEAD
-            {onRemove && (
-              <>
-                <Svg
-                  onClick={() => {
-                    history.push(
-                      envGroupPath(
-                        currentProject,
-                        `/${envGroup.name}/synced-apps`
-                      )
-                    );
-                  }}
-                  data-testid="geist-icon"
-                  fill="none"
-                  height="27px"
-                  shape-rendering="geometricPrecision"
-                  stroke="currentColor"
-                  stroke-linecap="round"
-                  strokeLinejoin="round"
-                  stroke-width="2"
-                  viewBox="0 0 24 24"
-                  width="27px"
-                  data-darkreader-inline-stroke=""
-                  data-darkreader-inline-color=""
-                >
-                  <path d="M18 13v6a2 2 0 01-2 2H5a2 2 0 01-2-2V8a2 2 0 012-2h6"></path>
-                  <path d="M15 3h6v6"></path>
-                  <path d="M10 14L21 3"></path>
-                </Svg>
-=======
             <Svg
               onClick={() => {
                 history.push(
@@ -143,9 +104,8 @@
               <path d="M15 3h6v6"></path>
               <path d="M10 14L21 3"></path>
             </Svg>
-            {canDelete && (
+            {canDelete && onRemove && (
               <>
->>>>>>> 89d1213e
                 <Spacer inline x={0.5} />
                 <I
                   className="material-icons"
