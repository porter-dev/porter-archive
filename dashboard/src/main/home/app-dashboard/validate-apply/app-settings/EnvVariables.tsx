import React, { useCallback, useContext, useEffect, useState } from "react";
import { Controller, useFormContext } from "react-hook-form";

import { PorterAppFormData } from "lib/porter-apps";
import EnvGroupArrayV2 from "main/home/cluster-dashboard/env-groups/EnvGroupArrayV2";
import { KeyValueType } from "main/home/cluster-dashboard/env-groups/EnvGroupArrayV2";
<<<<<<< HEAD
=======
import styled from "styled-components";
import Spacer from "components/porter/Spacer";
import EnvGroupModal from "../../expanded-app/env-vars/EnvGroupModal";
import ExpandableEnvGroup from "../../expanded-app/env-vars/ExpandableEnvGroup";
import { NewPopulatedEnvGroup } from "components/porter-form/types";
import sliders from "assets/sliders.svg";
import Text from "components/porter/Text";
import api from "shared/api";
import { Context } from "shared/Context";
import { z } from "zod";
import { EnvGroup } from "@porter-dev/api-contracts";

>>>>>>> 1d158362

const EnvVariables: React.FC = () => {
  const { control } = useFormContext<PorterAppFormData>();
  const [hovered, setHovered] = useState(false);
  const [syncedEnvGroups, setSyncedEnvGroups] = useState<NewPopulatedEnvGroup[]>([]);
  const [showEnvModal, setShowEnvModal] = useState(false);

  const [deletedEnvGroups, setDeletedEnvGroups] = useState<NewPopulatedEnvGroup[]>([])

  const maxEnvGroupsReached = syncedEnvGroups.length >= 4;

  const convertSynced = (envGroups: NewPopulatedEnvGroup[]): {}[] => {
    return envGroups?.map(group => (
      new EnvGroup(
        {
          name: group.name,
          version: BigInt(group.latest_version),
        },
      )
    )
    )
  }

  const removeSynced = (envGroups: [], envGroup: NewPopulatedEnvGroup): {}[] => {
    return envGroups?.filter(group => (
      group?.name !== envGroup.name
    )
    )
  }
  const deleteEnvGroup = (envGroup: NewPopulatedEnvGroup) => {

    setDeletedEnvGroups([...deletedEnvGroups, envGroup]);
    setSyncedEnvGroups(syncedEnvGroups?.filter(
      (env) => env.name !== envGroup.name
    ))
  }
  return (
    <><Controller
      name={`app.env`}
      control={control}
      render={({ field: { value, onChange } }) => (
        <>
          <EnvGroupArrayV2
            values={value ? value : []}
            setValues={(x: KeyValueType[]) => {
              onChange(x);
            }}
            fileUpload={true}
            syncedEnvGroups={syncedEnvGroups} />
        </>
      )} />
      <Controller
        name={`app.envGroups`}
        control={control}
        render={({ field: { value, onChange } }) => (
          <>
            <TooltipWrapper
              onMouseOver={() => setHovered(true)}
              onMouseOut={() => setHovered(false)}>
              <LoadButton
                disabled={maxEnvGroupsReached}
                onClick={() => !maxEnvGroupsReached && setShowEnvModal(true)}
              >
                <img src={sliders} /> Load from Env Group
              </LoadButton>
              <TooltipText visible={maxEnvGroupsReached && hovered}>Max 4 Env Groups allowed</TooltipText>
            </TooltipWrapper>

            {showEnvModal && <EnvGroupModal
              setValues={(x: KeyValueType[]) => {
                onChange(x);
              }}
              values={value}
              closeModal={() => setShowEnvModal(false)}
              syncedEnvGroups={syncedEnvGroups}
              setSyncedEnvGroups={(x: NewPopulatedEnvGroup[]) => {
                setSyncedEnvGroups(x);
                onChange(convertSynced(x));
              }}
              namespace={"default"}
              newApp={true} />}
            {!!syncedEnvGroups?.length && (
              <>
                <Spacer y={0.5} />
                <Text size={16}>Synced environment groups</Text>
                {syncedEnvGroups?.map((envGroup: any) => {
                  return (
                    <ExpandableEnvGroup
                      key={envGroup?.name}
                      envGroup={envGroup}
                      onDelete={() => {
                        deleteEnvGroup(envGroup);
                        onChange(removeSynced(value, envGroup));
                      }} />
                  );
                })}
              </>
            )}
          </>)} />

    </>

  );
};


export default EnvVariables;

const AddRowButton = styled.div`
  display: flex;
  align-items: center;
  width: 270px;
  font-size: 13px;
  color: #aaaabb;
  height: 32px;
  border-radius: 3px;
  cursor: pointer;
  background: #ffffff11;
  :hover {
    background: #ffffff22;
  }

  > i {
    color: #ffffff44;
    font-size: 16px;
    margin-left: 8px;
    margin-right: 10px;
    display: flex;
    align-items: center;
    justify-content: center;
  }
`;
const LoadButton = styled(AddRowButton) <{ disabled?: boolean }>`
  background: ${(props) => (props.disabled ? "#aaaaaa55" : "none")};
  border: 1px solid ${(props) => (props.disabled ? "#aaaaaa55" : "#ffffff55")};
  cursor: ${(props) => (props.disabled ? "not-allowed" : "pointer")};

  > i {
    color: ${(props) => (props.disabled ? "#aaaaaa44" : "#ffffff44")};
    font-size: 16px;
    margin-left: 8px;
    margin-right: 10px;
    display: flex;
    align-items: center;
    justify-content: center;
  }
  > img {
    width: 14px;
    margin-left: 10px;
    margin-right: 12px;
    opacity: ${(props) => (props.disabled ? "0.5" : "1")};
  }
`;

const TooltipWrapper = styled.div`
  position: relative;
  display: inline-block;
`;

const TooltipText = styled.span`
  visibility: ${(props) => (props.visible ? 'visible' : 'hidden')};
  width: 240px;
  color: #fff;
  text-align: center;
  padding: 5px 0;
  border-radius: 6px;
  position: absolute;
  z-index: 1;
  bottom: 100%;
  left: 50%;
  margin-left: -120px;
  opacity: ${(props) => (props.visible ? '1' : '0')};
  transition: opacity 0.3s;
  font-size: 12px;
`;
<|MERGE_RESOLUTION|>--- conflicted
+++ resolved
@@ -4,8 +4,6 @@
 import { PorterAppFormData } from "lib/porter-apps";
 import EnvGroupArrayV2 from "main/home/cluster-dashboard/env-groups/EnvGroupArrayV2";
 import { KeyValueType } from "main/home/cluster-dashboard/env-groups/EnvGroupArrayV2";
-<<<<<<< HEAD
-=======
 import styled from "styled-components";
 import Spacer from "components/porter/Spacer";
 import EnvGroupModal from "../../expanded-app/env-vars/EnvGroupModal";
@@ -18,7 +16,6 @@
 import { z } from "zod";
 import { EnvGroup } from "@porter-dev/api-contracts";
 
->>>>>>> 1d158362
 
 const EnvVariables: React.FC = () => {
   const { control } = useFormContext<PorterAppFormData>();
