--- conflicted
+++ resolved
@@ -6,12 +6,7 @@
 import { match } from "ts-pattern";
 
 import Spacer from "components/porter/Spacer";
-<<<<<<< HEAD
 import { type ClientServiceStatus } from "lib/hooks/useAppStatus";
-import useResizeObserver from "lib/hooks/useResizeObserver";
-=======
-import { type PorterAppVersionStatus } from "lib/hooks/useAppStatus";
->>>>>>> 4072a99d
 import { type PorterAppFormData } from "lib/porter-apps";
 import { type ClientService } from "lib/porter-apps/services";
 
