import React, { useContext, useEffect, useMemo, useState } from "react";
import { zodResolver } from "@hookform/resolvers/zod";
import {
  Controller,
  useFieldArray,
  useForm,
  useFormContext,
} from "react-hook-form";
import styled from "styled-components";
import { z } from "zod";

import Button from "components/porter/Button";
import { ControlledInput } from "components/porter/ControlledInput";
import Modal from "components/porter/Modal";
import Spacer from "components/porter/Spacer";
import Text from "components/porter/Text";
<<<<<<< HEAD
import { type ClientServiceVersionInstanceStatus } from "lib/hooks/useAppStatus";
=======
import { useClusterContext } from "main/home/infrastructure-dashboard/ClusterContextProvider";
import { type ClientCluster } from "lib/clusters/types";
import { type ClientServiceStatus } from "lib/hooks/useAppStatus";
>>>>>>> dc5c9256
import { type PorterAppFormData } from "lib/porter-apps";
import {
  defaultSerialized,
  deserializeService,
  getServiceResourceAllowances,
  isPredeployService,
} from "lib/porter-apps/services";

import { Context } from "shared/Context";
import job from "assets/job.png";
import web from "assets/web.png";
import worker from "assets/worker.png";

import Tiles from "../../../../../components/porter/Tiles";
import ServiceContainer from "./ServiceContainer";

const addServiceFormValidator = z.object({
  name: z
    .string()
    .min(1, { message: "A service name is required" })
    .max(30)
    .regex(/^[a-z0-9-]+$/, {
      message: 'Lowercase letters, numbers, and " - " only.',
    }),
  type: z.enum(["web", "worker", "job"]),
});
type AddServiceFormValues = z.infer<typeof addServiceFormValidator>;

type ServiceListProps = {
  addNewText: string;
  isPredeploy?: boolean;
  existingServiceNames?: string[];
  fieldArrayName: "app.services" | "app.predeploy";
  serviceVersionStatus?: Record<string, ClientServiceVersionInstanceStatus[]>;
  internalNetworkingDetails?: {
    namespace: string;
    appName: string;
  };
  allowAddServices?: boolean;
  cluster?: ClientCluster;
};

const ServiceList: React.FC<ServiceListProps> = ({
  addNewText,
  fieldArrayName,
  isPredeploy = false,
  existingServiceNames = [],
  serviceVersionStatus,
  internalNetworkingDetails = {
    namespace: "",
    appName: "",
  },
  allowAddServices = true,
}) => {
  // top level app form
  const { control: appControl } = useFormContext<PorterAppFormData>();
  const { currentProject } = useContext(Context);

  const { nodes } = useClusterContext();
  const { newServiceDefaultCpuCores, newServiceDefaultRamMegabytes } =
    useMemo(() => {
      return getServiceResourceAllowances(
        nodes,
        currentProject?.sandbox_enabled
      );
    }, [nodes]);

  // add service modal form
  const {
    register,
    watch,
    control,
    reset,
    handleSubmit,
    formState: { errors },
    setError,
    clearErrors,
  } = useForm<AddServiceFormValues>({
    reValidateMode: "onChange",
    resolver: zodResolver(addServiceFormValidator),
    defaultValues: {
      name: "",
      type: "web",
    },
  });
  const { append, remove, update, fields } = useFieldArray({
    control: appControl,
    name: fieldArrayName,
  });
  const {
    append: appendDeletion,
    remove: removeDeletion,
    fields: deletedServices,
  } = useFieldArray({
    control: appControl,
    name:
      fieldArrayName === "app.services"
        ? "deletions.serviceNames"
        : "deletions.predeploy",
  });

  const serviceName = watch("name");

  const [showAddServiceModal, setShowAddServiceModal] =
    useState<boolean>(false);

  const services = useMemo(() => {
    // if predeploy, only show predeploy services
    // if not predeploy, only show non-predeploy services
    return fields.map((svc, idx) => {
      const predeploy = isPredeployService(svc);
      return {
        svc,
        idx,
        included: isPredeploy ? predeploy : !predeploy,
      };
    });
  }, [fields]);

  useEffect(() => {
    if (isServiceNameDuplicate(serviceName)) {
      setError("name", {
        message: "A service with this name already exists",
      });
    } else if (!isPredeploy && serviceName === "predeploy") {
      setError("name", {
        message: "predeploy is a reserved service name",
      });
    } else {
      clearErrors("name");
    }
  }, [serviceName, isPredeploy]);

  const isServiceNameDuplicate = (name: string): boolean => {
    return services.some(({ svc: s }) => s.name.value === name);
  };

  const maybeRenderAddServicesButton = (): JSX.Element | null => {
    if (
      (isPredeploy && services.find((s) => isPredeployService(s.svc))) ||
      !allowAddServices
    ) {
      return null;
    }
    return (
      <>
        <AddServiceButton
          onClick={() => {
            if (!isPredeploy) {
              setShowAddServiceModal(true);
              return;
            }

            append(
              deserializeService({
                service: defaultSerialized({
                  name: "pre-deploy",
                  type: "predeploy",
                  defaultCPU: newServiceDefaultCpuCores,
                  defaultRAM: newServiceDefaultRamMegabytes,
                }),
                expanded: true,
              })
            );
          }}
        >
          <i className="material-icons add-icon">add_icon</i>
          {addNewText}
        </AddServiceButton>
        <Spacer y={0.5} />
      </>
    );
  };

  const onSubmit = handleSubmit(async (data) => {
    // if service was previously deleted, remove from deletions
    // handle case such as pre-deploy (which always has the same name)
    // being deleted and then re-added
    const previouslyDeleted = deletedServices.findIndex(
      (s) => s.name === data.name
    );
    if (previouslyDeleted !== -1) {
      removeDeletion(previouslyDeleted);
    }

    append(
      deserializeService({
        service: defaultSerialized({
          ...data,
          defaultCPU: newServiceDefaultCpuCores,
          defaultRAM: newServiceDefaultRamMegabytes,
        }),
        expanded: true,
      })
    );

    reset();
    setShowAddServiceModal(false);
  });

  const onRemove = (index: number): void => {
    const name = services[index].svc.name.value;
    remove(index);

    if (existingServiceNames.includes(name)) {
      appendDeletion({ name });
    }
  };

  return (
    <>
      {services.length > 0 && (
        <ServicesContainer>
          {services.map(({ svc, idx, included }) => {
            return included ? (
              <ServiceContainer
                index={idx}
                key={svc.id}
                service={svc}
                update={update}
                remove={onRemove}
                status={serviceVersionStatus?.[svc.name.value]}
                internalNetworkingDetails={internalNetworkingDetails}
                existingServiceNames={existingServiceNames}
              />
            ) : null;
          })}
        </ServicesContainer>
      )}
      {maybeRenderAddServicesButton()}
      {showAddServiceModal && (
        <Modal
          closeModal={() => {
            setShowAddServiceModal(false);
          }}
          width="800px"
        >
          <Text size={16}>{addNewText}</Text>
          <Spacer y={1} />
          <Text color="helper">Select a service type:</Text>
          <Spacer y={0.5} />
          <Controller
            name="type"
            control={control}
            render={({ field: { onChange, value } }) => (
              <Tiles
                tileables={[
                  {
                    icon: web,
                    label: "Web",
                    value: "web",
                    description: "Exposed to internal and/or external traffic",
                  },
                  {
                    icon: worker,
                    label: "Worker",
                    value: "worker",
                    description: "Long running background processes",
                  },
                  {
                    icon: job,
                    label: "Job",
                    value: "job",
                    description: "Scheduled tasks or one-off runs",
                  },
                ]}
                onSelect={onChange}
                selectedValue={value}
                widthPercentage={30}
                gapPixels={20}
              />
            )}
          />
          <Text color="helper">Name this service:</Text>
          <Spacer y={0.5} />
          <ControlledInput
            type="text"
            placeholder="ex: my-service"
            width="100%"
            error={errors.name?.message}
            {...register("name")}
          />
          <Spacer y={1} />
          <Button
            type="button"
            onClick={onSubmit}
            disabled={!!errors.name?.message}
          >
            <I className="material-icons">add</I> Add service
          </Button>
        </Modal>
      )}
    </>
  );
};

export default ServiceList;

const I = styled.i`
  color: white;
  font-size: 14px;
  display: flex;
  align-items: center;
  margin-right: 7px;
  justify-content: center;
`;

const ServicesContainer = styled.div`
  animation: fadeIn 0.3s 0s;
  @keyframes fadeIn {
    from {
      opacity: 0;
    }
    to {
      opacity: 1;
    }
  }
`;

const AddServiceButton = styled.div`
  color: #aaaabb;
  background: ${({ theme }) => theme.fg};
  border: 1px solid #494b4f;
  :hover {
    border: 1px solid #7a7b80;
    color: white;
  }
  display: flex;
  align-items: center;
  border-radius: 5px;
  transition: all 0.2s;
  height: 40px;
  font-size: 13px;
  width: 100%;
  padding-left: 10px;
  cursor: pointer;
  .add-icon {
    width: 30px;
    font-size: 20px;
  }
`;<|MERGE_RESOLUTION|>--- conflicted
+++ resolved
@@ -14,13 +14,9 @@
 import Modal from "components/porter/Modal";
 import Spacer from "components/porter/Spacer";
 import Text from "components/porter/Text";
-<<<<<<< HEAD
-import { type ClientServiceVersionInstanceStatus } from "lib/hooks/useAppStatus";
-=======
 import { useClusterContext } from "main/home/infrastructure-dashboard/ClusterContextProvider";
 import { type ClientCluster } from "lib/clusters/types";
 import { type ClientServiceStatus } from "lib/hooks/useAppStatus";
->>>>>>> dc5c9256
 import { type PorterAppFormData } from "lib/porter-apps";
 import {
   defaultSerialized,
@@ -54,7 +50,7 @@
   isPredeploy?: boolean;
   existingServiceNames?: string[];
   fieldArrayName: "app.services" | "app.predeploy";
-  serviceVersionStatus?: Record<string, ClientServiceVersionInstanceStatus[]>;
+  serviceVersionStatus?: Record<string, ClientServiceStatus[]>;
   internalNetworkingDetails?: {
     namespace: string;
     appName: string;
