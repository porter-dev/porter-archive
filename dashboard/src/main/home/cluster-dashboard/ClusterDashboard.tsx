import React, { Component } from 'react';
import styled from 'styled-components';
import gradient from 'assets/gradient.jpg';

import { Context } from 'shared/Context';
import { ChartType, StorageType, ClusterType } from 'shared/types';
import api from 'shared/api';

import ChartList from './chart/ChartList';
import NamespaceSelector from './NamespaceSelector';
import SortSelector from './SortSelector';
import ExpandedChart from './expanded-chart/ExpandedChart';
import { Redirect, RouteComponentProps, withRouter } from 'react-router';

type PropsType = RouteComponentProps & {
  currentCluster: ClusterType,
<<<<<<< HEAD
  setSidebar: (x: boolean) => void,
=======
  namespace: string,
  setSidebar: (x: boolean) => void
  setCurrentView: (x: string) => void,
  resetNamespace: () => void,
>>>>>>> ce5df693
};

type StateType = {
  namespace: string,
  sortType: string,
  currentChart: ChartType | null
};

class ClusterDashboard extends Component<PropsType, StateType> {
  state = {
    namespace: 'default',
    sortType: (localStorage.getItem("SortType") ? localStorage.getItem('SortType') : 'Newest'),
    currentChart: null as (ChartType | null)
  }

  componentDidMount() {
    if (this.props.namespace) {
      this.setState({ namespace: this.props.namespace }, () => {
        this.props.resetNamespace();
      })
    }
  }

  componentDidUpdate(prevProps: PropsType) {
    localStorage.setItem("SortType", this.state.sortType);
    // Reset namespace filter and close expanded chart on cluster change
    if (prevProps.currentCluster !== this.props.currentCluster) {
      this.setState({ namespace: 'default', sortType: (
        localStorage.getItem("SortType") ? localStorage.getItem('SortType') : 'Newest'
      ), currentChart: null });
    }
  }

  renderDashboardIcon = () => {
    if (false) {
      let { currentCluster } = this.props;
      return (
        <DashboardIcon>
          <DashboardImage src={gradient} />
          <Overlay>{currentCluster && currentCluster.name[0].toUpperCase()}</Overlay>
        </DashboardIcon>
      );
    }

    return (
      <DashboardIcon>
        <i className="material-icons">device_hub</i>
      </DashboardIcon>
    );
  }

  renderContents = () => {
    let { currentCluster, setSidebar } = this.props;
    
    if (this.state.currentChart) {
      return (
        <ExpandedChart
          namespace={this.state.namespace}
          currentCluster={this.props.currentCluster}
          currentChart={this.state.currentChart}
          setCurrentChart={(x: ChartType | null) => this.setState({ currentChart: x })}
          setSidebar={setSidebar}
        />
      );
    }

    return (
      <div>
        <TitleSection>
          {this.renderDashboardIcon()}
          <Title>{currentCluster.name}</Title>
          <i 
            className="material-icons"
            onClick={() => this.context.setCurrentModal('UpdateClusterModal')}
          >
            more_vert
          </i>
        </TitleSection>

        <InfoSection>
          <TopRow>
            <InfoLabel>
              <i className="material-icons">info</i> Info
            </InfoLabel>
          </TopRow>
          <Description>Cluster dashboard for {currentCluster.name}.</Description>
        </InfoSection>

        <LineBreak />
        
        <ControlRow>
          <Button
            onClick={() => this.props.history.push("templates")}
          >
            <i className="material-icons">add</i> Deploy Template
          </Button>
          <SortFilterWrapper>
            <SortSelector
              setSortType={(sortType) => this.setState({ sortType })}
              sortType={this.state.sortType}
            />
            <NamespaceSelector
              setNamespace={(namespace) => this.setState({ namespace })}
              namespace={this.state.namespace}
            />
          </SortFilterWrapper>
        </ControlRow>

        <ChartList
          currentCluster={currentCluster}
          namespace={this.state.namespace}
          sortType={this.state.sortType}
          setCurrentChart={(x: ChartType | null) => this.setState({ currentChart: x })}
        />
      </div>
    );
  }

  render() {
    return (
      <div>
        {this.renderContents()}
      </div>
    );
  }
}

ClusterDashboard.contextType = Context;

export default withRouter(ClusterDashboard);

const ControlRow = styled.div`
  display: flex;
  justify-content: space-between;
  align-items: center;
  margin-bottom: 35px;
  padding-left: 0px;
`;

const TopRow = styled.div`
  display: flex;
  align-items: center;
`;

const Description = styled.div`
  color: #ffffff;
  margin-top: 13px;
  margin-left: 2px;
  font-size: 13px;
`;

const InfoLabel = styled.div`
  width: 72px;
  height: 20px;
  display: flex;
  align-items: center;
  color: #7A838F;
  font-size: 13px;
  > i {
    color: #8B949F;
    font-size: 18px;
    margin-right: 5px;
  }
`;

const InfoSection = styled.div`
  margin-top: 20px;
  font-family: 'Work Sans', sans-serif;
  margin-left: 0px;
  margin-bottom: 35px;
`;

const Button = styled.div`
  display: flex;
  flex-direction: row;
  align-items: center;
  justify-content: space-between;
  font-size: 13px;
  cursor: pointer;
  font-family: 'Work Sans', sans-serif;
  border-radius: 20px;
  color: white;
  height: 35px;
  padding: 0px 8px;
  padding-bottom: 1px;
  margin-right: 10px;
  font-weight: 500;
  padding-right: 15px;
  overflow: hidden;
  white-space: nowrap;
  text-overflow: ellipsis;
  box-shadow: 0 5px 8px 0px #00000010;
  cursor: ${(props: { disabled?: boolean }) => props.disabled ? 'not-allowed' : 'pointer'};

  background: ${(props: { disabled?: boolean }) => props.disabled ? '#aaaabbee' : '#616FEEcc'};
  :hover {
    background: ${(props: { disabled?: boolean }) => props.disabled ? '' : '#505edddd'};
  }

  > i {
    color: white;
    width: 18px;
    height: 18px;
    font-weight: 600;
    font-size: 12px;
    border-radius: 20px;
    display: flex;
    align-items: center;
    margin-right: 5px;
    justify-content: center;
  }
`;

const ButtonAlt = styled(Button)`
  min-width: 150px;
  max-width: 150px;
  background: #7A838Fdd;

  :hover {
    background: #69727eee;
  }
`;

const LineBreak = styled.div`
  width: calc(100% - 0px);
  height: 2px;
  background: #ffffff20;
  margin: 10px 0px 35px;
`;

const Overlay = styled.div`
  height: 100%;
  width: 100%;
  position: absolute;
  background: #00000028;
  top: 0;
  left: 0;
  border-radius: 5px;
  display: flex;
  align-items: center;
  justify-content: center;
  font-size: 24px;
  font-weight: 500;
  font-family: 'Work Sans', sans-serif;
  color: white;
`;

const DashboardImage = styled.img`
  height: 45px;
  width: 45px;
  border-radius: 5px;
`;

const DashboardIcon = styled.div`
  position: relative;
  height: 45px;
  min-width: 45px;
  width: 45px;
  border-radius: 5px;
  display: flex;
  align-items: center;
  justify-content: center;
  background: #676C7C;
  border: 2px solid #8e94aa;

  > i {
    font-size: 22px;
  }
`;

const Title = styled.div`
  font-size: 20px;
  font-weight: 500;
  font-family: 'Work Sans', sans-serif;
  margin-left: 18px;
  color: #ffffff;
  white-space: nowrap;
  overflow: hidden;
  text-overflow: ellipsis;
`;

const TitleSection = styled.div`
  height: 80px;
  margin-top: 10px;
  margin-bottom: 10px;
  display: flex;
  flex-direction: row;
  align-items: center;
  padding-left: 0px;

  > i {
    margin-left: 10px;
    cursor: pointer;
    font-size 18px;
    color: #858FAAaa;
    padding: 5px;
    border-radius: 100px;
    :hover {
      background: #ffffff11;
    }
    margin-bottom: -3px;
  }
`;

const SortFilterWrapper = styled.div`
  width: 468px;
  display: flex;
  justify-content: space-between;
`;<|MERGE_RESOLUTION|>--- conflicted
+++ resolved
@@ -14,14 +14,9 @@
 
 type PropsType = RouteComponentProps & {
   currentCluster: ClusterType,
-<<<<<<< HEAD
-  setSidebar: (x: boolean) => void,
-=======
   namespace: string,
   setSidebar: (x: boolean) => void
-  setCurrentView: (x: string) => void,
   resetNamespace: () => void,
->>>>>>> ce5df693
 };
 
 type StateType = {
