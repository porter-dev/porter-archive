--- conflicted
+++ resolved
@@ -71,13 +71,8 @@
     if (
       context.currentCluster.status !== "UPDATING_UNAVAILABLE" &&
       !tabOptions.find((tab) => tab.value === "nodes")
-<<<<<<< HEAD
     ) {  
       if (!context.currentProject?.capi_provisioner_enabled) {
-=======
-    ) {
-      if (!context.currentProject.capi_provisioner_enabled) {
->>>>>>> b1e2b80f
         tabOptions.unshift({ label: "Namespaces", value: "namespaces" });
       }
       tabOptions.unshift({ label: "Metrics", value: "metrics" });
