--- conflicted
+++ resolved
@@ -1,26 +1,18 @@
-import React, { useContext, useEffect, useMemo, useState } from "react";
+import React, { useContext, useEffect, useState } from "react";
 import { useLocation } from "react-router";
 import styled from "styled-components";
-import { match } from "ts-pattern";
 
 import AzureProvisionerSettings from "components/AzureProvisionerSettings";
 import GCPProvisionerSettings from "components/GCPProvisionerSettings";
-import Loading from "components/Loading";
-import Fieldset from "components/porter/Fieldset";
-import Icon from "components/porter/Icon";
-import ShowIntercomButton from "components/porter/ShowIntercomButton";
+import Image from "components/porter/Image";
 import Spacer from "components/porter/Spacer";
-import Text from "components/porter/Text";
 import ProvisionerSettings from "components/ProvisionerSettings";
 import TabSelector from "components/TabSelector";
-import { useCluster } from "lib/hooks/useCluster";
 
 import api from "shared/api";
 import useAuth from "shared/auth/useAuth";
 import { Context } from "shared/Context";
 import { getQueryParam } from "shared/routing";
-import { valueExists } from "shared/util";
-import infra from "assets/cluster.svg";
 import editIcon from "assets/edit-button.svg";
 import infraGrad from "assets/infra-grad.svg";
 
@@ -32,7 +24,6 @@
 import { NamespaceList } from "./NamespaceList";
 import NodeList from "./NodeList";
 import ProvisionerStatus from "./ProvisionerStatus";
-import Image from "components/porter/Image";
 
 type TabEnum =
   | "nodes"
@@ -42,8 +33,14 @@
   | "incidents"
   | "configuration";
 
-const Dashboard: React.FC = () => {
+const tabOptions: Array<{
+  label: string;
+  value: TabEnum;
+}> = [{ label: "Additional settings", value: "settings" }];
+
+export const Dashboard: React.FunctionComponent = () => {
   const [currentTab, setCurrentTab] = useState<TabEnum>("settings");
+  const [currentTabOptions, setCurrentTabOptions] = useState(tabOptions);
   const [isAuthorized] = useAuth();
   const location = useLocation();
   const [selectedClusterVersion, setSelectedClusterVersion] = useState(null);
@@ -52,165 +49,183 @@
   const [ingressIp, setIngressIp] = useState("");
   const [ingressError, setIngressError] = useState("");
 
-  const { cluster, isLoading } = useCluster();
-  const { setCurrentModal, currentProject } = useContext(Context);
-
-  const tabOptions: Array<{ label: string; value: TabEnum }> = useMemo(() => {
-    return [
-      !currentProject?.capi_provisioner_enabled
-        ? {
-            label: "Nodes",
-            value: "nodes" as const,
-          }
-        : undefined,
-      !currentProject?.capi_provisioner_enabled
-        ? {
-            label: "Namespaces",
-            value: "namespaces" as const,
-          }
-        : undefined,
-      !currentProject?.capi_provisioner_enabled
-        ? {
-            label: "Metrics",
-            value: "metrics" as const,
-          }
-        : undefined,
-      currentProject?.capi_provisioner_enabled
-        ? {
-            label: "Configuration",
-            value: "configuration" as const,
-          }
-        : undefined,
-      isAuthorized("cluster", "", ["get", "delete"])
-        ? {
-            label: "Additional settings",
-            value: "settings" as const,
-          }
-        : undefined,
-    ].filter(valueExists);
-  }, [currentProject, isAuthorized]);
-  // const renderTab = () => {
-  //   switch (currentTab) {
-  //     case "settings":
-  //       return (
-  //         <ClusterSettings
-  //           ingressIp={ingressIp}
-  //           ingressError={ingressError}
-  //           history={undefined}
-  //           location={undefined}
-  //           match={undefined}
-  //         />
-  //       );
-  //     case "metrics":
-  //       return <Metrics />;
-  //     case "namespaces":
-  //       return <NamespaceList />;
-  //     case "configuration":
-  //       return (
-  //         <>
-  //           <Br />
-  //           {currentCluster.cloud_provider === "AWS" && (
-  //             <ProvisionerSettings
-  //               selectedClusterVersion={selectedClusterVersion}
-  //               provisionerError={provisionFailureReason}
-  //               clusterId={currentCluster.id}
-  //               credentialId={
-  //                 currentCluster.cloud_provider_credential_identifier
-  //               }
-  //             />
-  //           )}
-  //           {currentCluster.cloud_provider === "Azure" && (
-  //             <AzureProvisionerSettings
-  //               selectedClusterVersion={selectedClusterVersion}
-  //               provisionerError={provisionFailureReason}
-  //               clusterId={currentCluster.id}
-  //               credentialId={
-  //                 currentCluster.cloud_provider_credential_identifier
-  //               }
-  //             />
-  //           )}
-  //           {currentCluster.cloud_provider === "GCP" && (
-  //             <GCPProvisionerSettings
-  //               selectedClusterVersion={selectedClusterVersion}
-  //               provisionerError={provisionFailureReason}
-  //               clusterId={currentCluster.id}
-  //               credentialId={
-  //                 currentCluster.cloud_provider_credential_identifier
-  //               }
-  //             />
-  //           )}
-  //         </>
-  //       );
-  //     default:
-  //       return <NodeList />;
-  //   }
-  // };
-
-  // useEffect(() => {
-  //   if (
-  //     currentCluster.status !== "UPDATING_UNAVAILABLE" &&
-  //     !tabOptions.find((tab) => tab.value === "nodes")
-  //   ) {
-  //     if (!currentProject?.capi_provisioner_enabled) {
-  //       tabOptions.unshift({ label: "Namespaces", value: "namespaces" });
-  //       tabOptions.unshift({ label: "Metrics", value: "metrics" });
-  //       tabOptions.unshift({ label: "Nodes", value: "nodes" });
-  //     }
-  //   }
-
-  //   if (
-  //     currentProject?.capi_provisioner_enabled &&
-  //     !tabOptions.find((tab) => tab.value === "configuration")
-  //   ) {
-  //     tabOptions.unshift({ value: "configuration", label: "Configuration" });
-  //   }
-  // }, []);
-
-  // useEffect(() => {
-  //   const selectedTab = getQueryParam({ location }, "selected_tab");
-  //   if (tabOptions.find((tab) => tab.value === selectedTab)) {
-  //     setCurrentTab(selectedTab as any);
-  //   }
-  // }, [location]);
-
-  // // Need to reset tab to reset views that don't auto-update on cluster switch (esp namespaces + settings)
-  // useEffect(() => {
-  //   setShowProvisionerStatus(false);
-  //   if (currentProject?.capi_provisioner_enabled) {
-  //     setCurrentTab("configuration");
-  //   } else {
-  //     setCurrentTab("nodes");
-  //   }
-  // }, [currentCluster]);
-
-  if (isLoading) {
-    return (
-      <div
-        style={{
-          height: "80vh",
-          display: "flex",
-          flexDirection: "column",
-          alignItems: "center",
-        }}
-      >
-        <Loading />
-      </div>
+  const context = useContext(Context);
+  const renderTab = () => {
+    switch (currentTab) {
+      case "settings":
+        return (
+          <ClusterSettings
+            ingressIp={ingressIp}
+            ingressError={ingressError}
+            history={undefined}
+            location={undefined}
+            match={undefined}
+          />
+        );
+      case "metrics":
+        return <Metrics />;
+      case "namespaces":
+        return <NamespaceList />;
+      case "configuration":
+        return (
+          <>
+            <Br />
+            {context.currentCluster.cloud_provider === "AWS" && (
+              <ProvisionerSettings
+                selectedClusterVersion={selectedClusterVersion}
+                provisionerError={provisionFailureReason}
+                clusterId={context.currentCluster.id}
+                credentialId={
+                  context.currentCluster.cloud_provider_credential_identifier
+                }
+              />
+            )}
+            {context.currentCluster.cloud_provider === "Azure" && (
+              <AzureProvisionerSettings
+                selectedClusterVersion={selectedClusterVersion}
+                provisionerError={provisionFailureReason}
+                clusterId={context.currentCluster.id}
+                credentialId={
+                  context.currentCluster.cloud_provider_credential_identifier
+                }
+              />
+            )}
+            {context.currentCluster.cloud_provider === "GCP" && (
+              <GCPProvisionerSettings
+                selectedClusterVersion={selectedClusterVersion}
+                provisionerError={provisionFailureReason}
+                clusterId={context.currentCluster.id}
+                credentialId={
+                  context.currentCluster.cloud_provider_credential_identifier
+                }
+              />
+            )}
+          </>
+        );
+      default:
+        return <NodeList />;
+    }
+  };
+
+  useEffect(() => {
+    if (
+      context.currentCluster.status !== "UPDATING_UNAVAILABLE" &&
+      !tabOptions.find((tab) => tab.value === "nodes")
+    ) {
+      if (!context.currentProject?.capi_provisioner_enabled) {
+        tabOptions.unshift({ label: "Namespaces", value: "namespaces" });
+        tabOptions.unshift({ label: "Metrics", value: "metrics" });
+        tabOptions.unshift({ label: "Nodes", value: "nodes" });
+      }
+    }
+
+    if (
+      context.currentProject?.capi_provisioner_enabled &&
+      !tabOptions.find((tab) => tab.value === "configuration")
+    ) {
+      tabOptions.unshift({ value: "configuration", label: "Configuration" });
+    }
+  }, []);
+
+  useEffect(() => {
+    setCurrentTabOptions(
+      tabOptions.filter((option) => {
+        if (option.value === "settings") {
+          return isAuthorized("cluster", "", ["get", "delete"]);
+        }
+        return true;
+      })
     );
-  }
-
-  if (!cluster) {
-    return (
-      <Fieldset>
-        <Text>Cluster not found</Text>
-        <Spacer y={1} />
-        <ShowIntercomButton message={"I need help loading Infrastructure."} />
-      </Fieldset>
-    );
-  }
-
-  const clusterName = useMemo(() => {
-    return cluster.vanity_name || cluster.name;
-  }, [cluster]);
+  }, [isAuthorized]);
+
+  useEffect(() => {
+    const selectedTab = getQueryParam({ location }, "selected_tab");
+    if (tabOptions.find((tab) => tab.value === selectedTab)) {
+      setCurrentTab(selectedTab as any);
+    }
+  }, [location]);
+
+  // Need to reset tab to reset views that don't auto-update on cluster switch (esp namespaces + settings)
+  useEffect(() => {
+    setShowProvisionerStatus(false);
+    if (context.currentProject?.capi_provisioner_enabled) {
+      setCurrentTab("configuration");
+    } else {
+      setCurrentTab("nodes");
+    }
+  }, [context.currentCluster]);
+
+  const updateClusterWithDetailedData = async () => {
+    try {
+      const res = await api.getCluster(
+        "<token>",
+        {},
+        {
+          project_id: context.currentProject.id,
+          cluster_id: context.currentCluster.id,
+        }
+      );
+      if (res.data) {
+        const { ingress_ip, ingress_error } = res.data;
+        setIngressIp(ingress_ip);
+        setIngressError(ingress_error);
+      }
+    } catch (error) {}
+  };
+
+  useEffect(() => {
+    updateClusterWithDetailedData();
+  }, []);
+
+  useEffect(() => {
+    updateClusterWithDetailedData();
+  }, [context.currentCluster]);
+
+  const renderContents = () => {
+    if (context.currentProject?.capi_provisioner_enabled) {
+      return (
+        <>
+          <ClusterRevisionSelector
+            selectedClusterVersion={selectedClusterVersion}
+            setSelectedClusterVersion={setSelectedClusterVersion}
+            setShowProvisionerStatus={setShowProvisionerStatus}
+            setProvisionFailureReason={setProvisionFailureReason}
+          />
+          {showProvisionerStatus &&
+            (context.currentCluster.status === "UPDATING" ||
+              context.currentCluster.status === "UPDATING_UNAVAILABLE") && (
+              <>
+                <ProvisionerStatus
+                  provisionFailureReason={provisionFailureReason}
+                />
+                <Spacer y={1} />
+              </>
+            )}
+          <TabSelector
+            options={currentTabOptions}
+            currentTab={currentTab}
+            setCurrentTab={(value: TabEnum) => {
+              setCurrentTab(value);
+            }}
+          />
+          {renderTab()}
+        </>
+      );
+    } else {
+      return (
+        <>
+          <TabSelector
+            options={currentTabOptions}
+            currentTab={currentTab}
+            setCurrentTab={(value: TabEnum) => {
+              setCurrentTab(value);
+            }}
+          />
+          {renderTab()}
+        </>
+      );
+    }
+  };
 
   return (
     <>
@@ -218,106 +233,32 @@
         title={
           <Flex>
             <Flex>
-<<<<<<< HEAD
-              <Icon src={infra} />
-=======
               <Image size={25} src={infraGrad} />
->>>>>>> fb08a453
               <Spacer inline />
-              {clusterName}
+              {context.currentCluster.vanity_name ||
+                context.currentCluster.name}
               <Spacer inline />
             </Flex>
             <EditIconStyle
               onClick={() => {
-                setCurrentModal?.(<ClusterSettingsModal />);
+                context.setCurrentModal(<ClusterSettingsModal />);
               }}
             >
               <img src={editIcon} />
             </EditIconStyle>
           </Flex>
         }
-        description={"Cluster settings and status."}
+        description={`Cluster settings and status for ${
+          context.currentCluster.vanity_name || context.currentCluster.name
+        }.`}
         disableLineBreak
         capitalize={false}
       />
 
-      {currentProject?.capi_provisioner_enabled && (
-        <>
-          <ClusterRevisionSelector
-            setSelectedClusterVersion={setSelectedClusterVersion}
-            setShowProvisionerStatus={setShowProvisionerStatus}
-            setProvisionFailureReason={setProvisionFailureReason}
-          />
-          {showProvisionerStatus &&
-            (cluster.status === "UPDATING" ||
-              cluster.status === "UPDATING_UNAVAILABLE") && (
-              <>
-                <ProvisionerStatus
-                  provisionFailureReason={provisionFailureReason}
-                />
-                <Spacer y={1} />
-              </>
-            )}
-        </>
-      )}
-      <TabSelector
-        options={tabOptions}
-        currentTab={currentTab}
-        setCurrentTab={(value: TabEnum) => {
-          setCurrentTab(value);
-        }}
-      />
-      {match(currentTab)
-        .with("settings", () => (
-          <ClusterSettings
-            ingressIp={ingressIp}
-            ingressError={ingressError}
-            history={undefined}
-            location={undefined}
-            match={undefined}
-          />
-        ))
-        .with("metrics", () => <Metrics />)
-        .with("namespaces", () => <NamespaceList />)
-        .with("configuration", () => {
-          return (
-            <>
-              <Br />
-              {match(cluster.cloud_provider)
-                .with("AWS", () => (
-                  <ProvisionerSettings
-                    selectedClusterVersion={selectedClusterVersion}
-                    provisionerError={provisionFailureReason}
-                    clusterId={cluster.id}
-                    credentialId={cluster.cloud_provider_credential_identifier}
-                  />
-                ))
-                .with("Azure", () => (
-                  <AzureProvisionerSettings
-                    selectedClusterVersion={selectedClusterVersion}
-                    provisionerError={provisionFailureReason}
-                    clusterId={cluster.id}
-                    credentialId={cluster.cloud_provider_credential_identifier}
-                  />
-                ))
-                .with("GCP", () => (
-                  <GCPProvisionerSettings
-                    selectedClusterVersion={selectedClusterVersion}
-                    provisionerError={provisionFailureReason}
-                    clusterId={cluster.id}
-                    credentialId={cluster.cloud_provider_credential_identifier}
-                  />
-                ))
-                .exhaustive()}
-            </>
-          );
-        })
-        .otherwise(() => null)}
+      {renderContents()}
     </>
   );
 };
-
-export default Dashboard;
 
 const EditIconStyle = styled.div`
   width: 20px;
