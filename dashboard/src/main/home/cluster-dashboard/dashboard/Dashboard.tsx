--- conflicted
+++ resolved
@@ -189,13 +189,7 @@
     if (context.currentProject?.sandbox_enabled) {
       return (
         <DashboardPlaceholder>
-<<<<<<< HEAD
           <Text size={16}>Infrastructure settings are not enabled on the Porter Cloud.</Text>
-=======
-          <Text size={16}>
-            Infrastructure settings are not enabled for sandbox users
-          </Text>
->>>>>>> 1e2ba067
           <Spacer y={0.5} />
           <Text color={"helper"}>
             Eject to your own cloud account to enable managed infrastructure.
