import React, { useContext, useEffect, useMemo, useRef, useState } from "react";
import styled from "styled-components";
import { Context } from "shared/Context";
import { ClusterType, ProjectType } from "shared/types";
import { pushFiltered } from "shared/routing";
import { useHistory, useLocation } from "react-router";
import useAuth from "shared/auth/useAuth";

const OptionsDropdown: React.FC = ({ children }) => {
  const [isOpen, setIsOpen] = useState(false);

  const handleClick = (e: any) => {
    e.stopPropagation();
    setIsOpen(!isOpen);
  };

  const handleOnBlur = () => {
    setIsOpen(false);
  };

  return (
    <OptionsButton onClick={handleClick} onBlur={handleOnBlur}>
      <i className="material-icons">{isOpen ? "expand_less" : "expand_more"}</i>
      {isOpen && <DropdownMenu>{children}</DropdownMenu>}
    </OptionsButton>
  );
};

const useWebsocket = (
  currentProject: ProjectType,
  currentCluster: ClusterType
) => {
  const wsRef = useRef<WebSocket | undefined>(undefined);

  useEffect(() => {
    let protocol = window.location.protocol == "https:" ? "wss" : "ws";
    wsRef.current = new WebSocket(
      `${protocol}://${window.location.host}/api/projects/${currentProject.id}/k8s/namespace/status?cluster_id=${currentCluster.id}`
    );

    wsRef.current.onopen = () => {
      console.log("Connected to websocket");
    };

    wsRef.current.onclose = () => {
      console.log("closing websocket");
    };

    return () => {
      wsRef.current.close();
    };
  }, []);

  return wsRef;
};

export const NamespaceList: React.FunctionComponent = () => {
  const {
    currentCluster,
    currentProject,
    setCurrentModal,
    setCurrentError,
  } = useContext(Context);
  const location = useLocation();
  const history = useHistory();
  const [namespaces, setNamespaces] = useState([]);
  const websocket = useWebsocket(currentProject, currentCluster);
  const onDelete = (namespace: any) => {
    setCurrentModal("DeleteNamespaceModal", namespace);
  };

  const [isAuthorized] = useAuth();

  const isAvailableForDeletion = (namespaceName: string) => {
    // Only the namespaces that doesn't start with kube- or has by name default will be
    // available for deletion (as those are the k8s namespaces)
    return !/(^default$)|(^kube-.*)/.test(namespaceName);
  };

  useEffect(() => {
    if (!websocket) {
      return;
    }

    websocket.current.onerror = (err: ErrorEvent) => {
      setCurrentError(err.message);
      websocket.current.close();
    };

    websocket.current.onmessage = (evt: MessageEvent) => {
      const data = JSON.parse(evt.data);
      if (data.Kind !== "namespace") {
        return;
      }
      if (data.event_type === "ADD") {
        setNamespaces((oldNamespaces) => [...oldNamespaces, data.Object]);
      }

      if (data.event_type === "DELETE") {
        setNamespaces((oldNamespaces) => {
          const oldNamespaceIndex = oldNamespaces.findIndex(
            (namespace) => namespace.metadata.name === data.Object.metadata.name
          );
          oldNamespaces.splice(oldNamespaceIndex, 1);
          return [...oldNamespaces];
        });
      }

      if (data.event_type === "UPDATE") {
        setNamespaces((oldNamespaces) => {
          const oldNamespaceIndex = oldNamespaces.findIndex(
            (namespace) => namespace.metadata.name === data.Object.metadata.name
          );
          oldNamespaces.splice(oldNamespaceIndex, 1, data.Object);
          return [...oldNamespaces];
        });
      }
    };
  }, [websocket]);

  const sortAlphabetically = (prev: any, current: any) => {
    return prev.metadata.name > current.metadata.name ? 1 : -1;
  };

  const sortedNamespaces = useMemo<any[]>(() => {
    const nonDeletableNamespaces = namespaces
      .filter((namespace) => !isAvailableForDeletion(namespace.metadata.name))
      .sort(sortAlphabetically);
    const deletableNamespaces = namespaces
      .filter((namespace) => isAvailableForDeletion(namespace.metadata.name))
      .sort(sortAlphabetically);

    return [...deletableNamespaces, ...nonDeletableNamespaces];
  }, [namespaces]);

  return (
    <NamespaceListWrapper>
      <ControlRow>
        {isAuthorized("namespace", "", ["get", "create"]) && (
          <Button
            onClick={() =>
              setCurrentModal(
                "NamespaceModal",
                namespaces.map((namespace) => ({
                  value: namespace.metadata.name,
                }))
              )
            }
          >
            <i className="material-icons">add</i> Add namespace
          </Button>
        )}
      </ControlRow>
      <NamespacesGrid>
        {sortedNamespaces.map((namespace) => {
          return (
            <StyledCard
              key={namespace?.metadata?.name}
              onClick={() =>
                pushFiltered({ location, history }, `/applications`, [], {
                  cluster: currentCluster.name,
                  namespace: namespace.metadata.name,
                })
              }
            >
              <ContentContainer>
                <Title>{namespace?.metadata?.name}</Title>
                <Status margin_left={"0px"}>
                  <StatusColor status={namespace.status.phase} />
                  {namespace?.status?.phase}
                </Status>
              </ContentContainer>
<<<<<<< HEAD
              {isAuthorized("namespace", "", ["get", "delete"]) &&
                isAvailableForDeletion(namespace?.metadata?.name) && (
=======
              {isAvailableForDeletion(namespace?.metadata?.name) &&
                namespace?.status?.phase === "Active" && (
>>>>>>> d1e6a833
                  <OptionsDropdown>
                    <DropdownOption onClick={() => onDelete(namespace)}>
                      <i className="material-icons-outlined">delete</i>
                      <span>Delete</span>
                    </DropdownOption>
                  </OptionsDropdown>
                )}
            </StyledCard>
          );
        })}
      </NamespacesGrid>
    </NamespaceListWrapper>
  );
};

const NamespaceListWrapper = styled.div`
  margin-top: 35px;
  padding-bottom: 80px;
`;

const NamespacesGrid = styled.div`
  margin-top: 32px;
  padding-bottom: 150px;
  display: grid;
  grid-column-gap: 25px;
  grid-row-gap: 25px;
  grid-template-columns: repeat(2, minmax(200px, 1fr));
`;

const Title = styled.div`
  font-size: 14px;
  font-family: "Work Sans", sans-serif;
  font-weight: 500;
  color: #ffffff;
`;

const StatusColor = styled.div`
  margin-top: 1px;
  width: 8px;
  height: 8px;
  background: ${(props: { status: string }) =>
    props.status === "Active"
      ? "#4797ff"
      : props.status === "Terminating"
      ? "#ed5f85"
      : "#f5cb42"};
  border-radius: 20px;
  margin-left: 3px;
  margin-right: 16px;
`;

const Status = styled.div`
  display: flex;
  height: 20px;
  font-size: 13px;
  flex-direction: row;
  text-transform: capitalize;
  align-items: center;
  font-family: "Work Sans", sans-serif;
  color: #aaaabb;
  animation: fadeIn 0.5s;
  margin-left: ${(props: { margin_left: string }) => props.margin_left};

  @keyframes fadeIn {
    from {
      opacity: 0;
    }
    to {
      opacity: 1;
    }
  }
`;

const ControlRow = styled.div`
  display: flex;
  justify-content: space-between;
  align-items: center;
  margin-bottom: 35px;
  padding-left: 0px;
`;

const Button = styled.div`
  display: flex;
  flex-direction: row;
  align-items: center;
  justify-content: space-between;
  font-size: 13px;
  cursor: pointer;
  font-family: "Work Sans", sans-serif;
  border-radius: 20px;
  color: white;
  height: 35px;
  padding: 0px 8px;
  padding-bottom: 1px;
  margin-right: 10px;
  font-weight: 500;
  padding-right: 15px;
  overflow: hidden;
  white-space: nowrap;
  text-overflow: ellipsis;
  box-shadow: 0 5px 8px 0px #00000010;
  cursor: ${(props: { disabled?: boolean }) =>
    props.disabled ? "not-allowed" : "pointer"};

  background: ${(props: { disabled?: boolean }) =>
    props.disabled ? "#aaaabbee" : "#616FEEcc"};
  :hover {
    background: ${(props: { disabled?: boolean }) =>
      props.disabled ? "" : "#505edddd"};
  }

  > i {
    color: white;
    width: 18px;
    height: 18px;
    font-weight: 600;
    font-size: 12px;
    border-radius: 20px;
    display: flex;
    align-items: center;
    margin-right: 5px;
    justify-content: center;
  }
`;

const StyledCard = styled.div`
  background: #26282f;
  min-height: 80px;
  width: 100%;
  display: flex;
  justify-content: space-between;
  align-items: center;
  border: 1px solid #26282f;
  box-shadow: 0 5px 8px 0px #00000033;
  border-radius: 5px;
  padding: 14px;
  animation: fadeIn 0.5s;
  @keyframes fadeIn {
    from {
      opacity: 0;
    }
    to {
      opacity: 1;
    }
  }

  transition: transform 0.2s ease-in-out, box-shadow 0.2s ease-in-out;
  :hover {
    transform: scale(1.05);
    box-shadow: 0 8px 20px 0px #00000030;
    cursor: pointer;
  }
`;

const ContentContainer = styled.div`
  display: flex;
  flex-direction: column;
  justify-content: space-between;
  height: 100%;
`;

const OptionsButton = styled.button`
  position: relative;
  border: none;
  background: none;
  color: white;
  padding: 5px;
  display: flex;
  justify-content: center;
  align-items: center;
  border-radius: 50%;
  color: #ffffff44;
  :hover {
    background: #32343a;
    cursor: pointer;
  }
`;

const DropdownMenu = styled.div`
  position: absolute;
  right: 12px;
  top: 30px;
  overflow: hidden;
  width: 120px;
  height: auto;
  background: #26282f;
  box-shadow: 0 8px 20px 0px #00000088;
  color: white;
`;

const DropdownOption = styled.div`
  width: 100%;
  height: 37px;
  font-size: 13px;
  cursor: pointer;
  padding-left: 10px;
  padding-right: 10px;
  white-space: nowrap;
  overflow: hidden;
  text-overflow: ellipsis;
  display: flex;
  justify-content: center;
  align-items: center;
  :hover {
    background: #ffffff22;
  }
  :not(:first-child) {
    border-top: 1px solid #00000000;
  }

  :not(:last-child) {
    border-bottom: 1px solid #ffffff15;
  }

  > i {
    margin-right: 5px;
    font-size: 16px;
  }
`;<|MERGE_RESOLUTION|>--- conflicted
+++ resolved
@@ -170,13 +170,9 @@
                   {namespace?.status?.phase}
                 </Status>
               </ContentContainer>
-<<<<<<< HEAD
               {isAuthorized("namespace", "", ["get", "delete"]) &&
-                isAvailableForDeletion(namespace?.metadata?.name) && (
-=======
-              {isAvailableForDeletion(namespace?.metadata?.name) &&
+                isAvailableForDeletion(namespace?.metadata?.name) &&
                 namespace?.status?.phase === "Active" && (
->>>>>>> d1e6a833
                   <OptionsDropdown>
                     <DropdownOption onClick={() => onDelete(namespace)}>
                       <i className="material-icons-outlined">delete</i>
