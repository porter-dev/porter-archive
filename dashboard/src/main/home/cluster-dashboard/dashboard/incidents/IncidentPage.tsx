--- conflicted
+++ resolved
@@ -3,12 +3,7 @@
 import { useParams } from "react-router";
 import styled from "styled-components";
 
-<<<<<<< HEAD
-import backArrow from "assets/back_arrow.png";
-import nodePng from "assets/node.png";
 import loading from "assets/loading.gif";
-=======
->>>>>>> 09b18c24
 import { Drawer, withStyles } from "@material-ui/core";
 import EventDrawer from "./EventDrawer";
 import { useRouting } from "shared/routing";
@@ -296,7 +291,6 @@
   chart_name: string;
 };
 
-<<<<<<< HEAD
 const RefreshButton = styled.button`
   position: absolute;
   right: 0px;
@@ -326,8 +320,6 @@
   }
 `;
 
-=======
->>>>>>> 09b18c24
 const LineBreak = styled.div`
   width: calc(100% - 0px);
   height: 2px;
