--- conflicted
+++ resolved
@@ -91,7 +91,6 @@
     return (
       <>
         {this.props.values.map((entry: KeyValueType, i: number) => {
-<<<<<<< HEAD
             if (!entry.deleted) {
                 return (
                     <InputWrapper key={i}>
@@ -126,40 +125,6 @@
                     </InputWrapper>
                   );
             }
-=======
-          if (!entry.deleted) {
-            return (
-              <InputWrapper key={i}>
-                <Input
-                  placeholder="ex: key"
-                  width="270px"
-                  value={entry.key}
-                  onChange={(e: any) => {
-                    let _values = this.props.values;
-                    _values[i].key = e.target.value;
-                    this.props.setValues(_values);
-                  }}
-                  disabled={this.props.disabled || entry.locked}
-                />
-                <Spacer />
-                <Input
-                  placeholder="ex: value"
-                  width="270px"
-                  value={entry.value}
-                  onChange={(e: any) => {
-                    let _values = this.props.values;
-                    _values[i].value = e.target.value;
-                    this.props.setValues(_values);
-                  }}
-                  disabled={this.props.disabled || entry.locked}
-                  type={entry.hidden ? "password" : "text"}
-                />
-                {this.renderHiddenOption(entry.hidden, entry.locked, i)}
-                {this.renderDeleteButton(i)}
-              </InputWrapper>
-            );
-          }
->>>>>>> cb5fea81
         })}
       </>
     );
