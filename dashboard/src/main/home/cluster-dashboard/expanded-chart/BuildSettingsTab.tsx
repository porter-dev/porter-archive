import Heading from "components/form-components/Heading";
import Helper from "components/form-components/Helper";
import KeyValueArray from "components/form-components/KeyValueArray";
import SelectRow from "components/form-components/SelectRow";
import Loading from "components/Loading";
import MultiSaveButton from "components/MultiSaveButton";
import { unionBy } from "lodash";
import React, { useContext, useEffect, useMemo, useState } from "react";
import api from "shared/api";
import { Context } from "shared/Context";
import {
  BuildConfig,
  ChartTypeWithExtendedConfig,
  FullActionConfigType,
} from "shared/types";
import styled, { keyframes } from "styled-components";
import yaml from "js-yaml";
import DynamicLink from "components/DynamicLink";
import { AxiosError } from "axios";

const DEFAULT_PAKETO_STACK = "paketobuildpacks/builder:full";
const DEFAULT_HEROKU_STACK = "heroku/buildpacks:20";

type Buildpack = {
  name: string;
  buildpack: string;
  config: {
    [key: string]: string;
  };
};

type DetectedBuildpack = {
  name: string;
  builders: string[];
  detected: Buildpack[];
  others: Buildpack[];
};

type DetectBuildpackResponse = DetectedBuildpack[];

type UpdateBuildconfigResponse = {
  CreatedAt: string;
  DeletedAt: { Time: string; Valid: boolean };
  Time: string;
  Valid: boolean;
  ID: number;
  UpdatedAt: string;
  builder: string;
  buildpacks: string;
  config: string;
  name: string;
};

type Props = {
  chart: ChartTypeWithExtendedConfig;
  isPreviousVersion: boolean;
};

const BuildSettingsTab: React.FC<Props> = ({ chart, isPreviousVersion }) => {
  const { currentCluster, currentProject, setCurrentError } = useContext(
    Context
  );

  const [buildConfig, setBuildConfig] = useState<BuildConfig>(null);
  const [envVariables, setEnvVariables] = useState(
    chart.config?.container?.env?.build || null
  );
  const [runningWorkflowURL, setRunningWorkflowURL] = useState("");
  const [reRunError, setReRunError] = useState<{
    title: string;
    description: string;
  }>(null);
  const [buttonStatus, setButtonStatus] = useState<
    "loading" | "successful" | string
  >("");

  const saveBuildConfig = async (config: BuildConfig) => {
    if (config === null) {
      return;
    }

    if (!config.builder.length || !config.buildpacks.length) {
      return;
    }

    try {
      await api.updateBuildConfig<UpdateBuildconfigResponse>(
        "<token>",
        { ...config },
        {
          project_id: currentProject.id,
          cluster_id: currentCluster.id,
          namespace: chart.namespace,
          release_name: chart.name,
        }
      );
    } catch (err) {
      throw err;
    }
  };

  const saveEnvVariables = async (envs: { [key: string]: string }) => {
    let values = { ...chart.config };
    if (envs === null) {
      return;
    }

    values.container.env.build = { ...envs };
    const valuesYaml = yaml.dump({ ...values });
    try {
      await api.upgradeChartValues(
        "<token>",
        {
          values: valuesYaml,
        },
        {
          id: currentProject.id,
          namespace: chart.namespace,
          name: chart.name,
          cluster_id: currentCluster.id,
        }
      );
    } catch (error) {
      throw error;
    }
  };

  const triggerWorkflow = async () => {
    try {
      await api.reRunGHWorkflow(
        "",
        {},
        {
          project_id: currentProject.id,
          cluster_id: currentCluster.id,
          git_installation_id: chart.git_action_config?.git_repo_id,
          owner: chart.git_action_config?.git_repo?.split("/")[0],
          name: chart.git_action_config?.git_repo?.split("/")[1],
          branch: chart.git_action_config?.git_branch,
          release_name: chart.name,
        }
      );
    } catch (error) {
      if (!error?.response) {
        throw error;
      }

      let tmpError: AxiosError = error;

      /**
       * @smell
       * Currently the expanded chart is clearing all the state when a chart update is triggered (saveEnvVariables).
       * Temporary usage of setCurrentError until a context is applied to keep the state of the ReRunError during re renders.
       */

      if (tmpError.response.status === 400) {
        // setReRunError({
        //   title: "No previous run found",
        //   description:
        //     "There are no previous runs for this workflow, please trigger manually a run before changing the build settings.",
        // });
        setCurrentError(
          "There are no previous runs for this workflow, please trigger manually a run before changing the build settings."
        );
        return;
      }

      if (tmpError.response.status === 409) {
        // setReRunError({
        //   title: "The workflow is still running",
        //   description:
        //     'If you want to make more changes, please choose the option "Save" until the workflow finishes.',
        // });

        if (typeof tmpError.response.data === "string") {
          setRunningWorkflowURL(tmpError.response.data);
        }
        setCurrentError(
          'The workflow is still running. If you want to make more changes, please choose the option "Save" until the workflow finishes. You can check the current status of the workflow here ' +
            tmpError.response.data
        );
        return;
      }

      if (tmpError.response.status === 404) {
        let description =
          "Apparently there's no action file that corresponds to this deployment. ";
        if (typeof tmpError.response.data === "string") {
          const filename = tmpError.response.data;
          description = description.concat(
            `Please check that the file ${filename} exists on your repository.`
          );
        }
        // setReRunError({
        //   title: "The action doesn't seem to exist",
        //   description,
        // });

        setCurrentError(description);
        return;
      }
      throw error;
    }
  };

  const clearButtonStatus = () => {
    setTimeout(() => {
      setButtonStatus("");
    }, 800);
  };

  const handleSave = async () => {
    setButtonStatus("loading");
    try {
      await saveBuildConfig(buildConfig);
      await saveEnvVariables(envVariables);
      setButtonStatus("successful");
    } catch (error) {
      setButtonStatus("Something went wrong");
      setCurrentError(error);
    } finally {
      clearButtonStatus();
    }
  };

  const handleSaveAndReDeploy = async () => {
    setButtonStatus("loading");
    try {
      await saveBuildConfig(buildConfig);
      await saveEnvVariables(envVariables);
      await triggerWorkflow();
      setButtonStatus("successful");
    } catch (error) {
      setButtonStatus("Something went wrong");
      setCurrentError(error);
    } finally {
      clearButtonStatus();
    }
  };

  return (
    <Wrapper>
<<<<<<< HEAD
      {isPreviousVersion ? (
        <DisabledOverlay>
          Build config is disabled when reviewing past versions. Please go to
          the current revision to update your app build configuration.
        </DisabledOverlay>
      ) : null}
      <StyledSettingsSection blurContent={isPreviousVersion}>
=======
      {/* {reRunError !== null ? (
        <AlertCard>
          <AlertCardIcon className="material-icons">error</AlertCardIcon>
          <AlertCardContent className="content">
            <AlertCardTitle className="title">
              {reRunError.title}
            </AlertCardTitle>
            {reRunError.description}
            {runningWorkflowURL.length ? (
              <>
                {" "}
                To go to the workflow{" "}
                <DynamicLink to={runningWorkflowURL} target="_blank">
                  click here
                </DynamicLink>
              </>
            ) : null}
          </AlertCardContent>
          <AlertCardAction
            onClick={() => {
              setReRunError(null);
              setRunningWorkflowURL("");
            }}
          >
            <span className="material-icons">close</span>
          </AlertCardAction>
        </AlertCard>
      ) : null} */}
      <StyledSettingsSection>
>>>>>>> e262d872
        <Heading isAtTop>Build step environment variables:</Heading>
        <KeyValueArray
          values={envVariables}
          envLoader
          externalValues={{
            namespace: chart.namespace,
            clusterId: currentCluster.id,
          }}
          setValues={(values) => {
            setEnvVariables(values);
          }}
        ></KeyValueArray>

        {!chart.git_action_config.dockerfile_path ? (
          <>
            <Heading>Buildpack settings</Heading>
            <BuildpackConfigSection
              currentChart={chart}
              actionConfig={chart.git_action_config}
              onChange={(buildConfig) => setBuildConfig(buildConfig)}
            />
          </>
        ) : null}
        <SaveButtonWrapper>
          <MultiSaveButton
            options={[
              {
                text: "Save",
                onClick: handleSave,
                description:
                  "Save the values to be applied in the next workflow run",
              },
              {
                text: "Save and re deploy",
                onClick: handleSaveAndReDeploy,
                description:
                  "Save the values and trigger the workflow to create a new deployment with the latest saved changes",
              },
            ]}
            disabled={false}
            makeFlush={true}
            clearPosition={true}
            statusPosition="left"
            expandTo="left"
            saveText=""
            status={buttonStatus}
          ></MultiSaveButton>
        </SaveButtonWrapper>
      </StyledSettingsSection>
    </Wrapper>
  );
};

export default BuildSettingsTab;

const BuildpackConfigSection: React.FC<{
  actionConfig: FullActionConfigType;
  currentChart: ChartTypeWithExtendedConfig;
  onChange: (buildConfig: BuildConfig) => void;
}> = ({ actionConfig, currentChart, onChange }) => {
  const { currentProject } = useContext(Context);

  const [builders, setBuilders] = useState<DetectedBuildpack[]>(null);
  const [selectedBuilder, setSelectedBuilder] = useState<string>(null);

  const [stacks, setStacks] = useState<string[]>(null);
  const [selectedStack, setSelectedStack] = useState<string>(null);

  const [selectedBuildpacks, setSelectedBuildpacks] = useState<Buildpack[]>([]);
  const [availableBuildpacks, setAvailableBuildpacks] = useState<Buildpack[]>(
    []
  );

  useEffect(() => {
    const currentBuildConfig = currentChart?.build_config;

    if (!currentBuildConfig) {
      return;
    }

    api
      .detectBuildpack<DetectBuildpackResponse>(
        "<token>",
        {
          dir: actionConfig.folder_path || ".",
        },
        {
          project_id: currentProject.id,
          git_repo_id: actionConfig.git_repo_id,
          kind: "github",
          owner: actionConfig.git_repo.split("/")[0],
          name: actionConfig.git_repo.split("/")[1],
          branch: actionConfig.git_branch,
        }
      )
      .then(({ data }) => {
        const builders = data;

        const defaultBuilder = builders.find((builder) =>
          builder.builders.find((stack) => stack === currentBuildConfig.builder)
        );

        const availableBuildpacks = defaultBuilder.others?.filter(
          (buildpack) => {
            if (!currentBuildConfig.buildpacks.includes(buildpack.buildpack)) {
              return true;
            }
            return false;
          }
        );

        const userAddedBuildpacks = defaultBuilder.others?.filter(
          (buildpack) => {
            if (currentBuildConfig.buildpacks.includes(buildpack.buildpack)) {
              return true;
            }
            return false;
          }
        );

        const detectedBuildpacks = unionBy(
          userAddedBuildpacks,
          defaultBuilder.detected,
          "buildpack"
        );

        const defaultStack = defaultBuilder.builders.find((stack) => {
          return stack === currentBuildConfig.builder;
        });

        setBuilders(builders);
        setSelectedBuilder(defaultBuilder.name.toLowerCase());

        setStacks(defaultBuilder.builders);
        setSelectedStack(defaultStack);
        if (!Array.isArray(detectedBuildpacks)) {
          setSelectedBuildpacks([]);
        } else {
          setSelectedBuildpacks(detectedBuildpacks);
        }
        if (!Array.isArray(availableBuildpacks)) {
          setAvailableBuildpacks([]);
        } else {
          setAvailableBuildpacks(availableBuildpacks);
        }
      })
      .catch((err) => {
        console.error(err);
      });
  }, [currentProject, actionConfig, currentChart]);

  useEffect(() => {
    let buildConfig: BuildConfig = {} as BuildConfig;

    buildConfig.builder = selectedStack;
    buildConfig.buildpacks = selectedBuildpacks?.map((buildpack) => {
      return buildpack.buildpack;
    });

    onChange(buildConfig);
  }, [selectedBuilder, selectedBuildpacks, selectedStack]);

  const builderOptions = useMemo(() => {
    if (!Array.isArray(builders)) {
      return;
    }

    return builders.map((builder) => ({
      label: builder.name,
      value: builder.name.toLowerCase(),
    }));
  }, [builders]);

  const stackOptions = useMemo(() => {
    if (!Array.isArray(stacks)) {
      return;
    }

    return stacks.map((stack) => ({
      label: stack,
      value: stack.toLowerCase(),
    }));
  }, [stacks]);

  const handleSelectBuilder = (builderName: string) => {
    const builder = builders.find(
      (b) => b.name.toLowerCase() === builderName.toLowerCase()
    );
    const detectedBuildpacks = builder.detected;
    const availableBuildpacks = builder.others;
    const defaultStack = builder.builders.find((stack) => {
      return stack === DEFAULT_HEROKU_STACK || stack === DEFAULT_PAKETO_STACK;
    });
    setSelectedBuilder(builderName);
    setBuilders(builders);
    setSelectedBuilder(builderName.toLowerCase());

    setStacks(builder.builders);
    setSelectedStack(defaultStack);

    if (!Array.isArray(detectedBuildpacks)) {
      setSelectedBuildpacks([]);
    } else {
      setSelectedBuildpacks(detectedBuildpacks);
    }
    if (!Array.isArray(availableBuildpacks)) {
      setAvailableBuildpacks([]);
    } else {
      setAvailableBuildpacks(availableBuildpacks);
    }
  };

  const renderBuildpacksList = (
    buildpacks: Buildpack[],
    action: "remove" | "add"
  ) => {
    return buildpacks?.map((buildpack) => {
      const icon = `devicon-${buildpack?.name?.toLowerCase()}-plain colored`;

      return (
        <StyledCard>
          <ContentContainer>
            <Icon className={icon} />
            <EventInformation>
              <EventName>{buildpack?.name}</EventName>
            </EventInformation>
          </ContentContainer>
          <ActionContainer>
            {action === "add" && (
              <DeleteButton
                onClick={() => handleAddBuildpack(buildpack.buildpack)}
              >
                <span className="material-icons-outlined">add</span>
              </DeleteButton>
            )}
            {action === "remove" && (
              <DeleteButton
                onClick={() => handleRemoveBuildpack(buildpack.buildpack)}
              >
                <span className="material-icons">delete</span>
              </DeleteButton>
            )}
          </ActionContainer>
        </StyledCard>
      );
    });
  };

  const handleRemoveBuildpack = (buildpackToRemove: string) => {
    setSelectedBuildpacks((selBuildpacks) => {
      const tmpSelectedBuildpacks = [...selBuildpacks];

      const indexBuildpackToRemove = tmpSelectedBuildpacks.findIndex(
        (buildpack) => buildpack.buildpack === buildpackToRemove
      );
      const buildpack = tmpSelectedBuildpacks[indexBuildpackToRemove];

      setAvailableBuildpacks((availableBuildpacks) => [
        ...availableBuildpacks,
        buildpack,
      ]);

      tmpSelectedBuildpacks.splice(indexBuildpackToRemove, 1);

      return [...tmpSelectedBuildpacks];
    });
  };

  const handleAddBuildpack = (buildpackToAdd: string) => {
    setAvailableBuildpacks((avBuildpacks) => {
      const tmpAvailableBuildpacks = [...avBuildpacks];
      const indexBuildpackToAdd = tmpAvailableBuildpacks.findIndex(
        (buildpack) => buildpack.buildpack === buildpackToAdd
      );
      const buildpack = tmpAvailableBuildpacks[indexBuildpackToAdd];

      setSelectedBuildpacks((selectedBuildpacks) => [
        ...selectedBuildpacks,
        buildpack,
      ]);

      tmpAvailableBuildpacks.splice(indexBuildpackToAdd, 1);
      return [...tmpAvailableBuildpacks];
    });
  };

  if (!stackOptions?.length || !builderOptions?.length) {
    return <Loading />;
  }

  return (
    <BuildpackConfigurationContainer>
      <>
        <SelectRow
          value={selectedBuilder}
          width="100%"
          options={builderOptions}
          setActiveValue={(option) => handleSelectBuilder(option)}
          label="Select a builder"
        />

        <SelectRow
          value={selectedStack}
          width="100%"
          options={stackOptions}
          setActiveValue={(option) => setSelectedStack(option)}
          label="Select your stack"
        />
        <Helper>
          The following buildpacks were automatically detected. You can also
          manually add/remove buildpacks.
        </Helper>

        {!!selectedBuildpacks?.length &&
          renderBuildpacksList(selectedBuildpacks, "remove")}

        {!!availableBuildpacks?.length && (
          <>
            <Helper>Available buildpacks:</Helper>
            {renderBuildpacksList(availableBuildpacks, "add")}
          </>
        )}
      </>
    </BuildpackConfigurationContainer>
  );
};

const DisabledOverlay = styled.div`
  position: absolute;
  width: 100%;
  height: inherit;
  display: flex;
  align-items: center;
  justify-content: center;
  background: #00000099;
  z-index: 1000;
  border-radius: 8px;
  padding: 0 35px;
  text-align: center;
`;
const fadeIn = keyframes`
  from {
    opacity: 0;
  }
  to {
    opacity: 1;
  }
`;

const SaveButtonWrapper = styled.div`
  width: 100%;
  margin-top: 30px;
  display: flex;
  justify-content: flex-end;
`;

const BuildpackConfigurationContainer = styled.div`
  animation: ${fadeIn} 0.75s;
`;

const Wrapper = styled.div`
  position: relative;
  width: 100%;
  margin-bottom: 65px;
  height: 100%;
`;

const StyledSettingsSection = styled.div<{ blurContent: boolean }>`
  width: 100%;
  background: #ffffff11;
  padding: 0 35px;
  padding-top: 35px;
  padding-bottom: 15px;
  position: relative;
  border-radius: 8px;
  height: calc(100% - 55px);
  ${(props) => (props.blurContent ? "filter: blur(5px);" : "")}
`;

const StyledCard = styled.div`
  display: flex;
  align-items: center;
  justify-content: space-between;
  border: 1px solid #ffffff00;
  background: #ffffff08;
  margin-bottom: 5px;
  border-radius: 8px;
  padding: 14px;
  overflow: hidden;
  height: 60px;
  font-size: 13px;
  animation: ${fadeIn} 0.5s;
`;

const ContentContainer = styled.div`
  display: flex;
  height: 100%;
  width: 100%;
  align-items: center;
`;

const Icon = styled.span`
  font-size: 20px;
  margin-left: 10px;
  margin-right: 20px;
`;

const EventInformation = styled.div`
  display: flex;
  flex-direction: column;
  justify-content: space-around;
  height: 100%;
`;

const EventName = styled.div`
  font-family: "Work Sans", sans-serif;
  font-weight: 500;
  color: #ffffff;
`;

const ActionContainer = styled.div`
  display: flex;
  align-items: center;
  white-space: nowrap;
  height: 100%;
`;

const DeleteButton = styled.button`
  position: relative;
  border: none;
  background: none;
  color: white;
  padding: 5px;
  display: flex;
  justify-content: center;
  align-items: center;
  border-radius: 50%;
  cursor: pointer;
  color: #aaaabb;

  :hover {
    background: #ffffff11;
    border: 1px solid #ffffff44;
  }

  > span {
    font-size: 20px;
  }
`;

const AlertCard = styled.div`
  transition: box-shadow 300ms cubic-bezier(0.4, 0, 0.2, 1) 0ms;
  border-radius: 4px;
  box-shadow: none;
  font-weight: 400;
  font-size: 0.875rem;
  line-height: 1.43;
  letter-spacing: 0.01071em;
  border: 1px solid rgb(229, 115, 115);
  display: flex;
  padding: 6px 16px;
  color: rgb(244, 199, 199);
  margin-top: 20px;
  position: relative;
`;

const AlertCardIcon = styled.span`
  color: rgb(239, 83, 80);
  margin-right: 12px;
  padding: 7px 0px;
  display: flex;
  font-size: 22px;
  opacity: 0.9;
`;

const AlertCardTitle = styled.div`
  margin: -2px 0px 0.35em;
  font-size: 1rem;
  line-height: 1.5;
  letter-spacing: 0.00938em;
  font-weight: 500;
`;

const AlertCardContent = styled.div`
  padding: 8px 0px;
`;

const AlertCardAction = styled.button`
  position: absolute;
  right: 5px;
  top: 5px;
  border: none;
  background-color: unset;
  color: white;
  :hover {
    cursor: pointer;
  }
`;<|MERGE_RESOLUTION|>--- conflicted
+++ resolved
@@ -240,7 +240,6 @@
 
   return (
     <Wrapper>
-<<<<<<< HEAD
       {isPreviousVersion ? (
         <DisabledOverlay>
           Build config is disabled when reviewing past versions. Please go to
@@ -248,8 +247,7 @@
         </DisabledOverlay>
       ) : null}
       <StyledSettingsSection blurContent={isPreviousVersion}>
-=======
-      {/* {reRunError !== null ? (
+        {/* {reRunError !== null ? (
         <AlertCard>
           <AlertCardIcon className="material-icons">error</AlertCardIcon>
           <AlertCardContent className="content">
@@ -277,8 +275,6 @@
           </AlertCardAction>
         </AlertCard>
       ) : null} */}
-      <StyledSettingsSection>
->>>>>>> e262d872
         <Heading isAtTop>Build step environment variables:</Heading>
         <KeyValueArray
           values={envVariables}
