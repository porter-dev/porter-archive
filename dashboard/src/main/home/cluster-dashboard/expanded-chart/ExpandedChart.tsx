--- conflicted
+++ resolved
@@ -715,7 +715,6 @@
             upgradeVersion={handleUpgradeVersion}
           />
         </HeaderWrapper>
-<<<<<<< HEAD
         <BodyWrapper>
           <PorterFormWrapper
             formData={currentChart.form}
@@ -745,29 +744,6 @@
             }}
           />
         </BodyWrapper>
-=======
-        <FormWrapper
-          isReadOnly={
-            imageIsPlaceholder ||
-            !isAuthorized("application", "", ["get", "update"])
-          }
-          formData={currentChart.form}
-          tabOptions={tabOptions}
-          renderTabContents={renderTabContents}
-          onSubmit={onSubmit}
-          saveValuesStatus={saveValuesStatus}
-          externalValues={{
-            namespace: props.namespace,
-            clusterId: currentCluster.id,
-          }}
-          color={isPreview ? "#f5cb42" : null}
-          addendum={
-            <TabButton onClick={toggleDevOpsMode} devOpsMode={devOpsMode}>
-              <i className="material-icons">offline_bolt</i> DevOps Mode
-            </TabButton>
-          }
-        />
->>>>>>> 6059bc28
       </StyledExpandedChart>
     </>
   );
@@ -776,6 +752,12 @@
 export default ExpandedChart;
 
 const TextWrap = styled.div``;
+
+const BodyWrapper = styled.div`
+  width: 100%;
+  height: 100%;
+  overflow: hidden;
+`;
 
 const BackButton = styled.div`
   position: absolute;
