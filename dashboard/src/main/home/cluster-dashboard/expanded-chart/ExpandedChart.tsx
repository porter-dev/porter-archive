--- conflicted
+++ resolved
@@ -418,14 +418,9 @@
   );
 
   const renderTabContents = (currentTab: string) => {
-<<<<<<< HEAD
-    let { setSidebar } = props;
-    let chart = currentChart;
-=======
     const { setSidebar } = props;
     const chart = currentChart; // // Reset the logData when navigating to a different tab
 
->>>>>>> d53efb2c
     switch (currentTab) {
       case "logs":
         if (!isAgentInstalled) {
@@ -757,7 +752,7 @@
         })
         .catch(console.log);
 
-        return;
+      return;
     }
 
     setCurrentChart(props.currentChart);
@@ -974,14 +969,12 @@
                               },
                             }}
                             overrideCurrentTab={overrideCurrentTab}
-                            onTabChange={
-                              (newTab) => {
-                                if (newTab !== "logs") {
-                                  setOverrideCurrentTab("");
-                                  setLogData({});
-                                }
+                            onTabChange={(newTab) => {
+                              if (newTab !== "logs") {
+                                setOverrideCurrentTab("");
+                                setLogData({});
                               }
-                            }
+                            }}
                           />
                         </BodyWrapper>
                       )}
