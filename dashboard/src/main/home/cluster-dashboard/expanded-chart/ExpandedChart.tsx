import React, { Component } from "react";
import styled from "styled-components";
import yaml from "js-yaml";
import close from "assets/close.png";
import _ from "lodash";

import {
  ResourceType,
  ChartType,
  StorageType,
  ClusterType
} from "shared/types";
import { Context } from "shared/Context";
import api from "shared/api";

import ConfirmOverlay from "components/ConfirmOverlay";
import Loading from "components/Loading";
import StatusIndicator from "components/StatusIndicator";
import TabRegion from "components/TabRegion";
import ValuesWrapper from "components/values-form/ValuesWrapper";
import ValuesForm from "components/values-form/ValuesForm";
import RevisionSection from "./RevisionSection";
import ValuesYaml from "./ValuesYaml";
import GraphSection from "./GraphSection";
import MetricsSection from "./metrics/MetricsSection";
import ListSection from "./ListSection";
import StatusSection from "./status/StatusSection";
import SettingsSection from "./SettingsSection";

type PropsType = {
  namespace: string;
  currentChart: ChartType;
  currentCluster: ClusterType;
  setCurrentChart: (x: ChartType | null) => void;
  setSidebar: (x: boolean) => void;
  isMetricsInstalled: boolean;
};

type StateType = {
  loading: boolean;
  showRevisions: boolean;
  components: ResourceType[];
  podSelectors: string[];
  isPreview: boolean;
  devOpsMode: boolean;
  tabOptions: any[];
  tabContents: any;
  currentTab: string | null;
  saveValuesStatus: string | null;
  forceRefreshRevisions: boolean; // Update revisions after upgrading values
  controllers: Record<string, Record<string, any>>;
  websockets: Record<string, any>;
  url: string | null;
  showDeleteOverlay: boolean;
  deleting: boolean;
};

export default class ExpandedChart extends Component<PropsType, StateType> {
  state = {
    loading: true,
    showRevisions: false,
    components: [] as ResourceType[],
    podSelectors: [] as string[],
    isPreview: false,
    devOpsMode: localStorage.getItem("devOpsMode") === "true",
    tabOptions: [] as any[],
    tabContents: [] as any,
    currentTab: null as string | null,
    saveValuesStatus: null as string | null,
    forceRefreshRevisions: false,
    controllers: {} as Record<string, Record<string, any>>,
    websockets: {} as Record<string, any>,
    url: null as string | null,
    showDeleteOverlay: false,
    deleting: false
  };

  // Retrieve full chart data (includes form and values)
  getChartData = (chart: ChartType) => {
    let { currentProject } = this.context;
    let { currentCluster, currentChart, setCurrentChart } = this.props;

    this.setState({ loading: true });
    api
      .getChart(
        "<token>",
        {
          namespace: currentChart.namespace,
          cluster_id: currentCluster.id,
          storage: StorageType.Secret
        },
        {
          name: chart.name,
          revision: chart.version,
          id: currentProject.id
        }
      )
      .then(res => {
        setCurrentChart(res.data);
        this.setState({ loading: false });
      })
      .catch(console.log);
  };

  getControllers = async (chart: ChartType) => {
    let { currentCluster, currentProject, setCurrentError } = this.context;

    // don't retrieve controllers for chart that failed to even deploy.
    if (chart.info.status == "failed") return;

    // TODO: properly promisify
    await new Promise((next: (res?: any) => void) => {
      api
        .getChartControllers(
          "<token>",
          {
            namespace: chart.namespace,
            cluster_id: currentCluster.id,
            storage: StorageType.Secret
          },
          {
            id: currentProject.id,
            name: chart.name,
            revision: chart.version
          }
        )
        .then(res => {
          res.data.forEach(async (c: any) => {
            await new Promise((nextController: (res?: any) => void) => {
              c.metadata.kind = c.kind;
              this.setState(
                {
                  controllers: {
                    ...this.state.controllers,
                    [c.metadata.uid]: c
                  }
                },
                () => {
                  nextController();
                }
              );
            });
          });
          next();
        })
        .catch(err => setCurrentError(JSON.stringify(err)));
    });
  };

  setupWebsocket = (kind: string, chart: ChartType) => {
    let { currentCluster, currentProject } = this.context;
    let protocol = process.env.NODE_ENV == "production" ? "wss" : "ws";
    let ws = new WebSocket(
      `${protocol}://${process.env.API_SERVER}/api/projects/${currentProject.id}/k8s/${kind}/status?cluster_id=${currentCluster.id}`
    );
    ws.onopen = () => {
      console.log("connected to websocket");
    };

    ws.onmessage = (evt: MessageEvent) => {
      let event = JSON.parse(evt.data);
      let object = event.Object;
      object.metadata.kind = event.Kind;

      if (!this.state.controllers[object.metadata.uid]) return;

      this.setState({
        controllers: {
          ...this.state.controllers,
          [object.metadata.uid]: object
        }
      });
    };

    ws.onclose = () => {
      console.log("closing websocket");
    };

    ws.onerror = (err: ErrorEvent) => {
      console.log(err);
      ws.close();
    };

    return ws;
  };

  setControllerWebsockets = (controller_types: any[], chart: ChartType) => {
    let websockets = controller_types.map((kind: string) => {
      return this.setupWebsocket(kind, chart);
    });
    this.setState({ websockets });
  };

  updateResources = () => {
    let { currentCluster, currentProject } = this.context;
    let { currentChart } = this.props;

    api
      .getChartComponents(
        "<token>",
        {
          namespace: currentChart.namespace,
          cluster_id: currentCluster.id,
          storage: StorageType.Secret
        },
        {
          id: currentProject.id,
          name: currentChart.name,
          revision: currentChart.version
        }
      )
      .then(res => {
        this.setState({
          components: res.data.Objects,
          podSelectors: res.data.PodSelectors
        });
      })
      .catch(console.log);
  };

  refreshChart = () => this.getChartData(this.props.currentChart);

  onSubmit = (rawValues: any) => {
    let { currentProject, currentCluster, setCurrentError } = this.context;

    // Convert dotted keys to nested objects
    let values = {};

    for (let key in rawValues) {
      _.set(values, key, rawValues[key]);
    }

    // Weave in preexisting values and convert to yaml
    let valuesYaml = yaml.dump({
      ...(this.props.currentChart.config as Object),
      ...values
    });

    this.setState({ saveValuesStatus: "loading" });
    this.refreshChart();
    api
      .upgradeChartValues(
        "<token>",
        {
          namespace: this.props.currentChart.namespace,
          storage: StorageType.Secret,
          values: valuesYaml
        },
        {
          id: currentProject.id,
          name: this.props.currentChart.name,
          cluster_id: currentCluster.id
        }
      )
      .then(res => {
        this.setState({
          saveValuesStatus: "successful",
          forceRefreshRevisions: true
        });

        window.analytics.track("Chart Upgraded", {
          chart: this.props.currentChart.name,
          values: valuesYaml
        });
      })
      .catch(err => {
        this.setState({ saveValuesStatus: "error" });
        window.analytics.track("Failed to Upgrade Chart", {
          chart: this.props.currentChart.name,
          values: valuesYaml,
          error: err
        });
      });
  };

  renderTabContents = () => {
    let {
      currentTab,
      podSelectors,
      components,
      showRevisions,
      saveValuesStatus,
      tabOptions
    } = this.state;
    let { currentChart, setSidebar } = this.props;
    let chart = currentChart;

    switch (currentTab) {
      case "metrics":
        return <MetricsSection currentChart={chart} />;
      case "status":
<<<<<<< HEAD
        let activeJobs = Object.values(this.state.controllers)[0]?.status.active;
        let selectors = activeJobs?.map((job: any) => {
          return `job-name=${job.name},controller-uid=${job.uid}`
        })

        if (chart.chart.metadata.name == "job") {
          return (
            <StatusSection
              currentChart={chart}
              selectors={selectors}
            />
          );
=======
        let activeJobs = Object.values(this.state.controllers)[0]?.status
          .active;
        let selectors = activeJobs?.map((job: any) => {
          return `job-name=${job.name},controller-uid=${job.uid}`;
        });

        if (chart.chart.metadata.name == "job") {
          return <StatusSection currentChart={chart} selectors={selectors} />;
>>>>>>> dd550b27
        }
        return <StatusSection currentChart={chart} />;
      case "settings":
        return (
          <SettingsSection
            currentChart={chart}
            refreshChart={this.refreshChart}
            setShowDeleteOverlay={(x: boolean) =>
              this.setState({ showDeleteOverlay: x })
            }
          />
        );
      case "graph":
        return (
          <GraphSection
            components={components}
            currentChart={chart}
            setSidebar={setSidebar}
            // Handle resize YAML wrapper
            showRevisions={showRevisions}
          />
        );
      case "list":
        return (
          <ListSection
            currentChart={chart}
            components={components}
            // Handle resize YAML wrapper
            showRevisions={showRevisions}
          />
        );
      case "values":
        return (
          <ValuesYaml currentChart={chart} refreshChart={this.refreshChart} />
        );
      default:
        if (tabOptions && currentTab && currentTab.includes("@")) {
          return (
            <ValuesWrapper
              formTabs={tabOptions}
              onSubmit={this.onSubmit}
              saveValuesStatus={this.state.saveValuesStatus}
              isInModal={true}
              currentTab={currentTab}
            >
              {(metaState: any, setMetaState: any) => {
                return tabOptions.map((tab: any, i: number) => {
                  // If tab is current, render
                  if (tab.value === currentTab) {
                    return (
                      <ValuesForm
                        key={i}
                        metaState={metaState}
                        setMetaState={setMetaState}
                        sections={tab.sections}
                      />
                    );
                  }
                });
              }}
            </ValuesWrapper>
          );
        }
    }
  };

  updateTabs() {
    let formData = this.props.currentChart.form;
    let tabOptions = [] as any[];

    // Generate form tabs if form.yaml exists
    if (formData) {
      formData.tabs.map((tab: any, i: number) => {
        tabOptions.push({
          value: "@" + tab.name,
          label: tab.label,
          sections: tab.sections,
          context: tab.context
        });
      });
    }

    // Append universal tabs
    tabOptions.push({ label: "Status", value: "status" });

    if (this.props.isMetricsInstalled) {
      tabOptions.push({ label: "Metrics", value: "metrics" });
    }

    tabOptions.push({ label: "Chart Overview", value: "graph" });

    if (this.state.devOpsMode) {
      tabOptions.push(
        { label: "Manifests", value: "list" },
        { label: "Helm Values", value: "values" }
      );
    }

    // Settings tab is always last
    tabOptions.push({ label: "Settings", value: "settings" });

    // Filter tabs if previewing an old revision
    if (this.state.isPreview) {
      let liveTabs = ["status", "settings", "deploy"];
      tabOptions = tabOptions.filter(
        (tab: any) => !liveTabs.includes(tab.value)
      );
    }

    this.setState({ tabOptions });
  }

  setRevision = (chart: ChartType, isCurrent?: boolean) => {
    this.setState({ isPreview: !isCurrent });
    this.getChartData(chart);
  };

  // TODO: consolidate with pop + push in refreshTabs
  toggleDevOpsMode = () => {
    if (this.state.devOpsMode) {
      this.setState({ devOpsMode: false }, () => {
        this.updateTabs();
        localStorage.setItem("devOpsMode", "false");
      });
    } else {
      this.setState({ devOpsMode: true }, () => {
        this.updateTabs();
        localStorage.setItem("devOpsMode", "true");
      });
    }
  };

  renderIcon = () => {
    let { currentChart } = this.props;

    if (
      currentChart.chart.metadata.icon &&
      currentChart.chart.metadata.icon !== ""
    ) {
      return <Icon src={currentChart.chart.metadata.icon} />;
    } else {
      return <i className="material-icons">tonality</i>;
    }
  };

  readableDate = (s: string) => {
    let ts = new Date(s);
    let date = ts.toLocaleDateString();
    let time = ts.toLocaleTimeString([], {
      hour: "numeric",
      minute: "2-digit"
    });
    return `${time} on ${date}`;
  };

  getChartStatus = (chartStatus: string) => {
    if (chartStatus === "deployed") {
      for (var uid in this.state.controllers) {
        let value = this.state.controllers[uid];
        let available = this.getAvailability(value.metadata.kind, value);
        let progressing = true;

        this.state.controllers[uid]?.status?.conditions?.forEach(
          (condition: any) => {
            if (
              condition.type == "Progressing" &&
              condition.status == "False" &&
              condition.reason == "ProgressDeadlineExceeded"
            ) {
              progressing = false;
            }
          }
        );

        if (!available && progressing) {
          return "loading";
        } else if (!available && !progressing) {
          return "failed";
        }
      }
      return "deployed";
    }
    return chartStatus;
  };

  getAvailability = (kind: string, c: any) => {
    switch (kind?.toLowerCase()) {
      case "deployment":
      case "replicaset":
        return c.status.availableReplicas == c.status.replicas;
      case "statefulset":
        return c.status.readyReplicas == c.status.replicas;
      case "daemonset":
        return c.status.numberAvailable == c.status.desiredNumberScheduled;
    }
  };

  componentDidMount() {
    let { currentCluster, currentProject } = this.context;
    let { currentChart } = this.props;

    window.analytics.track("Opened Chart", {
      chart: currentChart.name
    });

    this.getChartData(currentChart);
    this.getControllers(currentChart);
    this.setControllerWebsockets(
      ["deployment", "statefulset", "daemonset", "replicaset"],
      currentChart
    );

    api
      .getChartComponents(
        "<token>",
        {
          namespace: currentChart.namespace,
          cluster_id: currentCluster.id,
          storage: StorageType.Secret
        },
        {
          id: currentProject.id,
          name: currentChart.name,
          revision: currentChart.version
        }
      )
      .then(res =>
        this.setState({ components: res.data.Objects }, () => {
          let ingressName = null;
          for (var i = 0; i < this.state.components.length; i++) {
            if (this.state.components[i].Kind === "Ingress") {
              ingressName = this.state.components[i].Name;
            }
          }

          api
            .getIngress(
              "<token>",
              {
                cluster_id: currentCluster.id
              },
              {
                id: currentProject.id,
                name: ingressName,
                namespace: `${this.props.currentChart.namespace}`
              }
            )
            .then(res => {
              if (res.data?.spec?.rules && res.data?.spec?.rules[0]?.host) {
                this.setState({
                  url: `https://${res.data?.spec?.rules[0]?.host}`
                });
                return;
              }

              if (res.data?.status?.loadBalancer?.ingress) {
                this.setState({
                  url: `http://${res.data?.status?.loadBalancer?.ingress[0]?.hostname}`
                });
                return;
              }
            })
            .catch(console.log);
        })
      )
      .catch(console.log);

    this.updateTabs();
  }

  componentDidUpdate(prevProps: PropsType) {
    if (this.props.currentChart !== prevProps.currentChart) {
      this.updateTabs();
      this.updateResources();
    }
  }

  componentWillUnmount() {
    if (this.state.websockets) {
      this.state.websockets.forEach((ws: WebSocket) => {
        ws.close();
      });
    }
  }

  renderUrl = () => {
    if (this.state.url) {
      return (
        <Url href={this.state.url} target="_blank">
          <i className="material-icons">link</i>
          {this.state.url}
        </Url>
      );
    } else {
      let serviceName = null as string;
      let serviceNamespace = null as string;

      this.state.components.forEach((c: any) => {
        if (c.Kind == "Service") {
          serviceName = c.Name;
          serviceNamespace = c.Namespace;
        }
      });

      return (
        <Url>
          <Bolded>Internal URI:</Bolded>
          {`${serviceName}.${serviceNamespace}.svc.cluster.local`}
        </Url>
      );
    }
  };

  handleUninstallChart = () => {
    let { currentProject, currentCluster } = this.context;
    let { currentChart } = this.props;
    this.setState({ deleting: true });
    api
      .uninstallTemplate(
        "<token>",
        {},
        {
          namespace: currentChart.namespace,
          storage: StorageType.Secret,
          name: currentChart.name,
          id: currentProject.id,
          cluster_id: currentCluster.id
        }
      )
      .then(res => {
        this.setState({ showDeleteOverlay: false });
        this.props.setCurrentChart(null);
      })
      .catch(console.log);
  };

  renderDeleteOverlay = () => {
    if (this.state.deleting) {
      return (
        <DeleteOverlay>
          <Loading />
        </DeleteOverlay>
      );
    }
  };

  render() {
    let { currentChart, setCurrentChart } = this.props;
    let chart = currentChart;
    let status = this.getChartStatus(chart.info.status);

    return (
      <>
        <CloseOverlay onClick={() => setCurrentChart(null)} />
        <StyledExpandedChart>
          <ConfirmOverlay
            show={this.state.showDeleteOverlay}
            message={`Are you sure you want to delete ${currentChart.name}?`}
            onYes={this.handleUninstallChart}
            onNo={() => this.setState({ showDeleteOverlay: false })}
          />
          {this.renderDeleteOverlay()}

          <HeaderWrapper>
            <TitleSection>
              <Title>
                <IconWrapper>{this.renderIcon()}</IconWrapper>
                {chart.name}
              </Title>
              {chart.chart.metadata.name != "worker" &&
                chart.chart.metadata.name != "job" &&
                this.renderUrl()}
              <InfoWrapper>
                <StatusIndicator
                  controllers={this.state.controllers}
                  status={chart.info.status}
                  margin_left={"0px"}
                />
                <LastDeployed>
                  <Dot>•</Dot>Last deployed
                  {" " + this.readableDate(chart.info.last_deployed)}
                </LastDeployed>
              </InfoWrapper>

              <TagWrapper>
                Namespace <NamespaceTag>{chart.namespace}</NamespaceTag>
              </TagWrapper>
            </TitleSection>

            <CloseButton onClick={() => setCurrentChart(null)}>
              <CloseButtonImg src={close} />
            </CloseButton>

            <RevisionSection
              showRevisions={this.state.showRevisions}
              toggleShowRevisions={() =>
                this.setState({ showRevisions: !this.state.showRevisions })
              }
              chart={chart}
              refreshChart={this.refreshChart}
              setRevision={this.setRevision}
              forceRefreshRevisions={this.state.forceRefreshRevisions}
              refreshRevisionsOff={() =>
                this.setState({ forceRefreshRevisions: false })
              }
              status={status}
            />
          </HeaderWrapper>

          <TabRegion
            currentTab={this.state.currentTab}
            setCurrentTab={(x: string) => this.setState({ currentTab: x })}
            options={this.state.tabOptions}
            color={this.state.isPreview ? "#f5cb42" : null}
            addendum={
              <TabButton
                onClick={this.toggleDevOpsMode}
                devOpsMode={this.state.devOpsMode}
              >
                <i className="material-icons">offline_bolt</i> DevOps Mode
              </TabButton>
            }
          >
            {this.renderTabContents()}
          </TabRegion>
        </StyledExpandedChart>
      </>
    );
  }
}

ExpandedChart.contextType = Context;

const DeleteOverlay = styled.div`
  position: absolute;
  top: 0px;
  opacity: 100%;
  left: 0px;
  width: 100%;
  height: 100%;
  z-index: 999;
  display: flex;
  padding-bottom: 30px;
  align-items: center;
  justify-content: center;
  font-family: "Work Sans", sans-serif;
  font-size: 18px;
  font-weight: 500;
  color: white;
  flex-direction: column;
  background: rgb(0, 0, 0, 0.73);
  opacity: 0;
  animation: lindEnter 0.2s;
  animation-fill-mode: forwards;

  @keyframes lindEnter {
    from {
      opacity: 0;
    }
    to {
      opacity: 1;
    }
  }
`;

const Bolded = styled.div`
  font-weight: 500;
  color: #ffffff44;
  margin-right: 6px;
`;

const Url = styled.a`
  display: block;
  margin-left: 2px;
  font-size: 13px;
  margin-top: 16px;
  user-select: all;
  margin-bottom: -5px;
  user-select: text;
  display: flex;
  align-items: center;

  > i {
    font-size: 15px;
    margin-right: 10px;
  }
`;

const TabButton = styled.div`
  position: absolute;
  right: 0px;
  height: 30px;
  background: linear-gradient(to right, #26282f00, #26282f 20%);
  padding-left: 30px;
  display: flex;
  align-items: center;
  justify-content: center;
  font-size: 13px;
  color: ${(props: { devOpsMode: boolean }) =>
    props.devOpsMode ? "#aaaabb" : "#aaaabb55"};
  margin-left: 35px;
  border-radius: 20px;
  text-shadow: 0px 0px 8px
    ${(props: { devOpsMode: boolean }) =>
      props.devOpsMode ? "#ffffff66" : "none"};
  cursor: pointer;
  :hover {
    color: ${(props: { devOpsMode: boolean }) =>
      props.devOpsMode ? "" : "#aaaabb99"};
  }

  > i {
    font-size: 17px;
    margin-right: 9px;
  }
`;

const CloseOverlay = styled.div`
  position: absolute;
  top: 0;
  left: 0;
  width: 100%;
  height: 100%;
  background: #202227;
  animation: fadeIn 0.2s 0s;
  opacity: 0;
  animation-fill-mode: forwards;
  @keyframes fadeIn {
    from {
      opacity: 0;
    }
    to {
      opacity: 1;
    }
  }
`;

const HeaderWrapper = styled.div``;

const Dot = styled.div`
  margin-right: 9px;
`;

const InfoWrapper = styled.div`
  display: flex;
  align-items: center;
  margin-left: 6px;
  margin-top: 22px;
`;

const LastDeployed = styled.div`
  font-size: 13px;
  margin-left: 10px;
  margin-top: -1px;
  display: flex;
  align-items: center;
  color: #aaaabb66;
`;

const TagWrapper = styled.div`
  position: absolute;
  bottom: 0px;
  right: 0px;
  height: 20px;
  font-size: 12px;
  display: flex;
  align-items: center;
  justify-content: center;
  color: #ffffff44;
  border: 1px solid #ffffff44;
  border-radius: 3px;
  padding-left: 5px;
  background: #26282e;
`;

const NamespaceTag = styled.div`
  height: 20px;
  margin-left: 6px;
  color: #aaaabb;
  background: #43454a;
  border-radius: 3px;
  font-size: 12px;
  display: flex;
  align-items: center;
  justify-content: center;
  padding: 0px 6px;
  padding-left: 7px;
  border-top-left-radius: 0px;
  border-bottom-left-radius: 0px;
`;

const Icon = styled.img`
  width: 100%;
`;

const IconWrapper = styled.div`
  color: #efefef;
  font-size: 16px;
  height: 20px;
  width: 20px;
  display: flex;
  justify-content: center;
  align-items: center;
  border-radius: 3px;
  margin-right: 12px;

  > i {
    font-size: 20px;
  }
`;

const Title = styled.div`
  font-size: 18px;
  font-weight: 500;
  display: flex;
  align-items: center;
`;

const TitleSection = styled.div`
  width: 100%;
  position: relative;
`;

const CloseButton = styled.div`
  position: absolute;
  display: block;
  width: 40px;
  height: 40px;
  padding: 13px 0 12px 0;
  text-align: center;
  border-radius: 50%;
  right: 15px;
  top: 12px;
  cursor: pointer;
  :hover {
    background-color: #ffffff11;
  }
`;

const CloseButtonImg = styled.img`
  width: 14px;
  margin: 0 auto;
`;

const StyledExpandedChart = styled.div`
  width: calc(100% - 50px);
  height: calc(100% - 50px);
  background: red;
  z-index: 0;
  position: absolute;
  top: 25px;
  left: 25px;
  border-radius: 10px;
  background: #26272f;
  box-shadow: 0 5px 12px 4px #00000033;
  animation: floatIn 0.3s;
  animation-timing-function: ease-out;
  animation-fill-mode: forwards;
  padding: 25px;
  display: flex;
  flex-direction: column;

  @keyframes floatIn {
    from {
      opacity: 0;
      transform: translateY(30px);
    }
    to {
      opacity: 1;
      transform: translateY(0px);
    }
  }
`;<|MERGE_RESOLUTION|>--- conflicted
+++ resolved
@@ -289,20 +289,6 @@
       case "metrics":
         return <MetricsSection currentChart={chart} />;
       case "status":
-<<<<<<< HEAD
-        let activeJobs = Object.values(this.state.controllers)[0]?.status.active;
-        let selectors = activeJobs?.map((job: any) => {
-          return `job-name=${job.name},controller-uid=${job.uid}`
-        })
-
-        if (chart.chart.metadata.name == "job") {
-          return (
-            <StatusSection
-              currentChart={chart}
-              selectors={selectors}
-            />
-          );
-=======
         let activeJobs = Object.values(this.state.controllers)[0]?.status
           .active;
         let selectors = activeJobs?.map((job: any) => {
@@ -311,7 +297,6 @@
 
         if (chart.chart.metadata.name == "job") {
           return <StatusSection currentChart={chart} selectors={selectors} />;
->>>>>>> dd550b27
         }
         return <StatusSection currentChart={chart} />;
       case "settings":
