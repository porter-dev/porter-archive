import React, { useCallback, useContext, useEffect, useState } from "react";
import styled from "styled-components";
import yaml from "js-yaml";
import _, { cloneDeep } from "lodash";
import loadingSrc from "assets/loading.gif";
import leftArrow from "assets/left-arrow.svg";

import { ChartType, ClusterType, ResourceType } from "shared/types";
import { Context } from "shared/Context";
import api from "shared/api";
import StatusIndicator from "components/StatusIndicator";
import PorterFormWrapper from "components/porter-form/PorterFormWrapper";
import RevisionSection from "./RevisionSection";
import ValuesYaml from "./ValuesYaml";
import GraphSection from "./GraphSection";
import MetricsSection from "./metrics/MetricsSection";
import LogsSection, { InitLogData } from "./logs-section/LogsSection";
import ListSection from "./ListSection";
import StatusSection from "./status/StatusSection";
import SettingsSection from "./SettingsSection";
import Loading from "components/Loading";
import { useWebsockets } from "shared/hooks/useWebsockets";
import useAuth from "shared/auth/useAuth";
import TitleSection from "components/TitleSection";
import DeploymentType from "./DeploymentType";
import EventsTab from "./events/EventsTab";
import BuildSettingsTab from "./build-settings/BuildSettingsTab";
import { DisabledNamespacesForIncidents } from "./incidents/DisabledNamespaces";
import { useStackEnvGroups } from "./useStackEnvGroups";

type Props = {
  namespace: string;
  currentChart: ChartType;
  currentCluster: ClusterType;
  closeChart: () => void;
  setSidebar: (x: boolean) => void;
  isMetricsInstalled: boolean;
};

const getReadableDate = (s: string) => {
  const ts = new Date(s);
  const date = ts.toLocaleDateString();
  const time = ts.toLocaleTimeString([], {
    hour: "numeric",
    minute: "2-digit",
  });
  return `${time} on ${date}`;
};

const ExpandedChart: React.FC<Props> = (props) => {
  const [currentChart, setCurrentChart] = useState<ChartType>(
    props.currentChart
  );
  const [showRevisions, setShowRevisions] = useState<boolean>(false);
  const [loading, setLoading] = useState<boolean>(false);
  const [components, setComponents] = useState<ResourceType[]>([]);
  const [isPreview, setIsPreview] = useState<boolean>(false);
  const [devOpsMode, setDevOpsMode] = useState<boolean>(
    localStorage.getItem("devOpsMode") === "true"
  );
  const [rightTabOptions, setRightTabOptions] = useState<any[]>([]);
  const [leftTabOptions, setLeftTabOptions] = useState<any[]>([]);
  const [saveValuesStatus, setSaveValueStatus] = useState<string>(null);
  const [forceRefreshRevisions, setForceRefreshRevisions] = useState<boolean>(
    false
  );
  const [controllers, setControllers] = useState<
    Record<string, Record<string, any>>
  >({});
  const [url, setUrl] = useState<string>(null);
  const [deleting, setDeleting] = useState<boolean>(false);
  const [imageIsPlaceholder, setImageIsPlaceholer] = useState<boolean>(false);
  const [newestImage, setNewestImage] = useState<string>(null);
  const [isLoadingChartData, setIsLoadingChartData] = useState<boolean>(true);
  const [isAuthorized] = useAuth();
  const [fullScreenLogs, setFullScreenLogs] = useState<boolean>(false);
  const [isFullscreen, setIsFullscreen] = useState<boolean>(false);
  const [logData, setLogData] = useState<InitLogData>({});
  const [overrideCurrentTab, setOverrideCurrentTab] = useState("");
  const [isAgentInstalled, setIsAgentInstalled] = useState<boolean>(false);

  const {
    isStack,
    stackEnvGroups,
    isLoadingStackEnvGroups,
  } = useStackEnvGroups(currentChart);

  const {
    newWebsocket,
    openWebsocket,
    closeAllWebsockets,
    closeWebsocket,
  } = useWebsockets();

  const {
    currentCluster,
    currentProject,
    setCurrentError,
    setCurrentOverlay,
  } = useContext(Context);

  const renderLogsAtTimestamp = (initLogData: InitLogData) => {
    setLogData(initLogData);
    setOverrideCurrentTab("logs");
  };

  // Retrieve full chart data (includes form and values)
  const getChartData = async (chart: ChartType) => {
    setIsLoadingChartData(true);
    const res = await api.getChart(
      "<token>",
      {},
      {
        name: chart.name,
        namespace: chart.namespace,
        cluster_id: currentCluster.id,
        revision: chart.version,
        id: currentProject.id,
      }
    );
    const image = res.data?.config?.image?.repository;
    const tag = res.data?.config?.image?.tag?.toString();
    const newNewestImage = tag ? image + ":" + tag : image;
    let imageIsPlaceholder = false;
    if (
      (image === "porterdev/hello-porter" ||
        image === "public.ecr.aws/o1j4x7p4/hello-porter") &&
      !newestImage
    ) {
      imageIsPlaceholder = true;
    }
    setImageIsPlaceholer(imageIsPlaceholder);
    setNewestImage(newNewestImage);

    const updatedChart = res.data;

    setCurrentChart(updatedChart);

    updateComponents(updatedChart).finally(() => setIsLoadingChartData(false));
  };

  const getControllers = async (chart: ChartType) => {
    // don't retrieve controllers for chart that failed to even deploy.
    if (chart.info.status == "failed") return;

    try {
      const { data: chartControllers } = await api.getChartControllers(
        "<token>",
        {},
        {
          name: chart.name,
          namespace: chart.namespace,
          cluster_id: currentCluster.id,
          revision: chart.version,
          id: currentProject.id,
        }
      );

      chartControllers.forEach((c: any) => {
        c.metadata.kind = c.kind;

        setControllers((oldControllers) => ({
          ...oldControllers,
          [c.metadata.uid]: c,
        }));
      });

      return;
    } catch (error) {
      if (typeof error !== "string") {
        setCurrentError(JSON.stringify(error));
      }
      setCurrentError(error);
    }
  };

  const setupWebsocket = (kind: string) => {
    const apiEndpoint = `/api/projects/${currentProject.id}/clusters/${currentCluster.id}/${kind}/status`;

    const wsConfig = {
      onmessage(evt: MessageEvent) {
        const event = JSON.parse(evt.data);
        const object = event.Object;
        object.metadata.kind = event.Kind;

        if (event.event_type != "UPDATE") {
          return;
        }

        setControllers((oldControllers) => {
          if (
            oldControllers &&
            oldControllers[object.metadata.uid]?.status?.conditions ==
              object.status?.conditions
          ) {
            return oldControllers;
          }
          return {
            ...oldControllers,
            [object.metadata.uid]: object,
          };
        });
      },
      onerror() {
        closeWebsocket(kind);
      },
    };

    newWebsocket(kind, apiEndpoint, wsConfig);
  };

  const updateComponents = async (currentChart: ChartType) => {
    setLoading(true);
    try {
      const res = await api.getChartComponents(
        "<token>",
        {},
        {
          id: currentProject.id,
          name: currentChart.name,
          namespace: currentChart.namespace,
          cluster_id: currentCluster.id,
          revision: currentChart.version,
        }
      );
      setComponents(res.data.Objects);
      setLoading(false);
    } catch (error) {
      console.log(error);
      setLoading(false);
    }
  };

  const onSubmit = async (props: any) => {
    const rawValues = props.values;

    // Convert dotted keys to nested objects
    let values: any = {};

    // Weave in preexisting values and convert to yaml
    if (props?.currentChart?.config) {
      values = props.currentChart.config;
    }

    // Override config from currentChart prop if we have it on the current state
    if (currentChart.config) {
      values = currentChart.config;
    }

    for (const key in rawValues) {
      _.set(values, key, rawValues[key]);
    }

    const valuesYaml = yaml.dump({
      ...values,
    });

    const syncedEnvGroups = props?.metadata
      ? props?.metadata["container.env"]
      : {};

    const deletedEnvGroups = syncedEnvGroups?.deleted || [];

    const addedEnvGroups = syncedEnvGroups?.added || [];

    const addApplicationToEnvGroupPromises = addedEnvGroups.map(
      (envGroup: any) => {
        return api.addApplicationToEnvGroup(
          "<token>",
          {
            name: envGroup?.name,
            app_name: currentChart.name,
          },
          {
            project_id: currentProject.id,
            cluster_id: currentCluster.id,
            namespace: currentChart.namespace,
          }
        );
      }
    );

    try {
      await Promise.all(addApplicationToEnvGroupPromises);
    } catch (error) {
      setCurrentError(
        "We coudln't sync the env group to the application, please try again."
      );
    }

    const removeApplicationToEnvGroupPromises = deletedEnvGroups.map(
      (envGroup: any) => {
        return api.removeApplicationFromEnvGroup(
          "<token>",
          {
            name: envGroup?.name,
            app_name: currentChart.name,
          },
          {
            project_id: currentProject.id,
            cluster_id: currentCluster.id,
            namespace: currentChart.namespace,
          }
        );
      }
    );
    try {
      await Promise.all(removeApplicationToEnvGroupPromises);
    } catch (error) {
      setCurrentError(
        "We coudln't remove the synced env group from the application, please try again."
      );
    }

    setSaveValueStatus("loading");

    try {
      await api.upgradeChartValues(
        "<token>",
        {
          values: valuesYaml,
          // this is triggered from the Porter form, so we set the latest revision to ensure that the release is
          // up to date
          latest_revision: currentChart.version,
        },
        {
          id: currentProject.id,
          namespace: currentChart.namespace,
          name: currentChart.name,
          cluster_id: currentCluster.id,
        }
      );

      getChartData(currentChart);

      setSaveValueStatus("successful");
      setForceRefreshRevisions(true);

      window.analytics?.track("Chart Upgraded", {
        chart: currentChart.name,
        values: valuesYaml,
      });
    } catch (err) {
      const parsedErr = err?.response?.data?.error;

      if (parsedErr) {
        err = parsedErr;
      }

      setSaveValueStatus("The api answered with an error");

      setCurrentError(JSON.stringify(parsedErr));

      window.analytics?.track("Failed to Upgrade Chart", {
        chart: currentChart.name,
        values: valuesYaml,
        error: err,
      });

      return;
    }
  };

  const handleUpgradeVersion = useCallback(
    async (version: string, cb: () => void) => {
      // convert current values to yaml
      const values = currentChart.config;

      const valuesYaml = yaml.dump({
        ...values,
      });

      setSaveValueStatus("loading");
      getChartData(currentChart);

      try {
        await api.upgradeChartValues(
          "<token>",
          {
            values: valuesYaml,
            version: version,
            latest_revision: currentChart.version,
          },
          {
            id: currentProject.id,
            namespace: currentChart.namespace,
            name: currentChart.name,
            cluster_id: currentCluster.id,
          }
        );
        setSaveValueStatus("successful");
        setForceRefreshRevisions(true);

        window.analytics?.track("Chart Upgraded", {
          chart: currentChart.name,
          values: valuesYaml,
        });

        cb && cb();
      } catch (err) {
        const parsedErr = err?.response?.data?.error;

        if (parsedErr) {
          err = parsedErr;
        }

        setSaveValueStatus(err);
        setCurrentError(parsedErr);

        window.analytics?.track("Failed to Upgrade Chart", {
          chart: currentChart.name,
          values: valuesYaml,
          error: err,
        });
      }
    },
    [currentChart]
  );

  const renderTabContents = (currentTab: string) => {
<<<<<<< HEAD
    let { setSidebar } = props;
    let chart = currentChart;
=======
    const { setSidebar } = props;
    const chart = currentChart; // // Reset the logData when navigating to a different tab

>>>>>>> 6c88f57f
    switch (currentTab) {
      case "logs":
        if (!isAgentInstalled) {
          return null;
        }

        return (
          <LogsSection
            currentChart={chart}
            isFullscreen={isFullscreen}
            setIsFullscreen={setIsFullscreen}
            initData={logData}
            setInitData={setLogData}
          />
        );
      case "metrics":
        return <MetricsSection currentChart={chart} />;
      case "events":
        if (DisabledNamespacesForIncidents.includes(currentChart.namespace)) {
          return null;
        }
        return (
          <EventsTab currentChart={chart} setLogData={renderLogsAtTimestamp} />
        );
      case "status":
        if (isLoadingChartData) {
          return (
            <Placeholder>
              <Loading />
            </Placeholder>
          );
        }
        if (imageIsPlaceholder) {
          return (
            <Placeholder>
              <TextWrap>
                <Header>
                  <Spinner src={loadingSrc} /> This application is currently
                  being deployed
                </Header>
                Navigate to the{" "}
                <A
                  href={
                    props.currentChart.git_action_config &&
                    `https://github.com/${props.currentChart.git_action_config?.git_repo}/actions`
                  }
                  target={"_blank"}
                >
                  Actions
                </A>{" "}
                tab of your GitHub repo to view live build logs.
              </TextWrap>
            </Placeholder>
          );
        } else {
          return (
            <StatusSection
              currentChart={chart}
              setFullScreenLogs={() => setFullScreenLogs(true)}
            />
          );
        }
      case "settings":
        return (
          <SettingsSection
            currentChart={chart}
            refreshChart={() => getChartData(currentChart)}
            setShowDeleteOverlay={(x: boolean) => {
              if (x) {
                setCurrentOverlay({
                  message: `Are you sure you want to delete ${currentChart.name}?`,
                  onYes: handleUninstallChart,
                  onNo: () => setCurrentOverlay(null),
                });
              } else {
                setCurrentOverlay(null);
              }
            }}
          />
        );
      case "graph":
        return (
          <GraphSection
            components={components}
            currentChart={chart}
            setSidebar={setSidebar}
            // Handle resize YAML wrapper
            showRevisions={showRevisions}
          />
        );
      case "list":
        return (
          <ListSection
            currentChart={chart}
            components={components}
            // Handle resize YAML wrapper
            showRevisions={showRevisions}
          />
        );
      case "values":
        return (
          <ValuesYaml
            currentChart={chart}
            refreshChart={() => getChartData(currentChart)}
            disabled={!isAuthorized("application", "", ["get", "update"])}
          />
        );
      case "build-settings":
        return (
          <BuildSettingsTab
            chart={chart}
            isPreviousVersion={isPreview}
            onSave={() => {
              getChartData(currentChart);
            }}
          />
        );
      default:
    }
  };

  const updateTabs = () => {
    // Collate non-form tabs
    let rightTabOptions = [] as any[];
    let leftTabOptions = [] as any[];
    if (
      currentChart.chart.metadata.home === "https://getporter.dev/" &&
      (currentChart.chart.metadata.name === "web" ||
        currentChart.chart.metadata.name === "worker" ||
        currentChart.chart.metadata.name === "job")
    ) {
      leftTabOptions.push({ label: "Events", value: "events" });

      if (isAgentInstalled) {
        leftTabOptions.push({ label: "Logs", value: "logs" });
      }
    }
    leftTabOptions.push({ label: "Status", value: "status" });

    if (props.isMetricsInstalled) {
      leftTabOptions.push({ label: "Metrics", value: "metrics" });
    }

    rightTabOptions.push({ label: "Chart Overview", value: "graph" });

    if (devOpsMode) {
      rightTabOptions.push(
        { label: "Manifests", value: "list" },
        { label: "Helm Values", value: "values" }
      );
    }

    if (currentChart?.git_action_config?.git_repo && !isStack) {
      rightTabOptions.push({
        label: "Build Settings",
        value: "build-settings",
      });
    }

    // Settings tab is always last
    if (isAuthorized("application", "", ["get", "delete"])) {
      rightTabOptions.push({ label: "Settings", value: "settings" });
    }

    // Filter tabs if previewing an old revision or updating the chart version
    if (isPreview) {
      const liveTabs = ["status", "events", "settings", "deploy", "metrics"];
      rightTabOptions = rightTabOptions.filter(
        (tab: any) => !liveTabs.includes(tab.value)
      );
      leftTabOptions = leftTabOptions.filter(
        (tab: any) => !liveTabs.includes(tab.value)
      );
    }

    setLeftTabOptions(leftTabOptions);
    setRightTabOptions(rightTabOptions);
  };

  const setRevision = (chart: ChartType, isCurrent?: boolean) => {
    setIsPreview(!isCurrent);
    getChartData(chart);
  };

  // TODO: consolidate with pop + push in refreshTabs
  const toggleDevOpsMode = () => {
    setDevOpsMode(!devOpsMode);
  };

  const renderUrl = () => {
    if (url) {
      return (
        <Url href={url} target="_blank">
          <i className="material-icons">link</i>
          {url}
        </Url>
      );
    }

    const service: any = components?.find((c) => {
      return c.Kind === "Service";
    });

    if (loading) {
      return (
        <Url>
          <Bolded>Loading...</Bolded>
        </Url>
      );
    }

    if (!service?.Name || !service?.Namespace) {
      return;
    }

    return (
      <Url>
        <Bolded>Internal URI:</Bolded>
        {`${service.Name}.${service.Namespace}.svc.cluster.local`}
      </Url>
    );
  };

  const handleUninstallChart = async () => {
    setDeleting(true);
    setCurrentOverlay(null);
    const syncedEnvGroups = currentChart.config?.container?.env?.synced || [];
    const removeApplicationToEnvGroupPromises = syncedEnvGroups.map(
      (envGroup: any) => {
        return api.removeApplicationFromEnvGroup(
          "<token>",
          {
            name: envGroup?.name,
            app_name: currentChart.name,
          },
          {
            project_id: currentProject.id,
            cluster_id: currentCluster.id,
            namespace: currentChart.namespace,
          }
        );
      }
    );
    try {
      await Promise.all(removeApplicationToEnvGroupPromises);
    } catch (error) {
      setCurrentError(
        "We coudln't remove the synced env group from the application, please remove it manually before uninstalling the chart, or try again."
      );
      return;
    }

    try {
      if (currentChart.stack_id) {
        await api.removeStackAppResource(
          "<token>",
          {},
          {
            namespace: currentChart.namespace,
            app_resource_name: currentChart.name,
            project_id: currentProject.id,
            cluster_id: currentCluster.id,
            stack_id: currentChart.stack_id,
          }
        );
      } else {
        await api.uninstallTemplate(
          "<token>",
          {},
          {
            namespace: currentChart.namespace,
            name: currentChart.name,
            id: currentProject.id,
            cluster_id: currentCluster.id,
          }
        );
      }

      props.closeChart();
    } catch (error) {
      console.log(error);
      setCurrentError("Couldn't uninstall chart, please try again");
    }
  };

  // Check if porter agent is installed. If not installed hide the `Logs` component
  useEffect(() => {
    api
      .detectPorterAgent(
        "<token>",
        {},
        {
          project_id: currentProject.id,
          cluster_id: currentCluster.id,
        }
      )
      .then(() => setIsAgentInstalled(true))
      .catch((err) => {
        setIsAgentInstalled(false);

        if (err.status !== 404) {
          setCurrentError(
            "We could not detect the Porter agent installation status, please try again."
          );
        }
      });
  }, []);

  useEffect(() => {
    if (logData.revision) {
      api
        .getRevisions(
          "<token>",
          {},
          {
            id: currentProject.id,
            namespace: props.currentChart.namespace,
            cluster_id: currentCluster.id,
            name: props.currentChart.name,
          }
        )
        .then((res) => {
          const chart = res.data?.find(
            (revision: ChartType) =>
              revision.version.toString() === logData.revision
          );

          setCurrentChart(chart ?? props.currentChart);
        })
        .catch(console.log);

        return;
    }

    setCurrentChart(props.currentChart);
  }, [logData, props.currentChart]);

  useEffect(() => {
    window.analytics?.track("Opened Chart", {
      chart: currentChart.name,
    });

    getChartData(currentChart).then(() => {
      getControllers(currentChart).then(() => {
        ["deployment", "statefulset", "daemonset", "replicaset"]
          .map((kind) => {
            setupWebsocket(kind);
            return kind;
          })
          .forEach((kind) => {
            openWebsocket(kind);
          });
      });
    });

    return () => {
      closeAllWebsockets();
    };
  }, []);

  useEffect(() => {
    updateTabs();
    localStorage.setItem("devOpsMode", devOpsMode.toString());
  }, [devOpsMode, currentChart?.form, isPreview, isAgentInstalled]);

  useEffect((): any => {
    let isSubscribed = true;

    const ingressComponent = components?.find((c) => c.Kind === "Ingress");

    const ingressName = ingressComponent?.Name;

    if (!ingressName) return;

    api
      .getIngress(
        "<token>",
        {},
        {
          id: currentProject.id,
          name: ingressName,
          cluster_id: currentCluster.id,
          namespace: `${currentChart.namespace}`,
        }
      )
      .then((res) => {
        if (!isSubscribed) {
          return;
        }
        if (res.data?.spec?.rules && res.data?.spec?.rules[0]?.host) {
          setUrl(`https://${res.data?.spec?.rules[0]?.host}`);
          return;
        }

        if (res.data?.status?.loadBalancer?.ingress) {
          setUrl(
            `http://${res.data?.status?.loadBalancer?.ingress[0]?.hostname}`
          );
          return;
        }
      })
      .catch(console.log);
    return () => (isSubscribed = false);
  }, [components, currentCluster, currentProject, currentChart]);

  return (
    <>
      {fullScreenLogs ? (
        <StatusSection
          fullscreen={true}
          currentChart={currentChart}
          setFullScreenLogs={() => setFullScreenLogs(false)}
        />
      ) : (
        <>
          {isFullscreen ? (
            <LogsSection
              isFullscreen={true}
              setIsFullscreen={setIsFullscreen}
              currentChart={currentChart}
            />
          ) : (
            <StyledExpandedChart>
              <BreadcrumbRow>
                <Breadcrumb onClick={props.closeChart}>
                  <ArrowIcon src={leftArrow} />
                  <Wrap>Back</Wrap>
                </Breadcrumb>
              </BreadcrumbRow>
              <HeaderWrapper>
                <TitleSection
                  icon={currentChart.chart.metadata.icon}
                  iconWidth="33px"
                >
                  {currentChart.name}
                  <DeploymentType currentChart={currentChart} />
                  <TagWrapper>
                    Namespace{" "}
                    <NamespaceTag>{currentChart.namespace}</NamespaceTag>
                  </TagWrapper>
                </TitleSection>

                {currentChart.chart.metadata.name != "worker" &&
                  currentChart.chart.metadata.name != "job" &&
                  renderUrl()}
                <InfoWrapper>
                  <StatusIndicator
                    controllers={controllers}
                    status={currentChart.info.status}
                    margin_left={"0px"}
                  />
                  <LastDeployed>
                    <Dot>•</Dot>Last deployed
                    {" " + getReadableDate(currentChart.info.last_deployed)}
                  </LastDeployed>
                </InfoWrapper>
              </HeaderWrapper>
              {deleting ? (
                <>
                  <LineBreak />
                  <Placeholder>
                    <TextWrap>
                      <Header>
                        <Spinner src={loadingSrc} /> Deleting "
                        {currentChart.name}"
                      </Header>
                      You will be automatically redirected after deletion is
                      complete.
                    </TextWrap>
                  </Placeholder>
                </>
              ) : (
                <>
                  <RevisionSection
                    showRevisions={showRevisions}
                    toggleShowRevisions={() => {
                      setShowRevisions(!showRevisions);
                    }}
                    chart={currentChart}
                    refreshChart={() => getChartData(currentChart)}
                    setRevision={setRevision}
                    forceRefreshRevisions={forceRefreshRevisions}
                    refreshRevisionsOff={() => setForceRefreshRevisions(false)}
                    shouldUpdate={
                      currentChart.latest_version &&
                      currentChart.latest_version !==
                        currentChart.chart.metadata.version
                    }
                    latestVersion={currentChart.latest_version}
                    upgradeVersion={handleUpgradeVersion}
                  />
                  {isStack && isLoadingStackEnvGroups ? (
                    <>
                      <LineBreak />
                      <Placeholder>
                        <TextWrap>
                          <Header>
                            <Spinner src={loadingSrc} />
                          </Header>
                        </TextWrap>
                      </Placeholder>
                    </>
                  ) : (
                    <>
                      {(isPreview || leftTabOptions.length > 0) && (
                        <BodyWrapper>
                          <PorterFormWrapper
                            formData={cloneDeep(currentChart.form)}
                            valuesToOverride={{
                              namespace: props.namespace,
                              clusterId: currentCluster.id,
                            }}
                            renderTabContents={renderTabContents}
                            isReadOnly={
                              isPreview ||
                              imageIsPlaceholder ||
                              !isAuthorized("application", "", [
                                "get",
                                "update",
                              ])
                            }
                            onSubmit={onSubmit}
                            includeMetadata
                            rightTabOptions={rightTabOptions}
                            leftTabOptions={leftTabOptions}
                            color={isPreview ? "#f5cb42" : null}
                            addendum={
                              <TabButton
                                onClick={toggleDevOpsMode}
                                devOpsMode={devOpsMode}
                              >
                                <i className="material-icons">offline_bolt</i>{" "}
                                DevOps Mode
                              </TabButton>
                            }
                            saveValuesStatus={saveValuesStatus}
                            injectedProps={{
                              "key-value-array": {
                                availableSyncEnvGroups:
                                  isStack && !isPreview
                                    ? stackEnvGroups
                                    : undefined,
                              },
                              "url-link": {
                                chart: currentChart,
                              },
                            }}
                            overrideCurrentTab={overrideCurrentTab}
                            onTabChange={
                              (newTab) => {
                                if (newTab !== "logs") {
                                  setOverrideCurrentTab("");
                                  setLogData({});
                                }
                              }
                            }
                          />
                        </BodyWrapper>
                      )}
                    </>
                  )}
                </>
              )}
            </StyledExpandedChart>
          )}
        </>
      )}
    </>
  );
};

export default ExpandedChart;

const ArrowIcon = styled.img`
  width: 15px;
  margin-right: 8px;
  opacity: 50%;
`;

const BreadcrumbRow = styled.div`
  width: 100%;
  display: flex;
  justify-content: flex-start;
  z-index: 999;
`;

const Breadcrumb = styled.div`
  color: #aaaabb88;
  font-size: 13px;
  margin-bottom: 15px;
  display: flex;
  align-items: center;
  margin-top: -10px;
  z-index: 999;
  padding: 5px;
  padding-right: 7px;
  border-radius: 5px;
  cursor: pointer;
  :hover {
    background: #ffffff11;
  }
`;

const Wrap = styled.div`
  z-index: 999;
`;

const TextWrap = styled.div``;

const LineBreak = styled.div`
  width: calc(100% - 0px);
  height: 1px;
  background: #494b4f;
  margin: 35px 0px;
`;

const BodyWrapper = styled.div`
  position: relative;
  padding-bottom: 0;
  margin-bottom: 0;
`;

const Header = styled.div`
  font-weight: 500;
  color: #aaaabb;
  font-size: 16px;
  margin-bottom: 15px;
`;

const Placeholder = styled.div`
  width: 100%;
  min-height: 300px;
  height: 40vh;
  display: flex;
  align-items: center;
  justify-content: center;
  color: #ffffff44;
  font-size: 14px;

  > i {
    font-size: 18px;
    margin-right: 10px;
  }
`;

const Spinner = styled.img`
  width: 15px;
  height: 15px;
  margin-right: 12px;
  margin-bottom: -2px;
`;

const Bolded = styled.div`
  font-weight: 500;
  color: #ffffff44;
  margin-right: 6px;
`;

const Url = styled.a`
  display: block;
  margin-left: 2px;
  font-size: 13px;
  margin-top: 16px;
  user-select: all;
  margin-bottom: -5px;
  user-select: text;
  display: flex;
  align-items: center;

  > i {
    font-size: 15px;
    margin-right: 10px;
  }
`;

const TabButton = styled.div`
  position: absolute;
  right: 0px;
  height: 30px;
  background: linear-gradient(to right, #20222700, #202227 20%);
  padding-left: 30px;
  display: flex;
  align-items: center;
  justify-content: center;
  font-size: 13px;
  color: ${(props: { devOpsMode: boolean }) =>
    props.devOpsMode ? "#aaaabb" : "#aaaabb55"};
  margin-left: 35px;
  border-radius: 20px;
  text-shadow: 0px 0px 8px
    ${(props: { devOpsMode: boolean }) =>
      props.devOpsMode ? "#ffffff66" : "none"};
  cursor: pointer;
  :hover {
    color: ${(props: { devOpsMode: boolean }) =>
      props.devOpsMode ? "" : "#aaaabb99"};
  }

  > i {
    font-size: 17px;
    margin-right: 9px;
  }
`;

const HeaderWrapper = styled.div`
  position: relative;
`;

const Dot = styled.div`
  margin-right: 9px;
`;

const InfoWrapper = styled.div`
  display: flex;
  align-items: center;
  margin-left: 3px;
  margin-top: 22px;
`;

const LastDeployed = styled.div`
  font-size: 13px;
  margin-left: 10px;
  margin-top: -1px;
  display: flex;
  align-items: center;
  color: #aaaabb66;
`;

const TagWrapper = styled.div`
  height: 20px;
  font-size: 12px;
  display: flex;
  margin-left: 15px;
  margin-bottom: -3px;
  align-items: center;
  font-weight: 400;
  justify-content: center;
  color: #ffffff44;
  border: 1px solid #ffffff44;
  border-radius: 3px;
  padding-left: 5px;
  background: #26282e;
`;

const NamespaceTag = styled.div`
  height: 20px;
  margin-left: 6px;
  color: #aaaabb;
  background: #43454a;
  border-radius: 3px;
  font-size: 12px;
  display: flex;
  align-items: center;
  justify-content: center;
  padding: 0px 6px;
  padding-left: 7px;
  border-top-left-radius: 0px;
  border-bottom-left-radius: 0px;
`;

const StyledExpandedChart = styled.div`
  width: 100%;
  z-index: 0;
  animation: fadeIn 0.3s;
  animation-timing-function: ease-out;
  animation-fill-mode: forwards;
  display: flex;
  flex-direction: column;

  @keyframes fadeIn {
    from {
      opacity: 0;
    }
    to {
      opacity: 1;
    }
  }
`;

const A = styled.a`
  color: #8590ff;
  text-decoration: underline;
  cursor: pointer;
`;<|MERGE_RESOLUTION|>--- conflicted
+++ resolved
@@ -418,14 +418,9 @@
   );
 
   const renderTabContents = (currentTab: string) => {
-<<<<<<< HEAD
-    let { setSidebar } = props;
-    let chart = currentChart;
-=======
     const { setSidebar } = props;
     const chart = currentChart; // // Reset the logData when navigating to a different tab
 
->>>>>>> 6c88f57f
     switch (currentTab) {
       case "logs":
         if (!isAgentInstalled) {
