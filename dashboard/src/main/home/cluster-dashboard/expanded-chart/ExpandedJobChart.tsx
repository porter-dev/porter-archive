--- conflicted
+++ resolved
@@ -25,13 +25,10 @@
 import { RouteComponentProps, withRouter } from "react-router";
 import Banner from "components/Banner";
 import KeyValueArray from "components/form-components/KeyValueArray";
-<<<<<<< HEAD
 import { readableDate } from "shared/string_utils";
-=======
 import { onlyInLeft } from "shared/array_utils";
 import MetricsSection from "./metrics/MetricsSection";
 import JobMetricsSection from "./metrics/JobMetricsSection";
->>>>>>> 247be5db
 
 type PropsType = WithAuthProps &
   RouteComponentProps & {
