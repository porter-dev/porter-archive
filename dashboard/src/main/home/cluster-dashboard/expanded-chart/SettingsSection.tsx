import React, { Component } from "react";
import styled from "styled-components";
import api from "shared/api";
import yaml from "js-yaml";

import {
  ChartType,
  RepoType,
  StorageType,
  ActionConfigType,
} from "shared/types";
import { Context } from "shared/Context";

import ImageSelector from "components/image-selector/ImageSelector";
import SaveButton from "components/SaveButton";
import Heading from "components/values-form/Heading";
import Helper from "components/values-form/Helper";
import InputRow from "components/values-form/InputRow";
import _ from "lodash";
import CopyToClipboard from "components/CopyToClipboard";

type PropsType = {
  currentChart: ChartType;
  refreshChart: () => void;
  setShowDeleteOverlay: (x: boolean) => void;
  showSource?: boolean;
};

type StateType = {
  sourceType: string;
  selectedImageUrl: string | null;
  selectedTag: string | null;
  saveValuesStatus: string | null;
  values: string;
  webhookToken: string;
  highlightCopyButton: boolean;
  action: ActionConfigType;
};

export default class SettingsSection extends Component<PropsType, StateType> {
  state = {
    sourceType: "",
    selectedImageUrl: "",
    selectedTag: "",
    values: "",
    saveValuesStatus: null as string | null,
    webhookToken: "",
    highlightCopyButton: false,
    action: {
      git_repo: "",
      image_repo_uri: "",
      git_repo_id: 0,
    } as ActionConfigType,
  };

  // TODO: read in set image from form context instead of config
  componentDidMount() {
    let { currentCluster, currentProject } = this.context;

    let image = this.props.currentChart.config?.image;
    this.setState({
      selectedImageUrl: image?.repository,
      selectedTag: image?.tag,
    });

    api
      .getReleaseToken(
        "<token>",
        {
          namespace: this.props.currentChart.namespace,
          cluster_id: currentCluster.id,
          storage: StorageType.Secret,
        },
        { id: currentProject.id, name: this.props.currentChart.name }
      )
      .then((res) => {
        this.setState({
          action: res.data.git_action_config,
          webhookToken: res.data.webhook_token,
        });
      })
      .catch(console.log);
  }

  renderWebhookSection = () => {
    if (!this.props.currentChart?.form?.hasSource) {
      return;
    }

    if (true || this.state.webhookToken) {
      let webhookText = `curl -X POST 'https://dashboard.getporter.dev/api/webhooks/deploy/${this.state.webhookToken}?commit=YOUR_COMMIT_HASH'`;
      return (
        <>
          {this.props.showSource && (
            <>
              <Heading>Source Settings</Heading>
              <Helper>Specify an image tag to use.</Helper>
              <ImageSelector
                selectedTag={this.state.selectedTag}
                selectedImageUrl={this.state.selectedImageUrl}
                setSelectedImageUrl={(x: string) =>
                  this.setState({ selectedImageUrl: x })
                }
                setSelectedTag={(x: string) =>
                  this.setState({ selectedTag: x })
                }
                forceExpanded={true}
                disableImageSelect={true}
              />
              <Br />
            </>
          )}
          <Heading>Redeploy Webhook</Heading>
          <Helper>
            Programmatically deploy by calling this secret webhook.
          </Helper>
          <Webhook copiedToClipboard={this.state.highlightCopyButton}>
            <div>{webhookText}</div>
            <i
              className="material-icons"
              onClick={() => {
                navigator.clipboard.writeText(webhookText);
                this.setState({ highlightCopyButton: true });
              }}
              onMouseLeave={() => this.setState({ highlightCopyButton: false })}
            >
              content_copy
            </i>
          </Webhook>
        </>
      );
    }
  };

  handleSubmit = () => {
    let { currentCluster, setCurrentError, currentProject } = this.context;
    this.setState({ saveValuesStatus: "loading" });

    console.log(this.state.selectedImageUrl);

    let values = {};
    if (this.state.selectedTag) {
      _.set(values, "image.repository", this.state.selectedImageUrl);
      _.set(values, "image.tag", this.state.selectedTag);
    }

    // Weave in preexisting values and convert to yaml
    let conf = yaml.dump(
      {
        ...(this.props.currentChart.config as Object),
        ...values,
      },
      { forceQuotes: true }
    );

    api
      .upgradeChartValues(
        "<token>",
        {
          namespace: this.props.currentChart.namespace,
          storage: StorageType.Secret,
          values: conf,
        },
        {
          id: currentProject.id,
          name: this.props.currentChart.name,
          cluster_id: currentCluster.id,
        }
      )
      .then((res) => {
        this.setState({ saveValuesStatus: "successful" });
        this.props.refreshChart();
      })
      .catch((err) => {
        let parsedErr =
          err?.response?.data?.errors && err.response.data.errors[0];

        if (parsedErr) {
          err = parsedErr;
        }

        this.setState({
          saveValuesStatus: parsedErr,
        });

        setCurrentError(parsedErr);
      });
  };

<<<<<<< HEAD
  renderWebhookSection = () => {
    if (!this.props.currentChart?.form?.hasSource) {
      return;
    }

    if (true || this.state.webhookToken) {
      let webhookText = `curl -X POST 'https://dashboard.getporter.dev/api/webhooks/deploy/${this.state.webhookToken}?commit=YOUR_COMMIT_HASH'`;
      return (
        <>
          <Heading>Redeploy Webhook</Heading>
          <Helper>
            Programmatically deploy by calling this secret webhook.
          </Helper>
          <Webhook copiedToClipboard={this.state.highlightCopyButton}>
            <div>{webhookText}</div>
            <i
              className="material-icons"
              onMouseLeave={() => this.setState({ highlightCopyButton: false })}
            >
              <CopyToClipboard
                text={webhookText}
                onSuccess={() => this.setState({ highlightCopyButton: true })}
              />
              content_copy
            </i>
          </Webhook>
        </>
      );
    }
  };

=======
>>>>>>> 390ef3ad
  render() {
    return (
      <Wrapper>
        <StyledSettingsSection showSource={this.props.showSource}>
          {this.renderWebhookSection()}
          <Heading>Additional Settings</Heading>
          <Button
            color="#b91133"
            onClick={() => this.props.setShowDeleteOverlay(true)}
          >
            Delete {this.props.currentChart.name}
          </Button>
        </StyledSettingsSection>
        {this.props.showSource && (
          <SaveButton
            text="Deploy"
            status={this.state.saveValuesStatus}
            onClick={this.handleSubmit}
            makeFlush={true}
          />
        )}
      </Wrapper>
    );
  }
}

SettingsSection.contextType = Context;

const Br = styled.div`
  width: 100%;
  height: 10px;
`;

const Button = styled.button`
  height: 35px;
  font-size: 13px;
  margin-top: 20px;
  margin-bottom: 30px;
  font-weight: 500;
  font-family: "Work Sans", sans-serif;
  color: white;
  padding: 6px 20px 7px 20px;
  text-align: left;
  border: 0;
  border-radius: 5px;
  background: ${(props) => (!props.disabled ? props.color : "#aaaabb")};
  box-shadow: ${(props) =>
    !props.disabled ? "0 2px 5px 0 #00000030" : "none"};
  cursor: ${(props) => (!props.disabled ? "pointer" : "default")};
  user-select: none;
  :focus {
    outline: 0;
  }
  :hover {
    filter: ${(props) => (!props.disabled ? "brightness(120%)" : "")};
  }
`;

const Webhook = styled.div`
  width: 100%;
  border: 1px solid #ffffff55;
  background: #ffffff11;
  border-radius: 3px;
  display: flex;
  align-items: center;
  font-size: 13px;
  padding-left: 10px;
  color: #aaaabb;
  height: 40px;
  position: relative;
  margin-bottom: 40px;

  > div {
    user-select: all;
  }

  > i {
    padding: 5px;
    background: ${(props: { copiedToClipboard: boolean }) =>
      props.copiedToClipboard ? "#616FEEcc" : "#ffffff22"};
    border-radius: 5px;
    position: absolute;
    right: 10px;
    font-size: 14px;
    cursor: pointer;
    color: #ffffff;

    :hover {
      background: ${(props: { copiedToClipboard: boolean }) =>
        props.copiedToClipboard ? "" : "#ffffff44"};
    }
  }
`;

const Highlight = styled.div`
  color: #8590ff;
  text-decoration: underline;
  margin-left: 5px;
  cursor: pointer;
  padding-right: ${(props: { padRight?: boolean }) =>
    props.padRight ? "5px" : ""};
`;

const A = styled.a`
  color: #8590ff;
  text-decoration: underline;
  margin-left: 5px;
  cursor: pointer;
  padding-right: ${(props: { padRight?: boolean }) =>
    props.padRight ? "5px" : ""};
`;

const Wrapper = styled.div`
  width: 100%;
  height: 100%;
`;

const StyledSettingsSection = styled.div<{ showSource: boolean }>`
  width: 100%;
  background: #ffffff11;
  padding: 0 35px;
  padding-bottom: 50px;
  position: relative;
  border-radius: 5px;
  overflow: auto;
  height: ${(props) => (props.showSource ? "calc(100% - 55px)" : "100%")};
`;

const Holder = styled.div`
  padding: 0px 12px;
`;<|MERGE_RESOLUTION|>--- conflicted
+++ resolved
@@ -118,12 +118,12 @@
             <div>{webhookText}</div>
             <i
               className="material-icons"
-              onClick={() => {
-                navigator.clipboard.writeText(webhookText);
-                this.setState({ highlightCopyButton: true });
-              }}
               onMouseLeave={() => this.setState({ highlightCopyButton: false })}
             >
+              <CopyToClipboard
+                text={webhookText}
+                onSuccess={() => this.setState({ highlightCopyButton: true })}
+              />
               content_copy
             </i>
           </Webhook>
@@ -187,40 +187,7 @@
       });
   };
 
-<<<<<<< HEAD
-  renderWebhookSection = () => {
-    if (!this.props.currentChart?.form?.hasSource) {
-      return;
-    }
-
-    if (true || this.state.webhookToken) {
-      let webhookText = `curl -X POST 'https://dashboard.getporter.dev/api/webhooks/deploy/${this.state.webhookToken}?commit=YOUR_COMMIT_HASH'`;
-      return (
-        <>
-          <Heading>Redeploy Webhook</Heading>
-          <Helper>
-            Programmatically deploy by calling this secret webhook.
-          </Helper>
-          <Webhook copiedToClipboard={this.state.highlightCopyButton}>
-            <div>{webhookText}</div>
-            <i
-              className="material-icons"
-              onMouseLeave={() => this.setState({ highlightCopyButton: false })}
-            >
-              <CopyToClipboard
-                text={webhookText}
-                onSuccess={() => this.setState({ highlightCopyButton: true })}
-              />
-              content_copy
-            </i>
-          </Webhook>
-        </>
-      );
-    }
-  };
-
-=======
->>>>>>> 390ef3ad
+
   render() {
     return (
       <Wrapper>
