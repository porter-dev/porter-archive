--- conflicted
+++ resolved
@@ -142,29 +142,6 @@
   }, [incidents]);
 
   return (
-<<<<<<< HEAD
-    <TableWrapper>
-      <StyledCard>
-        <Table
-          columns={columns}
-          data={data}
-          isLoading={incidents === null}
-          onRowClick={(row: any) => {
-            pushFiltered(
-              `/cluster-dashboard/incidents/${row?.original?.id}/`,
-              [],
-              {
-                redirect_url: location.pathname,
-              }
-            );
-          }}
-          hasError={hasError}
-          onRefresh={refreshIncidents}
-          isRefreshing={isRefreshing}
-        />
-      </StyledCard>
-    </TableWrapper>
-=======
     <Table
       columns={columns}
       data={data}
@@ -175,8 +152,9 @@
         });
       }}
       hasError={hasError}
+      onRefresh={refreshIncidents}
+      isRefreshing={isRefreshing}
     />
->>>>>>> 09b18c24
   );
 };
 
