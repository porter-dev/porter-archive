import React, { Component, MouseEvent } from "react";
import styled from "styled-components";
import { Context } from "shared/Context";
import _ from "lodash";

import api from "shared/api";
import Logs from "../status/Logs";
import plus from "assets/plus.svg";
import closeRounded from "assets/close-rounded.png";
import KeyValueArray from "components/form-components/KeyValueArray";
<<<<<<< HEAD
import { readableDate } from "shared/string_utils";
=======
import DynamicLink from "components/DynamicLink";
>>>>>>> 26ae8790
import CommandLineIcon from "assets/command-line-icon";
import ConnectToJobInstructionsModal from "./ConnectToJobInstructionsModal";

type PropsType = {
  job: any;
  handleDelete: () => void;
  deleting: boolean;
  readOnly?: boolean;
  expandJob: any;
  currentChartVersion: number;
  latestChartVersion: number;
  isDeployedFromGithub: boolean;
  repositoryUrl?: string;
};

type StateType = {
  expanded: boolean;
  configIsExpanded: boolean;
  pods: any[];
  showConnectionModal: boolean;
};

export default class JobResource extends Component<PropsType, StateType> {
  state = {
    expanded: false,
    configIsExpanded: false,
    pods: [] as any[],
    showConnectionModal: false,
  };

  expandJob = (event: MouseEvent) => {
    if (event) {
      event.stopPropagation();
    }

    this.getPods(() => {
      this.setState({ expanded: !this.state.expanded });
    });
  };

  stopJob = (event: MouseEvent) => {
    if (event) {
      event.stopPropagation();
    }

    let { currentCluster, currentProject, setCurrentError } = this.context;

    api
      .stopJob(
        "<token>",
        {},
        {
          id: currentProject.id,
          name: this.props.job.metadata?.name,
          namespace: this.props.job.metadata?.namespace,
          cluster_id: currentCluster.id,
        }
      )
      .then((res) => {})
      .catch((err) => {
        let parsedErr = err?.response?.data?.error;
        if (parsedErr) {
          err = parsedErr;
        }
        setCurrentError(err);
      });
  };

  getPods = (callback: () => void) => {
    let { currentCluster, currentProject, setCurrentError } = this.context;

    api
      .getJobPods(
        "<token>",
        {},
        {
          id: currentProject.id,
          name: this.props.job.metadata?.name,
          cluster_id: currentCluster.id,
          namespace: this.props.job.metadata?.namespace,
        }
      )
      .then((res) => {
        this.setState({ pods: res.data });
        callback();
      })
      .catch((err) => setCurrentError(JSON.stringify(err)));
  };

  getCompletedReason = () => {
    let completeCondition: any;

    // get the completed reason from the status
    this.props.job.status?.conditions?.forEach((condition: any, i: number) => {
      if (condition.type == "Complete") {
        completeCondition = condition;
      }
    });

    return (
      completeCondition.reason ||
      `Completed at ${readableDate(completeCondition.lastTransitionTime)}`
    );
  };

  getFailedReason = () => {
    let failedCondition: any;

    // get the completed reason from the status
    this.props.job.status?.conditions?.forEach((condition: any, i: number) => {
      if (condition.type == "Failed") {
        failedCondition = condition;
      }
    });

    return failedCondition
      ? `Failed at ${readableDate(failedCondition.lastTransitionTime)}`
      : "Failed";
  };

  renderConfigSection = () => {
    let { job } = this.props;
    let commandString = job?.spec?.template?.spec?.containers[0]?.command?.join(
      " "
    );
    let envArray = job?.spec?.template?.spec?.containers[0]?.env;
    let envObject = {} as any;
    envArray &&
      envArray.forEach((env: any, i: number) => {
        const secretName = _.get(env, "valueFrom.secretKeyRef.name");
        envObject[env.name] = secretName
          ? `PORTERSECRET_${secretName}`
          : env.value;
      });

    // Handle no config to show
    if (!commandString && _.isEmpty(envObject)) {
      return;
    }

    if (!this.state.configIsExpanded) {
      return (
        <ExpandConfigBar
          onClick={() => this.setState({ configIsExpanded: true })}
        >
          <img src={plus} />
          Show Job Config
        </ExpandConfigBar>
      );
    } else {
      let tag = job.spec.template.spec.containers[0].image.split(":")[1];
      return (
        <>
          <ExpandConfigBar
            onClick={() => this.setState({ configIsExpanded: false })}
          >
            <img src={closeRounded} />
            Hide Job Config
          </ExpandConfigBar>
          <ConfigSection>
            {commandString ? (
              <>
                Command: <Command>{commandString}</Command>
              </>
            ) : (
              <DarkMatter size="-18px" />
            )}
            <Row>
              Image Tag: <Command>{tag}</Command>
            </Row>
            {!_.isEmpty(envObject) && (
              <>
                <KeyValueArray
                  envLoader={true}
                  values={envObject}
                  label="Environment Variables:"
                  disabled={true}
                />
                <DarkMatter />
              </>
            )}
          </ConfigSection>
        </>
      );
    }
  };

  renderLogsSection = () => {
    if (this.state.expanded) {
      return (
        <>
          {this.renderConfigSection()}
          <JobLogsWrapper>
            <Logs
              selectedPod={this.state.pods[0]}
              podError={!this.state.pods[0] ? "Pod no longer exists." : ""}
              rawText={true}
            />
          </JobLogsWrapper>
        </>
      );
    }

    return;
  };

  getSubtitle = () => {
    if (this.props.job.status?.succeeded >= 1) {
      return this.getCompletedReason();
    }

    if (this.props.job.status?.failed >= 1) {
      return this.getFailedReason();
    }

    return "Running";
  };

  renderStatus = () => {
    if (this.props.deleting) {
      return <Status color="#cc3d42">Deleting</Status>;
    }

    if (this.props.job.status?.succeeded >= 1) {
      return <Status color="#38a88a">Succeeded</Status>;
    }

    if (this.props.job.status?.failed >= 1) {
      return <Status color="#cc3d42">Failed</Status>;
    }

    return <Status color="#ffffff11">Running</Status>;
  };

  renderStopButton = () => {
    if (this.props.readOnly) {
      return null;
    }

    if (!this.props.job.status?.succeeded && !this.props.job.status?.failed) {
      // look for a sidecar container
      if (this.props.job?.spec?.template?.spec?.containers.length == 2) {
        return (
          <i className="material-icons" onClick={this.stopJob}>
            stop
          </i>
        );
      }
    }
  };

  getImageTag = () => {
    const container = this.props.job?.spec?.template?.spec?.containers[0];
    const tag = container?.image?.split(":")[1];

    if (!tag) {
      return "unknown";
    }

    if (this.props.isDeployedFromGithub && tag !== "latest") {
      return (
        <DynamicLink
          to={`https://github.com/${this.props.repositoryUrl}/commit/${tag}`}
          onClick={(e) => e.preventDefault()}
          target="_blank"
        ></DynamicLink>
      );
    }

    return tag;
  };

  getRevisionNumber = () => {
    const revision = this.props.job?.metadata?.labels["helm.sh/revision"];
    let status: RevisionContainerProps["status"] = "current";
    if (this.props.currentChartVersion > revision) {
      status = "outdated";
    }
    return (
      <RevisionContainer status={status}>
        Revision No - {revision || "unknown"}
      </RevisionContainer>
    );
  };

  render() {
    let icon =
      "https://user-images.githubusercontent.com/65516095/111258413-4e2c3800-85f3-11eb-8a6a-88e03460f8fe.png";
    let commandString = this.props.job?.spec?.template?.spec?.containers[0]?.command?.join(
      " "
    );

    return (
      <>
        <StyledJob>
          <MainRow onClick={this.expandJob}>
            <Flex>
              <Icon src={icon && icon} />
              <Description>
                <Label>
<<<<<<< HEAD
                  Started at {readableDate(this.props.job.status?.startTime)}
=======
                  Started at{" "}
                  {this.readableDate(this.props.job.status?.startTime)}
                  <Dot>•</Dot>
                  <span>
                    {this.props.isDeployedFromGithub
                      ? "Commit: "
                      : "Image tag:"}{" "}
                    {this.getImageTag()}
                  </span>
>>>>>>> 26ae8790
                </Label>
                <Subtitle>{this.getSubtitle()}</Subtitle>
              </Description>
            </Flex>
            <EndWrapper>
              <Flex>
                {this.getRevisionNumber()}
                <CommandString>{commandString}</CommandString>
              </Flex>

              {this.renderStatus()}
              <MaterialIconTray disabled={false}>
                {this.renderStopButton()}
                {!this.props.readOnly && (
                  <i
                    className="material-icons"
                    onClick={(e) => {
                      e.stopPropagation();
                      this.props.handleDelete();
                    }}
                  >
                    delete
                  </i>
                )}
                <i
                  className="material-icons"
                  onClick={() => this.props.expandJob(this.props.job)}
                >
                  open_in_new
                </i>
              </MaterialIconTray>
            </EndWrapper>
          </MainRow>
          {this.renderLogsSection()}
        </StyledJob>
      </>
    );
  }
}

JobResource.contextType = Context;

type RevisionContainerProps = {
  status: "outdated" | "current";
};

const RevisionContainer = styled.span<RevisionContainerProps>`
  margin-right: 15px;
  ${({ status }) => {
    if (status === "outdated") {
      return "color: rgb(245, 203, 66);";
    }
    return "";
  }}
`;

const Dot = styled.div`
  margin-right: 9px;
  margin-left: 9px;
  color: #ffffff88;
`;

const Row = styled.div`
  margin-top: 20px;
`;

const DarkMatter = styled.div<{ size?: string }>`
  width: 100%;
  margin-bottom: ${(props) => props.size || "-13px"};
`;

const Command = styled.span`
  font-family: monospace;
  color: #aaaabb;
  margin-left: 7px;
`;

const ConfigSection = styled.div`
  padding: 20px 30px;
  font-size: 13px;
  font-weight: 500;
`;

const ExpandConfigBar = styled.div`
  display: flex;
  align-items: center;
  padding-left: 28px;
  font-size: 13px;
  height: 40px;
  width: 100%;
  background: #3f465288;
  color: #ffffff;
  user-select: none;
  cursor: pointer;

  > img {
    width: 18px;
    margin-right: 10px;
  }

  :hover {
    background: #3f4652cc;
  }
`;

const CommandString = styled.div`
  white-space: nowrap;
  overflow: hidden;
  text-overflow: ellipsis;
  max-width: 300px;
  color: #ffffff55;
  margin-right: 27px;
  font-family: monospace;
`;

const EndWrapper = styled.div`
  display: flex;
  align-items: center;
`;

const Status = styled.div<{ color: string }>`
  padding: 5px 10px;
  margin-right: 12px;
  background: ${(props) => props.color};
  font-size: 13px;
  border-radius: 3px;
  display: flex;
  align-items: center;
  justify-content: center;
`;

const Icon = styled.img`
  width: 30px;
  margin-right: 18px;
`;

const Flex = styled.div`
  display: flex;
  align-items: center;
  justify-content: center;
`;

const StartedText = styled.div`
  position: relative;
  text-decoration: none;
  padding: 8px;
  font-size: 14px;
  font-family: "Work Sans", sans-serif;
  color: #ffffff;
  width: 80%;
  overflow: hidden;
  white-space: nowrap;
  text-overflow: ellipsis;
`;

const StyledJob = styled.div`
  display: flex;
  flex-direction: column;
  background: #2b2e36;
  margin-bottom: 20px;
  border-radius: 5px;
  overflow: hidden;
  border: 1px solid #ffffff0a;

  :hover {
    border: 1px solid #ffffff3c;
  }
`;

const MainRow = styled.div`
  height: 70px;
  width: 100%;
  display: flex;
  cursor: pointer;
  align-items: center;
  justify-content: space-between;
  padding: 25px;
  padding-right: 18px;
  border-radius: 5px;
`;

const MaterialIconTray = styled.div`
  user-select: none;
  display: flex;
  align-items: center;
  justify-content: space-between;
  > i {
    border-radius: 20px;
    font-size: 18px;
    padding: 5px;
    margin: 0 5px;
    color: #ffffff44;
    :hover {
      background: ${(props: { disabled: boolean }) =>
        props.disabled ? "" : "#ffffff11"};
    }
  }
`;

const Description = styled.div`
  display: flex;
  flex-direction: column;
  margin: 0;
  padding: 0;
`;

const Label = styled.div`
  color: #ffffff;
  font-size: 13px;
  font-weight: 500;
  display: flex;
  > span {
    color: #ffffff88;
  }
`;

const Subtitle = styled.div`
  color: #aaaabb;
  font-size: 13px;
  display: flex;
  align-items: center;
  padding-top: 5px;
`;

const JobLogsWrapper = styled.div`
  height: 250px;
  width: 100%;
  background-color: black;
  overflow-y: auto;
`;<|MERGE_RESOLUTION|>--- conflicted
+++ resolved
@@ -8,11 +8,8 @@
 import plus from "assets/plus.svg";
 import closeRounded from "assets/close-rounded.png";
 import KeyValueArray from "components/form-components/KeyValueArray";
-<<<<<<< HEAD
 import { readableDate } from "shared/string_utils";
-=======
 import DynamicLink from "components/DynamicLink";
->>>>>>> 26ae8790
 import CommandLineIcon from "assets/command-line-icon";
 import ConnectToJobInstructionsModal from "./ConnectToJobInstructionsModal";
 
@@ -313,11 +310,7 @@
               <Icon src={icon && icon} />
               <Description>
                 <Label>
-<<<<<<< HEAD
                   Started at {readableDate(this.props.job.status?.startTime)}
-=======
-                  Started at{" "}
-                  {this.readableDate(this.props.job.status?.startTime)}
                   <Dot>•</Dot>
                   <span>
                     {this.props.isDeployedFromGithub
@@ -325,7 +318,6 @@
                       : "Image tag:"}{" "}
                     {this.getImageTag()}
                   </span>
->>>>>>> 26ae8790
                 </Label>
                 <Subtitle>{this.getSubtitle()}</Subtitle>
               </Description>
