--- conflicted
+++ resolved
@@ -5,16 +5,13 @@
 import DatePicker from "react-datepicker";
 
 import filterOutline from "assets/filter-outline.svg";
-<<<<<<< HEAD
 import downArrow from "assets/down-arrow.svg";
 import { Context } from "shared/Context";
 import api from "shared/api";
 import { useLogs } from "./useAgentLogs";
 import Anser from "anser";
 import { flatMap } from "lodash";
-=======
 import time from "assets/time.svg";
->>>>>>> 322ecaaa
 
 type Props = {
   currentChart?: any;
@@ -32,9 +29,14 @@
   const [podFilterOpts, setPodFilterOpts] = useState<string[]>();
   const [scrollToBottom, setScrollToBottom] = useState(true);
   const [searchText, setSearchText] = useState("");
+  const [startDate, setStartDate] = useState(new Date());
 
   // TODO: don't hardcode namespace
-  const { logs, refresh } = useLogs(podFilter, currentChart.namespace);
+  const { logs, refresh } = useLogs(
+    podFilter,
+    currentChart.namespace,
+    searchText
+  );
 
   useEffect(() => {
     api
@@ -57,7 +59,6 @@
     console.log(currentChart);
   }, []);
 
-<<<<<<< HEAD
   const renderLogs = () => {
     return logs?.map((log, i) => {
       return (
@@ -77,9 +78,6 @@
       );
     });
   };
-=======
-  const [startDate, setStartDate] = useState(new Date());
->>>>>>> 322ecaaa
 
   const renderContents = () => {
     return (
@@ -90,31 +88,27 @@
               <SearchBarWrapper>
                 <i className="material-icons">search</i>
                 <SearchInput
-<<<<<<< HEAD
-                  value=""
-                  onChange={(e: any) => {}}
-                  onKeyPress={({ key }) => {}}
-                  placeholder="Search logs . . ."
-=======
                   value={searchText}
                   onChange={(e: any) => {
                     setSearchText(e.value);
                   }}
                   placeholder="Search logs..."
->>>>>>> 322ecaaa
                 />
               </SearchBarWrapper>
             </SearchRowWrapper>
             <DateTimePickerWrapper>
               <TimeIcon src={time} />
-              <link rel="stylesheet"  href="https://cdnjs.cloudflare.com/ajax/libs/react-datepicker/2.14.1/react-datepicker.min.css" />
+              <link
+                rel="stylesheet"
+                href="https://cdnjs.cloudflare.com/ajax/libs/react-datepicker/2.14.1/react-datepicker.min.css"
+              />
               <Div>
-              <StyledDatePicker
-                selected={startDate}
-                onChange={(date: any) => setStartDate(date)}
-                showTimeSelect
-                dateFormat="MMMM d, yyyy h:mm aa"
-              />
+                <StyledDatePicker
+                  selected={startDate}
+                  onChange={(date: any) => setStartDate(date)}
+                  showTimeSelect
+                  dateFormat="MMMM d, yyyy h:mm aa"
+                />
               </Div>
             </DateTimePickerWrapper>
             <RadioFilter
@@ -316,7 +310,7 @@
 
 const Spacer = styled.div<{ width?: string }>`
   height: 100%;
-  width: ${props => props.width || "15px"};
+  width: ${(props) => props.width || "15px"};
 `;
 
 const Button = styled.div`
