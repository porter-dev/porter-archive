--- conflicted
+++ resolved
@@ -80,13 +80,8 @@
   }
 
   getPodStatus = (status: any) => {
-<<<<<<< HEAD
-    if (status?.phase == 'Pending' && status?.containerStatuses?.length > 0) {
-      return status?.containerStatuses[0].state.waiting.reason
-=======
     if (status?.phase == 'Pending' && status?.containerStatuses) {
       return status.containerStatuses[0].state.waiting.reason
->>>>>>> 39d998c4
       // return 'waiting'
     }
 
