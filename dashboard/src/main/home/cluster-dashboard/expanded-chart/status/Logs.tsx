import React, { Component } from "react";
import styled from "styled-components";
import { Context } from "shared/Context";
import * as Anser from "anser";
import api from "shared/api";

type PropsType = {
  selectedPod: any;
  podError: string;
  rawText?: boolean;
};

type StateType = {
  logs: Anser.AnserJsonEntry[][];
  ws: any;
  scroll: boolean;
  currentTab: string;
};

export default class Logs extends Component<PropsType, StateType> {
  state = {
    logs: [] as Anser.AnserJsonEntry[][],
    ws: null as any,
    scroll: true,
    currentTab: "Application",
  };

  ws = null as any;
  parentRef = React.createRef<HTMLDivElement>();

  scrollToBottom = (smooth: boolean) => {
    if (smooth) {
      this.parentRef.current.lastElementChild.scrollIntoView({
        behavior: "smooth",
        block: "nearest",
        inline: "start",
      });
    } else {
      this.parentRef.current.lastElementChild.scrollIntoView({
        behavior: "auto",
        block: "nearest",
        inline: "start",
      });
    }
  };

  renderLogs = () => {
    let { selectedPod, podError } = this.props;

    if (podError && podError != "") {
      return <Message>{this.props.podError}</Message>;
    }

    if (!selectedPod?.metadata?.name) {
      return <Message>Please select a pod to view its logs.</Message>;
    }

    if (selectedPod?.status.phase === "Succeeded" && !this.props.rawText) {
      return (
        <Message>
          ⌛ This job has been completed. You can now delete this job.
        </Message>
      );
    }

    if (this.state.logs.length == 0) {
      return (
        <Message>
          No logs to display from this pod.
          <Highlight onClick={this.refreshLogs}>
            <i className="material-icons">autorenew</i>
            Refresh
          </Highlight>
        </Message>
      );
    }

    return this.state.logs.map((log, i) => {
      return (
        <Log key={i}>
          {this.state.logs[i].map((ansi, j) => {
            if (ansi.clearLine) {
              return null;
            }

            return (
              <LogSpan key={i + "." + j} ansi={ansi}>
                {ansi.content.replace(/ /g, "\u00a0")}
              </LogSpan>
            );
          })}
        </Log>
      );
    });
  };

  setupWebsocket = () => {
    let { currentCluster, currentProject } = this.context;
    let { selectedPod } = this.props;
    if (!selectedPod?.metadata?.name) return;
    let protocol = window.location.protocol == "https:" ? "wss" : "ws";
    this.ws = new WebSocket(
      `${protocol}://${window.location.host}/api/projects/${currentProject.id}/k8s/${selectedPod?.metadata?.namespace}/pod/${selectedPod?.metadata?.name}/logs?cluster_id=${currentCluster.id}&service_account_id=${currentCluster.service_account_id}`
    );

    this.ws.onopen = () => {};

    this.ws.onmessage = (evt: MessageEvent) => {
      let ansiLog = Anser.ansiToJson(evt.data);

      let logs = this.state.logs;
      logs.push(ansiLog);

      this.setState({ logs: logs }, () => {
        if (this.state.scroll) {
          this.scrollToBottom(false);
        }
      });
    };

    this.ws.onerror = (err: ErrorEvent) => {};

    this.ws.onclose = () => {};
  };

  refreshLogs = () => {
    let { selectedPod } = this.props;
    if (this.ws && this.state.currentTab == "Application") {
      this.ws.close();
      this.ws = null;
      this.setState({ logs: [] });
      this.setupWebsocket();
    }
    this.retrieveEvents(selectedPod);
  };

<<<<<<< HEAD
  componentDidMount() {
    let { selectedPod } = this.props;
    let status = this.getPodStatus(selectedPod?.status);
    if (status == "running" || status == "succeeded") {
      this.setupWebsocket();
      this.scrollToBottom(false);
      return;
=======
  componentDidUpdate = (prevProps: any, prevState: any) => {
    if (prevState.currentTab !== this.state.currentTab) {
      let { selectedPod } = this.props;

      this.setState({ logs: [] });

      if (this.state.currentTab == "Application") {
        this.setupWebsocket();
        this.scrollToBottom(false);
        return;
      }

      this.retrieveEvents(selectedPod);
>>>>>>> d93c40c0
    }
  };

  retrieveEvents = (selectedPod: any) => {
    api
      .getPodEvents(
        "<token>",
        {
          cluster_id: this.context.currentCluster.id,
        },
        {
          name: selectedPod?.metadata?.name,
          namespace: selectedPod?.metadata?.namespace,
          id: this.context.currentProject.id,
        }
      )
      .then((res) => {
        let logs = [] as Anser.AnserJsonEntry[][];
        // TODO: column view
        // logs.push(Anser.ansiToJson("\u001b[33;5;196mEvent Type\u001b[0m \t || \t \u001b[43m\u001b[34m\tReason\t\u001b[0m \t ||\tMessage"))

        res.data.items.forEach((evt: any) => {
          let ansiEvtType = evt.type == "Warning" ? "\u001b[31m" : "\u001b[32m";
          let ansiLog = Anser.ansiToJson(
            `${ansiEvtType}${evt.type}\u001b[0m \t \u001b[43m\u001b[34m\t${evt.reason} \u001b[0m \t ${evt.message}`
          );
          logs.push(ansiLog);
        });
        this.setState({ logs: logs });
        console.log(res);
      })
      .catch((err) => {
        console.log(err);
      });
  };

  componentDidMount() {
    let { selectedPod } = this.props;

    if (this.state.currentTab == "Application") {
      this.setupWebsocket();
      this.scrollToBottom(false);
      return;
    }

    this.retrieveEvents(selectedPod);
  }

  componentWillUnmount() {
    if (this.ws) {
      this.ws.close();
    }
  }

  render() {
    if (this.props.rawText) {
      return (
        <LogStreamAlt>
          <Wrapper ref={this.parentRef}>{this.renderLogs()}</Wrapper>
          <LogTabs>
            <Tab
              onClick={() => {
                this.setState({ currentTab: "Application" });
              }}
              clicked={this.state.currentTab == "Application"}
            >
              Application
            </Tab>
            <Tab
              onClick={() => {
                this.setState({ currentTab: "System" });
              }}
              clicked={this.state.currentTab == "System"}
            >
              System
            </Tab>
          </LogTabs>
        </LogStreamAlt>
      );
    }

    return (
      <LogStream>
        <Wrapper ref={this.parentRef}>{this.renderLogs()}</Wrapper>
        <LogTabs>
          <Tab
            onClick={() => {
              this.setState({ currentTab: "Application" });
            }}
            clicked={this.state.currentTab == "Application"}
          >
            Application
          </Tab>
          <Tab
            onClick={() => {
              this.setState({ currentTab: "System" });
            }}
            clicked={this.state.currentTab == "System"}
          >
            System
          </Tab>
        </LogTabs>
        <Options>
          <Scroll
            onClick={() => {
              this.setState({ scroll: !this.state.scroll }, () => {
                if (this.state.scroll) {
                  this.scrollToBottom(true);
                }
              });
            }}
          >
            <input
              type="checkbox"
              checked={this.state.scroll}
              onChange={() => {}}
            />
            Scroll to Bottom
          </Scroll>
          <Refresh
            onClick={() => {
              this.refreshLogs();
            }}
          >
            <i className="material-icons">autorenew</i>
            Refresh
          </Refresh>
        </Options>
      </LogStream>
    );
  }
}

Logs.contextType = Context;

const Highlight = styled.div`
  display: flex;
  align-items: center;
  justify-content: center;
  margin-left: 8px;
  color: #8590ff;
  cursor: pointer;

  > i {
    font-size: 16px;
    margin-right: 3px;
  }
`;

const Scroll = styled.div`
  align-items: center;
  display: flex;
  cursor: pointer;
  width: 145px;
  height: 100%;

  :hover {
    background: #2468d6;
  }

  > input {
    width; 18px;
    margin-left: 10px;
    margin-right: 6px;
    pointer-events: none;
  }
`;

const Tab = styled.div`
  background: ${(props: { clicked: boolean }) =>
    props.clicked ? "#503559" : "#7c548a"};
  padding: 0px 10px;
  margin: 0px 7px 0px 0px;
  align-items: center;
  display: flex;
  cursor: pointer;
  height: 100%;
  border-radius: 8px 8px 0px 0px;

  :hover {
    background: #503559;
  }
`;

const Refresh = styled.div`
  display: flex;
  align-items: center;
  width: 87px;
  user-select: none;
  cursor: pointer;
  height: 100%;

  > i {
    margin-left: 6px;
    font-size: 17px;
    margin-right: 6px;
  }

  :hover {
    background: #2468d6;
  }
`;

const LogTabs = styled.div`
  width: 100%;
  height: 25px;
  background: #202227;
  display: flex;
  flex-direction: row;
  align-items: center;
  justify-content: flex-end;
`;

const Options = styled.div`
  width: 100%;
  height: 25px;
  background: #397ae3;
  display: flex;
  flex-direction: row;
  align-items: center;
  justify-content: space-between;
`;

const Wrapper = styled.div`
  width: 100%;
  height: 100%;
  overflow: auto;
  padding: 25px 30px;
`;

const LogStream = styled.div`
  display: flex;
  flex-direction: column;
  flex: 1;
  float: right;
  height: 100%;
  background: #202227;
  user-select: text;
  max-width: 65%;
  overflow-y: auto;
  overflow-wrap: break-word;
`;

const LogStreamAlt = styled(LogStream)`
  width: 100%;
  max-width: 100%;
`;

const Message = styled.div`
  display: flex;
  height: 100%;
  width: calc(100% - 150px);
  align-items: center;
  justify-content: center;
  margin-left: 75px;
  text-align: center;
  color: #ffffff44;
  font-size: 13px;
`;

const Log = styled.div`
  font-family: monospace;
`;

const LogSpan = styled.span`
  font-family: monospace, sans-serif;
  font-size: 12px;
  font-weight: ${(props: { ansi: Anser.AnserJsonEntry }) =>
    props.ansi?.decoration && props.ansi?.decoration == "bold" ? "700" : "400"};
  color: ${(props: { ansi: Anser.AnserJsonEntry }) =>
    props.ansi?.fg ? `rgb(${props.ansi?.fg})` : "white"};
  background-color: ${(props: { ansi: Anser.AnserJsonEntry }) =>
    props.ansi?.bg ? `rgb(${props.ansi?.bg})` : "transparent"};
`;<|MERGE_RESOLUTION|>--- conflicted
+++ resolved
@@ -134,15 +134,6 @@
     this.retrieveEvents(selectedPod);
   };
 
-<<<<<<< HEAD
-  componentDidMount() {
-    let { selectedPod } = this.props;
-    let status = this.getPodStatus(selectedPod?.status);
-    if (status == "running" || status == "succeeded") {
-      this.setupWebsocket();
-      this.scrollToBottom(false);
-      return;
-=======
   componentDidUpdate = (prevProps: any, prevState: any) => {
     if (prevState.currentTab !== this.state.currentTab) {
       let { selectedPod } = this.props;
@@ -156,7 +147,6 @@
       }
 
       this.retrieveEvents(selectedPod);
->>>>>>> d93c40c0
     }
   };
 
