--- conflicted
+++ resolved
@@ -147,14 +147,9 @@
           name: `preview`,
           mode: enableAutomaticDeployments ? "auto" : "manual",
           disable_new_comments: isNewCommentsDisabled,
-<<<<<<< HEAD
           git_repo_branches: baseBranches,
-          namespace_annotations: annotations,
+          namespace_labels: labels,
           git_deploy_branches: deployBranches,
-=======
-          git_repo_branches: selectedBranches,
-          namespace_labels: labels,
->>>>>>> e37fd3ae
         },
         {
           project_id: currentProject.id,
