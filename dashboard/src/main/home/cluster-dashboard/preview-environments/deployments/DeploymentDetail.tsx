--- conflicted
+++ resolved
@@ -13,18 +13,11 @@
 import github from "assets/github-white.png";
 import { integrationList } from "shared/common";
 import { capitalize } from "shared/string_utils";
-<<<<<<< HEAD
-import leftArrow from "assets/left-arrow.svg";
-import Banner from "components/Banner";
-import Modal from "main/home/modals/Modal";
-import { validatePorterYAML } from "../utils";
-=======
 import Banner from "components/Banner";
 import Modal from "main/home/modals/Modal";
 import { validatePorterYAML } from "../utils";
 import Placeholder from "components/Placeholder";
 import GithubIcon from "assets/GithubIcon";
->>>>>>> 7c770b9a
 
 const DeploymentDetail = () => {
   const { params } = useRouteMatch<{ id: string }>();
@@ -105,65 +98,6 @@
     return <Loading />;
   }
 
-<<<<<<< HEAD
-  useEffect(() => {
-    const isSubscribed = true;
-    const environment_id = parseInt(searchParams.get("environment_id"));
-
-    validatePorterYAML({
-      projectID: currentProject.id,
-      clusterID: currentCluster.id,
-      environmentID: environment_id,
-      branch: prDeployment.gh_pr_branch_from,
-    })
-      .then(({ data }) => {
-        if (!isSubscribed) {
-          return;
-        }
-
-        setPorterYAMLErrors(data.errors ?? []);
-      })
-      .catch((err) => {
-        console.error(err);
-        if (isSubscribed) {
-          setPorterYAMLErrors([]);
-        }
-      });
-  }, []);
-
-  let repository = `${prDeployment.gh_repo_owner}/${prDeployment.gh_repo_name}`;
-
-  return (
-    <>
-      {expandedPorterYAMLErrors.length && (
-        <Modal
-          onRequestClose={() => setExpandedPorterYAMLErrors([])}
-          height="auto"
-        >
-          <Message>
-            {expandedPorterYAMLErrors.map((el) => {
-              return (
-                <div>
-                  {"- "}
-                  {el}
-                </div>
-              );
-            })}
-          </Message>
-        </Modal>
-      )}
-      <StyledExpandedChart>
-        <BreadcrumbRow>
-          <Breadcrumb
-            to={`/preview-environments/deployments/${environmentId}/${repository}`}
-          >
-            <ArrowIcon src={leftArrow} />
-            <Wrap>Back</Wrap>
-          </Breadcrumb>
-        </BreadcrumbRow>
-        <HeaderWrapper>
-          <Title icon={pr_icon} iconWidth="25px">
-=======
   const repository = `${prDeployment.gh_repo_owner}/${prDeployment.gh_repo_name}`;
 
   if (!prDeployment.namespace && prDeployment.status === "creating") {
@@ -296,7 +230,6 @@
               )
             }
           >
->>>>>>> 7c770b9a
             {prDeployment.gh_pr_name}
           </Title>
           <InfoWrapper>
@@ -307,11 +240,7 @@
               </PRLink>
             )}
             <TagWrapper>
-<<<<<<< HEAD
-              Namespace <NamespaceTag>{params.namespace}</NamespaceTag>
-=======
               Namespace <NamespaceTag>{prDeployment.namespace}</NamespaceTag>
->>>>>>> 7c770b9a
             </TagWrapper>
           </InfoWrapper>
           <Flex>
@@ -335,25 +264,9 @@
               {showRepoTooltip && <Tooltip>{repository}</Tooltip>}
             </DeploymentImageContainer>
             <Dot>•</Dot>
-<<<<<<< HEAD
-            <GHALink
-              to={`https://github.com/${repository}/pull/${prDeployment.pull_request_id}`}
-              target="_blank"
-            >
-              <img src={github} /> GitHub PR
-              <i className="material-icons">open_in_new</i>
-            </GHALink>
-            {prDeployment.last_workflow_run_url ? (
-              <GHALink to={prDeployment.last_workflow_run_url} target="_blank">
-                <span className="material-icons-outlined">
-                  play_circle_outline
-                </span>
-                Last workflow run
-=======
             {prDeployment.last_workflow_run_url ? (
               <GHALink to={prDeployment.last_workflow_run_url} target="_blank">
                 <img src={github} /> View last workflow run
->>>>>>> 7c770b9a
                 <i className="material-icons">open_in_new</i>
               </GHALink>
             ) : null}
@@ -361,18 +274,6 @@
           <LinkToActionsWrapper></LinkToActionsWrapper>
         </HeaderWrapper>
         {porterYAMLErrors.length > 0 ? (
-<<<<<<< HEAD
-          <Banner type="error">
-            Your porter.yaml file has errors. Please fix them before deploying.
-            <LinkButton
-              onClick={() => {
-                setExpandedPorterYAMLErrors(porterYAMLErrors);
-              }}
-            >
-              View details
-            </LinkButton>
-          </Banner>
-=======
           <ErrorBannerWrapper>
             <Banner type="error">
               Your porter.yaml file has errors. Please fix them before
@@ -386,18 +287,13 @@
               </LinkButton>
             </Banner>
           </ErrorBannerWrapper>
->>>>>>> 7c770b9a
         ) : null}
         <ChartListWrapper>
           <ChartList
             currentCluster={context.currentCluster}
             currentView="cluster-dashboard"
             sortType="Newest"
-<<<<<<< HEAD
-            namespace={params.namespace}
-=======
             namespace={prDeployment.namespace}
->>>>>>> 7c770b9a
             disableBottomPadding
             closeChartRedirectUrl={`${window.location.pathname}${window.location.search}`}
           />
