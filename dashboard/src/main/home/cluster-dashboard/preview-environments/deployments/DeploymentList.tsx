import React, { useContext, useEffect, useMemo, useState } from "react";
import { Context } from "shared/Context";
import api from "shared/api";
import styled from "styled-components";
import Loading from "components/Loading";
import _ from "lodash";
import DeploymentCard from "./DeploymentCard";
import { PRDeployment, PullRequest } from "../types";
import { useRouting } from "shared/routing";
import { useHistory, useLocation, useParams } from "react-router";
import { deployments, pull_requests } from "../mocks";
import DynamicLink from "components/DynamicLink";
<<<<<<< HEAD
import { PreviewEnvironmentsHeader } from "../components/PreviewEnvironmentsHeader";
import SearchBar from "components/SearchBar";
import CheckboxRow from "components/form-components/CheckboxRow";
import DocsHelper from "components/DocsHelper";
import EnvironmentSettings from "../environments/EnvironmentSettings";

const AvailableStatusFilters = [
  "all",
  "created",
  "failed",
  "active",
  "inactive",
  "not_deployed",
];
=======
import DashboardHeader from "../../DashboardHeader";
import RadioFilter from "components/RadioFilter";
import Placeholder from "components/Placeholder";
import Banner from "components/Banner";
import Modal from "main/home/modals/Modal";

import pullRequestIcon from "assets/pull_request_icon.svg";
import filterOutline from "assets/filter-outline.svg";
import sort from "assets/sort.svg";
import { search } from "shared/search";
import { getPRDeploymentList, validatePorterYAML } from "../utils";

const AvailableStatusFilters = ["all", "created", "failed", "not_deployed"];
>>>>>>> edc1f914

type AvailableStatusFiltersType = typeof AvailableStatusFilters[number];

const HARD_CODED_DEPLOYMENTS: PRDeployment[] = [
  {
    id: 1,
    created_at: "2021-03-01T00:00:00.000Z",
    updated_at: "2021-03-01T00:00:00.000Z",
    subdomain: "subdomain",
    status: "created",
    environment_id: 1,
    pull_request_id: 1,
    namespace: "namespace",
    last_workflow_run_url: "",
    gh_installation_id: 1,
    gh_deployment_id: 1,
    gh_pr_name: "gh_pr_name",
    gh_repo_owner: "meehawk",
    gh_repo_name: "meehawk",
    gh_commit_sha: "3659ef050a687da4d04bb870b27058bd9d1957be",
    gh_pr_branch_from: "gh_pr_branch_from",
    gh_pr_branch_into: "gh_pr_branch_into",
  },
  {
    id: 2,
    created_at: "2021-03-01T00:00:00.000Z",
    updated_at: "2021-03-01T00:00:00.000Z",
    subdomain: "subdomain",
    status: "created",
    environment_id: 1,
    pull_request_id: 1,
    namespace: "namespace",
    last_workflow_run_url: "",
    gh_installation_id: 1,
    gh_deployment_id: 1,
    gh_pr_name: "some_awesome_pr",
    gh_repo_owner: "godzilla",
    gh_repo_name: "kong",
    gh_commit_sha: "3659ef050a687da4d04bb870b27058bd9d1957be",
    gh_pr_branch_from: "gh_pr_branch_from",
    gh_pr_branch_into: "gh_pr_branch_into",
  },
];

const DeploymentList = () => {
  const [sortOrder, setSortOrder] = useState("Newest");
  const [isLoading, setIsLoading] = useState(true);
  const [hasError, setHasError] = useState(false);
  const [deploymentList, setDeploymentList] = useState<PRDeployment[]>(
    HARD_CODED_DEPLOYMENTS
  );
  const [pullRequests, setPullRequests] = useState<PullRequest[]>([]);
  const [searchValue, setSearchValue] = useState("");
<<<<<<< HEAD
=======
  const [newCommentsDisabled, setNewCommentsDisabled] = useState(false);
  const [porterYAMLErrors, setPorterYAMLErrors] = useState<string[]>([]);
  const [expandedPorterYAMLErrors, setExpandedPorterYAMLErrors] = useState<
    string[]
  >([]);
>>>>>>> edc1f914

  const [
    statusSelectorVal,
    setStatusSelectorVal,
  ] = useState<AvailableStatusFiltersType>("all");

  const { currentProject, currentCluster } = useContext(Context);
  const { getQueryParam, pushQueryParams } = useRouting();
  const location = useLocation();
  const history = useHistory();
  const { environment_id, repo_name, repo_owner } = useParams<{
    environment_id: string;
    repo_name: string;
    repo_owner: string;
  }>();

  const selectedRepo = `${repo_owner}/${repo_name}`;

<<<<<<< HEAD
  const getPRDeploymentList = () => {
    return api.getPRDeploymentList(
      "<token>",
      {
        environment_id: Number(environment_id),
      },
      {
        project_id: currentProject.id,
        cluster_id: currentCluster.id,
      }
    );
    // return mockRequest();
=======
  const getEnvironment = () => {
    return api.getEnvironment(
      "<token>",
      {},
      {
        project_id: currentProject.id,
        cluster_id: currentCluster.id,
        environment_id: Number(environment_id),
      }
    );
>>>>>>> edc1f914
  };

  useEffect(() => {
    const status_filter = getQueryParam("status_filter");

    if (!AvailableStatusFilters.includes(status_filter)) {
      pushQueryParams({}, ["status_filter"]);
      return;
    }

    if (status_filter !== statusSelectorVal) {
      setStatusSelectorVal(status_filter);
    }
  }, [location.search, history]);

  useEffect(() => {
    pushQueryParams({}, ["status_filter"]);
  }, []);

  useEffect(() => {
    let isSubscribed = true;
    setIsLoading(true);

<<<<<<< HEAD
    getPRDeploymentList().then(({ data }) => {
      const deploymentList = data;

      if (!isSubscribed) {
        return;
      }

      setDeploymentList(deploymentList.deployments || []);
      setPullRequests(deploymentList.pull_requests || []);

      setIsLoading(false);
    });
=======
    Promise.allSettled([
      validatePorterYAML({
        projectID: currentProject.id,
        clusterID: currentCluster.id,
        environmentID: Number(environment_id),
      }),
      getPRDeploymentList({
        projectID: currentProject.id,
        clusterID: currentCluster.id,
        environmentID: Number(environment_id),
      }),
      getEnvironment(),
    ])
      .then(
        ([
          validatePorterYAMLResponse,
          getDeploymentsResponse,
          getEnvironmentResponse,
        ]) => {
          const deploymentList =
            getDeploymentsResponse.status === "fulfilled"
              ? getDeploymentsResponse.value.data
              : {};
          const environmentList =
            getEnvironmentResponse.status === "fulfilled"
              ? getEnvironmentResponse.value.data
              : {};
          const porterYAMLErrors =
            validatePorterYAMLResponse.status === "fulfilled"
              ? validatePorterYAMLResponse.value.data.errors
              : [];

          if (!isSubscribed) {
            return;
          }

          setPorterYAMLErrors(porterYAMLErrors);
          setDeploymentList(
            deploymentList.deployments || HARD_CODED_DEPLOYMENTS
          );
          setPullRequests(deploymentList.pull_requests || []);

          setNewCommentsDisabled(
            environmentList.new_comments_disabled || false
          );

          setIsLoading(false);
        }
      )
      .catch(() => {
        setDeploymentList(HARD_CODED_DEPLOYMENTS);
      });
>>>>>>> edc1f914

    return () => {
      isSubscribed = false;
    };
  }, [currentCluster, currentProject, environment_id]);

  const handleRefresh = async () => {
    setIsLoading(true);
    try {
      const { data } = await getPRDeploymentList({
        projectID: currentProject.id,
        clusterID: currentCluster.id,
        environmentID: Number(environment_id),
      });
      setDeploymentList(data.deployments || []);
      setPullRequests(data.pull_requests || []);
    } catch (error) {
      setHasError(true);
      console.error(error);
    }
    setIsLoading(false);
  };

  const handlePreviewEnvironmentManualCreation = (pullRequest: PullRequest) => {
    setPullRequests((prev) => {
      return prev.filter((pr) => {
        return (
          pr.pr_title === pullRequest.pr_title &&
          `${pr.repo_owner}/${pr.repo_name}` ===
            `${pullRequest.repo_owner}/${pullRequest.repo_name}`
        );
      });
    });
    handleRefresh();
  };

  const searchFilter = (value: string | number) => {
    const val = String(value);

    return val.toLowerCase().includes(searchValue.toLowerCase());
  };

  const filteredDeployments = useMemo(() => {
    const filteredByStatus = deploymentList.filter(
      (d) => !["deleted", "inactive"].includes(d.status)
    );

    const filteredBySearch = search<PRDeployment>(
      filteredByStatus,
      searchValue,
      {
        isCaseSensitive: false,
        keys: ["gh_pr_name", "gh_repo_name", "gh_repo_owner"],
      }
    );

    switch (sortOrder) {
      case "Newest":
        return _.sortBy(filteredBySearch, "updated_at").reverse();
      case "Oldest":
        return _.sortBy(filteredBySearch, "updated_at");
      case "Alphabetical":
      default:
        return _.sortBy(filteredBySearch, "gh_pr_name");
    }
  }, [statusSelectorVal, deploymentList, searchValue, sortOrder]);

  const filteredPullRequests = useMemo(() => {
    if (statusSelectorVal !== "inactive") {
      return [];
    }

    return pullRequests.filter((pr) => {
      return Object.values(pr).find(searchFilter) !== undefined;
    });
  }, [pullRequests, statusSelectorVal, searchValue]);

  const renderDeploymentList = () => {
    if (isLoading) {
      return (
        <LoadingWrapper>
          <Loading />
        </LoadingWrapper>
      );
    }

    if (!deploymentList.length) {
      return (
        <Placeholder height="calc(100vh - 400px)">
          No preview apps have been found. Open a PR to create a new preview
          app.
        </Placeholder>
      );
    }

    if (!filteredDeployments.length) {
      return (
        <Placeholder height="calc(100vh - 400px)">
          No preview apps have been found with the given filter.
        </Placeholder>
      );
    }

    return (
      <>
        {/* Deprecated -> New Preview Env button */}
        {/* {filteredPullRequests.map((pr) => {
          return (
            <PullRequestCard
              key={pr.pr_title}
              pullRequest={pr}
              onCreation={handlePreviewEnvironmentManualCreation}
            />
          );
        })} */}
        {filteredDeployments.map((d: any) => {
          return (
            <DeploymentCard
              key={d.id}
              deployment={d}
              onDelete={handleRefresh}
              onReEnable={handleRefresh}
              onReRun={handleRefresh}
            />
          );
        })}
      </>
    );
  };

<<<<<<< HEAD
  const handleStatusFilterChange = (value: string) => {
    pushQueryParams({ status_filter: value });
    setStatusSelectorVal(value);
  };

=======
  const handleToggleCommentStatus = (currentlyDisabled: boolean) => {
    api
      .toggleNewCommentForEnvironment(
        "<token>",
        {
          disable: !currentlyDisabled,
        },
        {
          project_id: currentProject.id,
          cluster_id: currentCluster.id,
          environment_id: Number(environment_id),
        }
      )
      .then(() => {
        setNewCommentsDisabled(!currentlyDisabled);
      });
  };

  useEffect(() => {
    pushQueryParams({ status_filter: statusSelectorVal });
  }, [statusSelectorVal]);

>>>>>>> edc1f914
  return (
    <>
      {expandedPorterYAMLErrors.length && (
        <Modal
          onRequestClose={() => setExpandedPorterYAMLErrors([])}
          height="auto"
        >
          <Message>
            {expandedPorterYAMLErrors.map((el) => {
              return (
                <div>
                  {"- "}
                  {el}
                </div>
              );
            })}
          </Message>
        </Modal>
      )}
      <BreadcrumbRow>
        <Breadcrumb to="/preview-environments">
          <ArrowIcon src={pullRequestIcon} />
          <Wrap>Preview environments</Wrap>
        </Breadcrumb>
      </BreadcrumbRow>
      <DashboardHeader
        image="https://git-scm.com/images/logos/downloads/Git-Icon-1788C.png"
        title={
          <Flex>
            <StyledLink
              to={`https://github.com/${selectedRepo}`}
              target="_blank"
            >
              {selectedRepo}
            </StyledLink>
            <DynamicLink
              to={`/preview-environments/deployments/${environment_id}/${repo_owner}/${repo_name}/settings`}
            >
              <I className="material-icons">more_vert</I>
            </DynamicLink>
          </Flex>
        }
        description={`Preview environments for the ${selectedRepo} repository.`}
        disableLineBreak
        capitalize={false}
      />
      {porterYAMLErrors.length > 0 ? (
        <Banner type="error">
          Your porter.yaml file has errors. Please fix them before deploying.
          <LinkButton
            onClick={() => {
              setExpandedPorterYAMLErrors(porterYAMLErrors);
            }}
          >
            View details
          </LinkButton>
        </Banner>
      ) : null}
      {/* <Flex>
        <ActionsWrapper>
          <StyledStatusSelector>
            <RefreshButton color={"#7d7d81"} onClick={handleRefresh}>
              <i className="material-icons">refresh</i>
            </RefreshButton>
            <SearchRow>
              <i className="material-icons">search</i>
              <SearchInput
                value={searchValue}
                onChange={(e: any) => {
                  setSearchValue(e.target.value);
                }}
                placeholder="Search"
              />
            </SearchRow>
            <Selector
              activeValue={statusSelectorVal}
              setActiveValue={handleStatusFilterChange}
              options={[
                {
                  value: "active",
                  label: "Active",
                },
                {
                  value: "inactive",
                  label: "Inactive",
                },
              ]}
              dropdownLabel="Status"
              width="150px"
              dropdownWidth="230px"
              closeOverlay={true}
            />
            <EnvironmentSettings environmentId={environment_id} />
          </StyledStatusSelector>
        </ActionsWrapper>
<<<<<<< HEAD
      </Flex>

=======
      </Flex> */}
      <FlexRow>
        <Flex>
          <SearchRowWrapper>
            <SearchBarWrapper>
              <i className="material-icons">search</i>
              <SearchInput
                value={searchValue}
                onChange={(e: any) => {
                  setSearchValue(e.target.value);
                }}
                placeholder="Search"
              />
            </SearchBarWrapper>
          </SearchRowWrapper>
          <RadioFilter
            icon={filterOutline}
            selected={statusSelectorVal}
            setSelected={setStatusSelectorVal}
            options={AvailableStatusFilters.map((filter) => ({
              value: filter,
              label: _.startCase(filter),
            }))}
            name="Status"
          />
        </Flex>
        <Flex>
          <RefreshButton color={"#7d7d81"} onClick={handleRefresh}>
            <i className="material-icons">refresh</i>
          </RefreshButton>
          <RadioFilter
            icon={sort}
            selected={sortOrder}
            setSelected={setSortOrder}
            options={[
              { label: "Newest", value: "Newest" },
              { label: "Oldest", value: "Oldest" },
              { label: "Alphabetical", value: "Alphabetical" },
            ]}
            name="Sort"
          />
          <CreatePreviewEnvironmentButton
            to={`/preview-environments/deployments/${environment_id}/${repo_owner}/${repo_name}/create`}
          >
            <i className="material-icons">add</i> New preview deployment
          </CreatePreviewEnvironmentButton>
        </Flex>
      </FlexRow>
>>>>>>> edc1f914
      <Container>
        <EventsGrid>{renderDeploymentList()}</EventsGrid>
      </Container>
    </>
  );
};

export default DeploymentList;

const mockRequest = () =>
  new Promise((res) => {
    setTimeout(
      () =>
        res({
          data: { deployments: deployments, pull_requests: pull_requests },
        }),
      1000
    );
  });

const LoadingWrapper = styled.div`
  padding-top: 100px;
`;

const I = styled.i`
  font-size: 18px;
  user-select: none;
  margin-left: 15px;
  color: #aaaabb;
  margin-bottom: -3px;
  cursor: pointer;
  width: 30px;
  border-radius: 40px;
  height: 30px;
  display: flex;
  align-items: center;
  justify-content: center;
  :hover {
    background: #26292e;
    border: 1px solid #494b4f;
  }
`;

const StyledLink = styled(DynamicLink)`
  color: white;
  :hover {
    text-decoration: underline;
  }
`;

const LinkButton = styled.a`
  text-decoration: underline;
  margin-left: 7px;
  cursor: pointer;
`;

const Message = styled.div`
  padding: 20px;
  background: #26292e;
  border-radius: 5px;
  line-height: 1.5em;
  border: 1px solid #aaaabb33;
  font-size: 13px;
  margin-top: 40px;
`;

const BreadcrumbRow = styled.div`
  width: 100%;
  display: flex;
  justify-content: flex-start;
`;

const ArrowIcon = styled.img`
  width: 15px;
  margin-right: 8px;
  opacity: 50%;
`;

const Wrap = styled.div`
  z-index: 999;
`;

const Breadcrumb = styled(DynamicLink)`
  color: #aaaabb88;
  font-size: 13px;
  margin-bottom: 15px;
  display: flex;
  align-items: center;
  margin-top: -10px;
  z-index: 999;
  padding: 5px;
  padding-right: 7px;
  border-radius: 5px;
  cursor: pointer;
  :hover {
    background: #ffffff11;
  }
`;

const Flex = styled.div`
  display: flex;
  align-items: center;
`;

const Div = styled.div`
  margin-bottom: -7px;
`;

const FlexWrap = styled.div`
  display: flex;
  align-items: center;
`;

const BackButton = styled(DynamicLink)`
  cursor: pointer;
  font-size: 24px;
  color: #969fbbaa;
  padding: 3px;
  border-radius: 100px;
  :hover {
    background: #ffffff11;
  }
`;

const Icon = styled.img`
  width: 25px;
  height: 25px;
  margin-right: 6px;
`;

const Title = styled.div`
  font-size: 20px;
  font-weight: 500;
  font-family: "Work Sans", sans-serif;
  margin-left: 10px;
  border-radius: 2px;
  color: #ffffff;
`;

const RefreshButton = styled.button`
  display: flex;
  align-items: center;
  justify-content: center;
  color: ${(props: { color: string }) => props.color};
  cursor: pointer;
  border: none;
  width: 30px;
  height: 30px;
  margin-right: 15px;
  background: none;
  border-radius: 50%;
  margin-left: 10px;
  > i {
    font-size: 20px;
  }
  :hover {
    background-color: rgb(97 98 102 / 44%);
    color: white;
  }
`;

const Container = styled.div`
  margin-top: 33px;
  padding-bottom: 120px;
`;

const EventsGrid = styled.div`
  display: grid;
  grid-row-gap: 20px;
  grid-template-columns: 1;
`;

const StyledStatusSelector = styled.div`
  display: flex;
  align-items: center;
  font-size: 13px;
  :not(:first-child) {
    margin-left: 15px;
  }
`;

const SearchInput = styled.input`
  outline: none;
  border: none;
  font-size: 13px;
  background: none;
  width: 100%;
  color: white;
  height: 100%;
`;

const SearchRow = styled.div`
  display: flex;
  align-items: center;
  height: 30px;
  margin-right: 10px;
  background: #26292e;
  border-radius: 5px;
  border: 1px solid #aaaabb33;
`;

const SearchRowWrapper = styled(SearchRow)`
  border-radius: 5px;
  width: 250px;
`;

const SearchBarWrapper = styled.div`
  display: flex;
  flex: 1;

  > i {
    color: #aaaabb;
    padding-top: 1px;
    margin-left: 8px;
    font-size: 16px;
    margin-right: 8px;
  }
`;

const FlexRow = styled.div`
  display: flex;
  align-items: center;
  justify-content: space-between;
  flex-wrap: wrap;
  gap: 10px;
`;

const CreatePreviewEnvironmentButton = styled(DynamicLink)`
  display: flex;
  flex-direction: row;
  align-items: center;
  margin-left: 10px;
  justify-content: space-between;
  font-size: 13px;
  cursor: pointer;
  font-family: "Work Sans", sans-serif;
  border-radius: 5px;
  font-weight: 500;
  color: white;
  height: 30px;
  padding: 0 8px;
  min-width: 155px;
  padding-right: 13px;
  overflow: hidden;
  white-space: nowrap;
  text-overflow: ellipsis;
  cursor: ${(props: { disabled?: boolean }) =>
    props.disabled ? "not-allowed" : "pointer"};

  background: ${(props: { disabled?: boolean }) =>
    props.disabled ? "#aaaabbee" : "#616FEEcc"};
  :hover {
    background: ${(props: { disabled?: boolean }) =>
      props.disabled ? "" : "#505edddd"};
  }

  > i {
    color: white;
    width: 18px;
    height: 18px;
    font-weight: 600;
    font-size: 12px;
    border-radius: 20px;
    display: flex;
    align-items: center;
    margin-right: 5px;
    justify-content: center;
  }
`;<|MERGE_RESOLUTION|>--- conflicted
+++ resolved
@@ -10,22 +10,6 @@
 import { useHistory, useLocation, useParams } from "react-router";
 import { deployments, pull_requests } from "../mocks";
 import DynamicLink from "components/DynamicLink";
-<<<<<<< HEAD
-import { PreviewEnvironmentsHeader } from "../components/PreviewEnvironmentsHeader";
-import SearchBar from "components/SearchBar";
-import CheckboxRow from "components/form-components/CheckboxRow";
-import DocsHelper from "components/DocsHelper";
-import EnvironmentSettings from "../environments/EnvironmentSettings";
-
-const AvailableStatusFilters = [
-  "all",
-  "created",
-  "failed",
-  "active",
-  "inactive",
-  "not_deployed",
-];
-=======
 import DashboardHeader from "../../DashboardHeader";
 import RadioFilter from "components/RadioFilter";
 import Placeholder from "components/Placeholder";
@@ -39,7 +23,6 @@
 import { getPRDeploymentList, validatePorterYAML } from "../utils";
 
 const AvailableStatusFilters = ["all", "created", "failed", "not_deployed"];
->>>>>>> edc1f914
 
 type AvailableStatusFiltersType = typeof AvailableStatusFilters[number];
 
@@ -93,14 +76,11 @@
   );
   const [pullRequests, setPullRequests] = useState<PullRequest[]>([]);
   const [searchValue, setSearchValue] = useState("");
-<<<<<<< HEAD
-=======
   const [newCommentsDisabled, setNewCommentsDisabled] = useState(false);
   const [porterYAMLErrors, setPorterYAMLErrors] = useState<string[]>([]);
   const [expandedPorterYAMLErrors, setExpandedPorterYAMLErrors] = useState<
     string[]
   >([]);
->>>>>>> edc1f914
 
   const [
     statusSelectorVal,
@@ -119,20 +99,6 @@
 
   const selectedRepo = `${repo_owner}/${repo_name}`;
 
-<<<<<<< HEAD
-  const getPRDeploymentList = () => {
-    return api.getPRDeploymentList(
-      "<token>",
-      {
-        environment_id: Number(environment_id),
-      },
-      {
-        project_id: currentProject.id,
-        cluster_id: currentCluster.id,
-      }
-    );
-    // return mockRequest();
-=======
   const getEnvironment = () => {
     return api.getEnvironment(
       "<token>",
@@ -143,7 +109,6 @@
         environment_id: Number(environment_id),
       }
     );
->>>>>>> edc1f914
   };
 
   useEffect(() => {
@@ -167,20 +132,6 @@
     let isSubscribed = true;
     setIsLoading(true);
 
-<<<<<<< HEAD
-    getPRDeploymentList().then(({ data }) => {
-      const deploymentList = data;
-
-      if (!isSubscribed) {
-        return;
-      }
-
-      setDeploymentList(deploymentList.deployments || []);
-      setPullRequests(deploymentList.pull_requests || []);
-
-      setIsLoading(false);
-    });
-=======
     Promise.allSettled([
       validatePorterYAML({
         projectID: currentProject.id,
@@ -233,7 +184,6 @@
       .catch(() => {
         setDeploymentList(HARD_CODED_DEPLOYMENTS);
       });
->>>>>>> edc1f914
 
     return () => {
       isSubscribed = false;
@@ -364,13 +314,6 @@
     );
   };
 
-<<<<<<< HEAD
-  const handleStatusFilterChange = (value: string) => {
-    pushQueryParams({ status_filter: value });
-    setStatusSelectorVal(value);
-  };
-
-=======
   const handleToggleCommentStatus = (currentlyDisabled: boolean) => {
     api
       .toggleNewCommentForEnvironment(
@@ -393,7 +336,6 @@
     pushQueryParams({ status_filter: statusSelectorVal });
   }, [statusSelectorVal]);
 
->>>>>>> edc1f914
   return (
     <>
       {expandedPorterYAMLErrors.length && (
@@ -489,10 +431,6 @@
             <EnvironmentSettings environmentId={environment_id} />
           </StyledStatusSelector>
         </ActionsWrapper>
-<<<<<<< HEAD
-      </Flex>
-
-=======
       </Flex> */}
       <FlexRow>
         <Flex>
@@ -541,7 +479,6 @@
           </CreatePreviewEnvironmentButton>
         </Flex>
       </FlexRow>
->>>>>>> edc1f914
       <Container>
         <EventsGrid>{renderDeploymentList()}</EventsGrid>
       </Container>
