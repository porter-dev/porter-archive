--- conflicted
+++ resolved
@@ -118,11 +118,7 @@
         }
 
         setDeploymentList(deploymentList.deployments || []);
-<<<<<<< HEAD
-        setPullRequests(deploymentList.pull_requrests || []);
-=======
         setPullRequests(deploymentList.pull_requests || []);
->>>>>>> 5c9cfec9
 
         setNewCommentsDisabled(environmentList.new_comments_disabled || false);
 
