import React, { useState, useContext } from "react";
import styled from "styled-components";
import { match } from "ts-pattern";

import Loading from "components/Loading";
import Spacer from "components/porter/Spacer";
import TabSelector from "components/TabSelector";
import { useDeploymentTargetList } from "lib/hooks/useDeploymentTarget";

import prGrad from "assets/pr-grad.svg";

import DashboardHeader from "../../DashboardHeader";
import { ConfigurableAppList } from "./ConfigurableAppList";
import PreviewEnvGrid from "./PreviewEnvGrid";
import { Context } from "shared/Context";
import ClusterProvisioningPlaceholder from "components/ClusterProvisioningPlaceholder";
import DashboardPlaceholder from "components/porter/DashboardPlaceholder";
import Text from "components/porter/Text";
import ShowIntercomButton from "components/porter/ShowIntercomButton";

const tabs = ["environments", "config"] as const;
export type ValidTab = (typeof tabs)[number];

const PreviewEnvs: React.FC = () => {
  const { currentProject, currentCluster } = useContext(Context);
  const [tab, setTab] = useState<ValidTab>("environments");

  const { deploymentTargetList, isDeploymentTargetListLoading } =
    useDeploymentTargetList({ preview: true });

  const renderTab = (): JSX.Element => {
    if (isDeploymentTargetListLoading) {
      return <Loading offset="-150px" />;
    }

    return match(tab)
      .with("environments", () => (
        <PreviewEnvGrid
          deploymentTargets={deploymentTargetList}
          setTab={setTab}
        />
      ))
      .with("config", () => <ConfigurableAppList />)
      .exhaustive();
  };

  const renderContents = (): JSX.Element => {
    if (currentCluster?.status === "UPDATING_UNAVAILABLE") {
      return <ClusterProvisioningPlaceholder />;
    }

    if (currentProject?.sandbox_enabled) {
      return (
        <DashboardPlaceholder>
          <Text size={16}>Preview apps are not enabled for sandbox users</Text>
          <Spacer y={0.5} />
          <Text color={"helper"}>
            Eject to your own cloud account to enable preview apps.
          </Text>
          <Spacer y={1} />
          <ShowIntercomButton
            alt
            message="I would like to eject to my own cloud account"
            height="35px"
          >
            Request ejection
          </ShowIntercomButton>
        </DashboardPlaceholder>
      );
    }

    if (!currentProject?.preview_envs_enabled) {
      return (
        <DashboardPlaceholder>
          <Text size={16}>Preview apps are not enabled for this project</Text>
          <Spacer y={0.5} />
          <Text color={"helper"}>
            Reach out to the Porter team to enable preview apps on your project.
          </Text>
          <Spacer y={1} />
          <ShowIntercomButton
            alt
            message="I would like to enable preview apps on my project"
            height="35px"
          >
            Request to enable
          </ShowIntercomButton>
        </DashboardPlaceholder>
      );
    }

    return (
      <>
        <TabSelector
          noBuffer
          options={[
            { label: "Existing Previews", value: "environments" },
            { label: "Preview Templates", value: "config" },
          ]}
          currentTab={tab}
          setCurrentTab={(tab: string) => {
            if (tab === "environments") {
              setTab("environments");
              return;
            }
            setTab("config");
          }}
        />
        <Spacer y={1} />
        {renderTab()}
      </>
    )
  }

  return (
    <StyledAppDashboard>
      <DashboardHeader
<<<<<<< HEAD
        image={prGrad}
        capitalize={false}
        title="Preview Apps"
=======
        image={PullRequestIcon}
        title="Preview apps"
        capitalize={false}
>>>>>>> 855e42c8
        description="Preview apps are created for each pull request. They are automatically deleted when the pull request is closed."
        disableLineBreak
      />
      {renderContents()}
      <Spacer y={5} />
    </StyledAppDashboard>
  );
};

export default PreviewEnvs;

const StyledAppDashboard = styled.div`
  width: 100%;
  height: 100%;
`;<|MERGE_RESOLUTION|>--- conflicted
+++ resolved
@@ -115,15 +115,9 @@
   return (
     <StyledAppDashboard>
       <DashboardHeader
-<<<<<<< HEAD
         image={prGrad}
-        capitalize={false}
-        title="Preview Apps"
-=======
-        image={PullRequestIcon}
         title="Preview apps"
         capitalize={false}
->>>>>>> 855e42c8
         description="Preview apps are created for each pull request. They are automatically deleted when the pull request is closed."
         disableLineBreak
       />
