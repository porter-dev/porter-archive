export type CreateStackBody = {
  name: string;
  app_resources: {
    name: string;
    source_config_name: string;
    template_name: string;
    template_version: string;
    template_repo_url?: string;
    values: unknown;
  }[];
  source_configs: {
    name: string;
    image_repo_uri: string;
    image_tag: string;
    build?: {
      method: "pack" | "docker";
      folder_path: string;
      git?: unknown;
      buildpack?: unknown;
      dockerfile?: unknown;
    };
  }[];

  env_groups: {
    name: string;
    variables: {
      [key: string]: string;
    };
    secret_variables: {
      [key: string]: string;
    };
    linked_applications: string[];
  }[];
};

export type CreateStackResponse = Stack;

export type GetStacksResponse = Stack[];

export type Stack = {
  id: string;
  name: string;
  created_at: string;
  updated_at: string;
  namespace: string;

  revisions: StackRevision[];

  latest_revision: FullStackRevision;
};

export type FullStackRevision = StackRevision & {
  resources: AppResource[];
  source_configs: SourceConfig[];
  env_groups: EnvGroup[];
};

type StackRevisionReason =
  | "DeployError"
  | "SaveError"
  | "RollbackError"
  | "EnvGroupUpgrade"
  | "ApplicationUpgrade"
  | "SourceConfigUpgrade"
  | "Rollback"
  | "CreationSuccess"
  | "AddEnvGroupSuccess"
  | "AddAppSuccess"
  | "RemoveEnvGroupSuccess"
  | "RemoveAppSuccess";

export type StackRevision = {
  id: number;
  created_at: string;
  status: "deploying" | "deployed" | "failed"; // type with enum
  stack_id: string;
  reason: StackRevisionReason;
  message: string;
};

export type SourceConfig = {
  id: string;
  name: string;
  created_at: string;
  updated_at: string;

  image_repo_uri: string;
  image_tag: string;

  stack_id: string;
  stack_revision_id: number;

<<<<<<< HEAD
  source_config_id: string;
=======
  stable_source_config_id: string;
>>>>>>> be660417

  build?: {
    method: "pack" | "docker";
    folder_path: string;
    git?: unknown;
    buildpack?: unknown;
    dockerfile?: unknown;
  };
};

export type AppResource = {
  id: string;
  name: string;
  created_at: string;
  updated_at: string;

  stack_id: string;

  stack_source_config: SourceConfig;
  stack_revision_id: number;
  stack_app_data: {
    template_repo_url: string;
    template_name: string;
    template_version: string;
  };
};

export type EnvGroup = {
  env_group_version: number;
  updated_at: string;
  stack_id: string;
  name: string;
  stack_revision_id: number;
  created_at: string;
  id: string;
};<|MERGE_RESOLUTION|>--- conflicted
+++ resolved
@@ -90,11 +90,7 @@
   stack_id: string;
   stack_revision_id: number;
 
-<<<<<<< HEAD
-  source_config_id: string;
-=======
   stable_source_config_id: string;
->>>>>>> be660417
 
   build?: {
     method: "pack" | "docker";
