import React, { Component } from "react";
import styled from "styled-components";

<<<<<<< HEAD
import { Context } from "shared/Context";
import api from "shared/api";
import { integrationList } from "shared/common";
=======
import { Context } from 'shared/Context';
import api from 'shared/api';
import { integrationList } from 'shared/common';
import { ActionConfigType, ChoiceType } from 'shared/types';
>>>>>>> a5e47046

import IntegrationList from "./IntegrationList";
import IntegrationForm from "./integration-form/IntegrationForm";

<<<<<<< HEAD
type PropsType = {};

type StateType = {
  currentCategory: string | null;
  currentIntegration: string | null;
  currentOptions: any[];
  currentTitles: any[];
  currentIntegrationData: any[];
=======
import GHIcon from 'assets/GithubIcon';

type PropsType = {
};

type StateType = {
  currentCategory: string | null,
  currentIntegration: string | null,
  currentOptions: any[],
  currentTitles: any[],
  currentIds: any[],
  currentIntegrationData: any[],
>>>>>>> a5e47046
};

export default class Integrations extends Component<PropsType, StateType> {
  state = {
    currentCategory: null as string | null,
    currentIntegration: null as string | null,
    currentOptions: [] as any[],
    currentTitles: [] as any[],
    currentIds: [] as any[],
    currentIntegrationData: [] as any[],
  };

  // TODO: implement once backend is restructured
  getIntegrations = (categoryType: string) => {
    let { currentProject } = this.context;
    this.setState({
      currentOptions: [],
      currentTitles: [],
      currentIntegrationData: [],
    });
    switch (categoryType) {
      case "kubernetes":
        api.getProjectClusters(
          "<token>",
          {},
          { id: currentProject.id },
          (err: any, res: any) => {
            if (err) {
              console.log(err);
            } else {
              // console.log(res.data)
            }
          }
        );
        break;
      case "registry":
        api.getProjectRegistries(
          "<token>",
          {},
          { id: currentProject.id },
          (err: any, res: any) => {
            if (err) {
              console.log(err);
            } else {
              // Sort res.data into service type and sort each service's registry alphabetically
              let grouped: any = {};
              let final: any = [];
              for (let i = 0; i < res.data.length; i++) {
                let p = res.data[i].service;
                if (!grouped[p]) {
                  grouped[p] = [];
                }
                grouped[p].push(res.data[i]);
              }
              Object.values(grouped).forEach((val: any) => {
                final = final.concat(
                  val.sort((a: any, b: any) => (a.name > b.name ? 1 : -1))
                );
              });

              let currentOptions = [] as string[];
              let currentTitles = [] as string[];
              final.forEach((integration: any, i: number) => {
                currentOptions.push(integration.service);
                currentTitles.push(integration.name);
              });
              this.setState({
                currentOptions,
                currentTitles,
                currentIntegrationData: res.data,
              });
            }
          }
        );
        break;
<<<<<<< HEAD
      case "repo":
        api.getProjectRepos(
          "<token>",
          {},
          { id: currentProject.id },
          (err: any, res: any) => {
            if (err) {
              console.log(err);
            } else {
              // console.log(res.data);
            }
=======
      case 'repo':
        api.getGitRepos('<token>', {
        }, { project_id: currentProject.id }, (err: any, res: any) => {
          if (err) {
            console.log(err);
          } else {
            let currentOptions = [] as string[];
            let currentTitles = [] as string[];
            let currentIds = [] as any[];
            res.data.forEach((item: any) => {
              currentOptions.push(item.service);
              currentTitles.push(item.repo_entity);
              currentIds.push(item.id);
            })
            this.setState({ currentOptions, currentTitles, currentIds, currentIntegrationData: res.data })
>>>>>>> a5e47046
          }
        );
        break;
      default:
        console.log("Unknown integration category.");
    }
  };

  componentDidUpdate(prevProps: PropsType, prevState: StateType) {
    if (
      this.state.currentCategory &&
      this.state.currentCategory !== prevState.currentCategory
    ) {
      this.getIntegrations(this.state.currentCategory);
    }
  }

  renderIntegrationContents = () => {
    if (this.state.currentIntegrationData) {
      let items = this.state.currentIntegrationData.filter(
        (item) => item.service === this.state.currentIntegration
      );
      if (items.length > 0) {
        return (
          <div>
            <Label>Existing Credentials</Label>
            {items.map((item: any, i: number) => {
              return (
                <Credential key={i}>
                  <i className="material-icons">admin_panel_settings</i>{" "}
                  {item.name}
                </Credential>
              );
            })}
            <br />
          </div>
        );
      }
    }
  };

  renderContents = () => {
    let { currentProject } = this.context;
    let { currentCategory, currentIntegration } = this.state;

    // TODO: Split integration page into separate component
    if (currentIntegration) {
      let icon =
        integrationList[currentIntegration] &&
        integrationList[currentIntegration].icon;
      return (
        <div>
          <TitleSectionAlt>
            <Flex>
              <i
                className="material-icons"
                onClick={() => this.setState({ currentIntegration: null })}
              >
                keyboard_backspace
              </i>
              <Icon src={icon && icon} />
              <Title>{integrationList[currentIntegration].label}</Title>
            </Flex>
          </TitleSectionAlt>
          {this.renderIntegrationContents()}
          <IntegrationForm
            integrationName={currentIntegration}
            closeForm={() => {
              this.setState({ currentIntegration: null });
              this.getIntegrations(this.state.currentCategory);
            }}
          />
          <Br />
        </div>
      );
    } else if (currentCategory) {
<<<<<<< HEAD
      let icon =
        integrationList[currentCategory] &&
        integrationList[currentCategory].icon;
      let label =
        integrationList[currentCategory] &&
        integrationList[currentCategory].label;
      let buttonText =
        integrationList[currentCategory] &&
        integrationList[currentCategory].buttonText;
      return (
        <div>
          <TitleSectionAlt>
            <Flex>
              <i
                className="material-icons"
                onClick={() => this.setState({ currentCategory: null })}
              >
                keyboard_backspace
              </i>
              <Icon src={icon && icon} />
              <Title>{label}</Title>
            </Flex>

            <Button
              onClick={() =>
                this.context.setCurrentModal("IntegrationsModal", {
                  category: currentCategory,
                  setCurrentIntegration: (x: string) =>
                    this.setState({ currentIntegration: x }),
                })
              }
            >
              <i className="material-icons">add</i>
              {buttonText}
            </Button>
          </TitleSectionAlt>

          <LineBreak />
=======
      let icon = integrationList[currentCategory] && integrationList[currentCategory].icon;
      let label = integrationList[currentCategory] && integrationList[currentCategory].label;
      let buttonText = integrationList[currentCategory] && integrationList[currentCategory].buttonText;
      if (currentCategory !== 'repo') {
        return (
          <div>
            <TitleSectionAlt>
              <Flex>
                <i className="material-icons" onClick={() => this.setState({ currentCategory: null })}>
                  keyboard_backspace
                </i>
                <Icon src={icon && icon} />
                <Title>{label}</Title>
              </Flex>
              <Button 
                onClick={() => this.context.setCurrentModal('IntegrationsModal', { 
                  category: currentCategory,
                  setCurrentIntegration: (x: string) => this.setState({ currentIntegration: x })
                })}
              >
                <i className="material-icons">add</i>
                {buttonText}
              </Button>
            </TitleSectionAlt>
  
            <LineBreak />
  
            <IntegrationList
              currentCategory={currentCategory}
              integrations={this.state.currentOptions}
              titles={this.state.currentTitles}
              setCurrent={(x: string) => this.setState({ currentIntegration: x })}
              itemIdentifier={this.state.currentIntegrationData}
            />
          </div>
        );
      } else {
        return (
          <div>
            <TitleSectionAlt>
              <Flex>
                <i className="material-icons" onClick={() => this.setState({ currentCategory: null })}>
                  keyboard_backspace
                </i>
                <Icon src={icon && icon} />
                <Title>{label}</Title>
              </Flex>
              <Button 
                onClick={() => window.open(`/api/oauth/projects/${currentProject.id}/github`)}
              >
                <GHIcon />
                {buttonText}
              </Button>
            </TitleSectionAlt>
  
            <LineBreak />
>>>>>>> a5e47046

            <IntegrationList
              currentCategory={currentCategory}
              integrations={this.state.currentOptions}
              titles={this.state.currentTitles}
              setCurrent={(x: string) => this.setState({ currentIntegration: x })}
              itemIdentifier={this.state.currentIds}
            />
          </div>
        );
      }
    }
    return (
      <div>
        <TitleSection>
          <Title>Integrations</Title>
        </TitleSection>

        <IntegrationList
<<<<<<< HEAD
          integrations={["kubernetes", "registry", "repo"]}
=======
          currentCategory={''}
          integrations={['kubernetes', 'registry', 'repo']}
>>>>>>> a5e47046
          setCurrent={(x: any) => this.setState({ currentCategory: x })}
          isCategory={true}
        />
      </div>
    );
  };

  render() {
    return <StyledIntegrations>{this.renderContents()}</StyledIntegrations>;
  }
}

Integrations.contextType = Context;

const Label = styled.div`
  font-size: 14px;
  font-weight: 500;
  margin-bottom: 20px;
`;

const Credential = styled.div`
  width: 100%;
  height: 30px;
  font-size: 13px;
  display: flex;
  align-items: center;
  padding: 20px;
  padding-left: 13px;
  width: 100%;
  border-radius: 5px;
  background: #ffffff11;
  margin-bottom: 5px;

  > i {
    font-size: 22px;
    color: #ffffff44;
    margin-right: 10px;
  }
`;

const Br = styled.div`
  width: 100%;
  height: 150px;
`;

const Icon = styled.img`
  width: 27px;
  margin-right: 12px;
  margin-bottom: -1px;
`;

const Flex = styled.div`
  display: flex;
  align-items: center;

  > i {
    cursor: pointer;
    font-size 24px;
    color: #969Fbbaa;
    padding: 3px;
    margin-right: 11px;
    border-radius: 100px;
    :hover {
      background: #ffffff11;
    }
  }
`;

const Button = styled.div`
  height: 100%;
  background: #616feecc;
  :hover {
    background: #505edddd;
  }
  color: white;
  font-weight: 500;
  font-size: 13px;
  padding: 10px 15px;
  border-radius: 3px;
  cursor: pointer;
  box-shadow: 0 5px 8px 0px #00000010;
  display: flex;
  flex-direction: row;
  align-items: center;

  > img,
  i {
    width: 20px;
    height: 20px;
    font-size: 16px;
    display: flex;
    align-items: center;
    margin-right: 10px;
    justify-content: center;
  }
`;

const Title = styled.div`
  font-size: 24px;
  font-weight: 600;
  font-family: "Work Sans", sans-serif;
  color: #ffffff;
  white-space: nowrap;
  overflow: hidden;
  text-overflow: ellipsis;
`;

const TitleSection = styled.div`
  margin-bottom: 20px;
  display: flex;
  flex-direction: row;
  align-items: center;
  justify-content: space-between;
  height: 40px;
`;

const TitleSectionAlt = styled(TitleSection)`
  margin-left: -42px;
  width: calc(100% + 42px);
`;

const StyledIntegrations = styled.div`
  width: calc(90% - 150px);
  min-width: 300px;
  padding-top: 45px;
`;

const LineBreak = styled.div`
  width: calc(100% - 0px);
  height: 2px;
  background: #ffffff20;
  margin: 32px 0px 24px;
`;<|MERGE_RESOLUTION|>--- conflicted
+++ resolved
@@ -1,30 +1,14 @@
 import React, { Component } from "react";
 import styled from "styled-components";
 
-<<<<<<< HEAD
-import { Context } from "shared/Context";
-import api from "shared/api";
-import { integrationList } from "shared/common";
-=======
 import { Context } from 'shared/Context';
 import api from 'shared/api';
 import { integrationList } from 'shared/common';
 import { ActionConfigType, ChoiceType } from 'shared/types';
->>>>>>> a5e47046
 
 import IntegrationList from "./IntegrationList";
 import IntegrationForm from "./integration-form/IntegrationForm";
 
-<<<<<<< HEAD
-type PropsType = {};
-
-type StateType = {
-  currentCategory: string | null;
-  currentIntegration: string | null;
-  currentOptions: any[];
-  currentTitles: any[];
-  currentIntegrationData: any[];
-=======
 import GHIcon from 'assets/GithubIcon';
 
 type PropsType = {
@@ -37,7 +21,6 @@
   currentTitles: any[],
   currentIds: any[],
   currentIntegrationData: any[],
->>>>>>> a5e47046
 };
 
 export default class Integrations extends Component<PropsType, StateType> {
@@ -113,19 +96,6 @@
           }
         );
         break;
-<<<<<<< HEAD
-      case "repo":
-        api.getProjectRepos(
-          "<token>",
-          {},
-          { id: currentProject.id },
-          (err: any, res: any) => {
-            if (err) {
-              console.log(err);
-            } else {
-              // console.log(res.data);
-            }
-=======
       case 'repo':
         api.getGitRepos('<token>', {
         }, { project_id: currentProject.id }, (err: any, res: any) => {
@@ -141,9 +111,8 @@
               currentIds.push(item.id);
             })
             this.setState({ currentOptions, currentTitles, currentIds, currentIntegrationData: res.data })
->>>>>>> a5e47046
           }
-        );
+        });
         break;
       default:
         console.log("Unknown integration category.");
@@ -218,46 +187,6 @@
         </div>
       );
     } else if (currentCategory) {
-<<<<<<< HEAD
-      let icon =
-        integrationList[currentCategory] &&
-        integrationList[currentCategory].icon;
-      let label =
-        integrationList[currentCategory] &&
-        integrationList[currentCategory].label;
-      let buttonText =
-        integrationList[currentCategory] &&
-        integrationList[currentCategory].buttonText;
-      return (
-        <div>
-          <TitleSectionAlt>
-            <Flex>
-              <i
-                className="material-icons"
-                onClick={() => this.setState({ currentCategory: null })}
-              >
-                keyboard_backspace
-              </i>
-              <Icon src={icon && icon} />
-              <Title>{label}</Title>
-            </Flex>
-
-            <Button
-              onClick={() =>
-                this.context.setCurrentModal("IntegrationsModal", {
-                  category: currentCategory,
-                  setCurrentIntegration: (x: string) =>
-                    this.setState({ currentIntegration: x }),
-                })
-              }
-            >
-              <i className="material-icons">add</i>
-              {buttonText}
-            </Button>
-          </TitleSectionAlt>
-
-          <LineBreak />
-=======
       let icon = integrationList[currentCategory] && integrationList[currentCategory].icon;
       let label = integrationList[currentCategory] && integrationList[currentCategory].label;
       let buttonText = integrationList[currentCategory] && integrationList[currentCategory].buttonText;
@@ -314,7 +243,6 @@
             </TitleSectionAlt>
   
             <LineBreak />
->>>>>>> a5e47046
 
             <IntegrationList
               currentCategory={currentCategory}
@@ -334,12 +262,8 @@
         </TitleSection>
 
         <IntegrationList
-<<<<<<< HEAD
-          integrations={["kubernetes", "registry", "repo"]}
-=======
           currentCategory={''}
           integrations={['kubernetes', 'registry', 'repo']}
->>>>>>> a5e47046
           setCurrent={(x: any) => this.setState({ currentCategory: x })}
           isCategory={true}
         />
