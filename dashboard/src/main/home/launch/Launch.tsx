--- conflicted
+++ resolved
@@ -60,10 +60,6 @@
         {}
       )
       .then((res) => {
-<<<<<<< HEAD
-        console.log(res.data);
-=======
->>>>>>> 9ef64437
         this.setState({ applicationTemplates: res.data, error: false }, () => {
           this.state.applicationTemplates.sort((a, b) =>
             a.version > b.version ? 1 : -1
