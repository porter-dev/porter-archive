--- conflicted
+++ resolved
@@ -406,11 +406,6 @@
 
   // Display if current template uses source (image or repo)
   renderSourceSelectorContent = () => {
-<<<<<<< HEAD
-=======
-    let { currentProject } = this.context;
-
->>>>>>> a6ba9e1e
     if (this.props.form?.hasSource) {
       if (this.state.sourceType === "registry") {
         return (
@@ -438,19 +433,8 @@
         return (
           <>
             <Subtitle>
-<<<<<<< HEAD
               Select a repo to connect to, then a Dockerfile to build from.
               <Required>*</Required>
-=======
-              Select a repo to connect to. You can
-              <A
-                padRight={true}
-                href={`/api/oauth/projects/${currentProject.id}/github?redirected=true`}
-              >
-                log in with GitHub
-              </A>{" "}
-              .<Required>*</Required>
->>>>>>> a6ba9e1e
             </Subtitle>
             <ActionConfEditor
               actionConfig={this.state.actionConfig}
@@ -717,18 +701,19 @@
     props.padRight ? "5px" : ""};
 `;
 
-<<<<<<< HEAD
-=======
-const A = styled.a`
-  color: #8590ff;
-  text-decoration: underline;
-  margin-left: 5px;
-  cursor: pointer;
-  padding-right: ${(props: { padRight?: boolean }) =>
-    props.padRight ? "5px" : ""};
-`;
-
->>>>>>> a6ba9e1e
+const StyledSourceBox = styled.div`
+  width: 100%;
+  height: 100%;
+  background: #ffffff11;
+  color: #ffffff;
+  padding: 10px 35px 25px;
+  position: relative;
+  border-radius: 5px;
+  font-size: 13px;
+  overflow: auto;
+  margin-bottom: 25px;
+`;
+
 const StyledSourceBox = styled.div`
   width: 100%;
   height: 100%;
