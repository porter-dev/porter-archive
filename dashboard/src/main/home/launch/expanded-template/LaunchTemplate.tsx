import React, { Component } from "react";
import styled from "styled-components";
import randomWords from "random-words";
import posthog from "posthog-js";
import _ from "lodash";
import { Context } from "shared/Context";
import api from "shared/api";
<<<<<<< HEAD
import close from "assets/close.png";
=======
import { RouteComponentProps, withRouter } from "react-router";
>>>>>>> 60ae4e0e

import {
  ActionConfigType,
  ChoiceType,
  ClusterType,
  StorageType,
} from "shared/types";
import Selector from "components/Selector";
import ImageSelector from "components/image-selector/ImageSelector";
import TabRegion from "components/TabRegion";
import InputRow from "components/values-form/InputRow";
import SaveButton from "components/SaveButton";
import ActionConfEditor from "components/repo-selector/ActionConfEditor";
import ValuesWrapper from "components/values-form/ValuesWrapper";
import ValuesForm from "components/values-form/ValuesForm";
import RadioSelector from "components/RadioSelector";
import { isAlphanumeric } from "shared/common";


type PropsType = RouteComponentProps & {
  currentTemplate: any;
  hideLaunch: () => void;
  values: any;
  form: any;
  hideBackButton?: boolean;
};

type StateType = {
  currentView: string;
  clusterOptions: { label: string; value: string }[];
  clusterMap: { [clusterId: string]: ClusterType };
  saveValuesStatus: string | null;
  selectedNamespace: string;
  selectedCluster: string;
  selectedImageUrl: string | null;
  sourceType: string;
  selectedTag: string | null;
  templateName: string;
  tabOptions: ChoiceType[];
  currentTab: string | null;
  tabContents: any;
  namespaceOptions: { label: string; value: string }[];
  actionConfig: ActionConfigType;
  branch: string;
  repoType: string;
  dockerfilePath: string | null;
  folderPath: string | null;
  selectedRegistryId: number | null;
};

const defaultActionConfig: ActionConfigType = {
  git_repo: "",
  image_repo_uri: "",
  git_repo_id: 0,
};

class LaunchTemplate extends Component<PropsType, StateType> {
  state = {
    currentView: "repo",
    clusterOptions: [] as { label: string; value: string }[],
    clusterMap: {} as { [clusterId: string]: ClusterType },
    saveValuesStatus: "" as string | null,
    selectedCluster: this.context.currentCluster.name,
    selectedNamespace: "default",
    selectedImageUrl: "" as string | null,
    sourceType: "",
    templateName: "",
    selectedTag: "" as string | null,
    tabOptions: [] as ChoiceType[],
    currentTab: null as string | null,
    tabContents: [] as any,
    namespaceOptions: [] as { label: string; value: string }[],
    actionConfig: { ...defaultActionConfig },
    branch: "",
    repoType: "",
    dockerfilePath: null as string | null,
    folderPath: null as string | null,
    selectedRegistryId: null as number | null,
  };

  createGHAction = (chartName: string, chartNamespace: string) => {
    let { currentProject, currentCluster } = this.context;
    let { actionConfig } = this.state;
    api
      .createGHAction(
        "<token>",
        {
          git_repo: actionConfig.git_repo,
          registry_id: this.state.selectedRegistryId,
          dockerfile_path: this.state.dockerfilePath,
          folder_path: this.state.folderPath,
          git_repo_id: actionConfig.git_repo_id,
        },
        {
          project_id: currentProject.id,
          CLUSTER_ID: currentCluster.id,
          RELEASE_NAME: chartName,
          RELEASE_NAMESPACE: chartNamespace,
        }
      )
      .then((res) => console.log(res.data))
      .catch(console.log);
  };

  onSubmitAddon = (wildcard?: any) => {
    let { currentCluster, currentProject, setCurrentError } = this.context;
    let name =
      this.state.templateName || randomWords({ exactly: 3, join: "-" });
    this.setState({ saveValuesStatus: "loading" });

    let values = {};
    for (let key in wildcard) {
      _.set(values, key, wildcard[key]);
    }

    api
      .deployTemplate(
        "<token>",
        {
          templateName: this.props.currentTemplate.name,
          storage: StorageType.Secret,
          formValues: values,
          namespace: this.state.selectedNamespace,
          name,
        },
        {
          id: currentProject.id,
          cluster_id: currentCluster.id,
          name: this.props.currentTemplate.name.toLowerCase().trim(),
          version: "latest",
        }
      )
      .then((_) => {
<<<<<<< HEAD
        // this.props.setCurrentView('cluster-dashboard');
=======
        if (this.state.sourceType === "repo") {
          this.createGHAction(name, this.state.selectedNamespace);
        }

>>>>>>> 60ae4e0e
        this.setState({ saveValuesStatus: "successful" }, () => {
          // redirect to dashboard
          setTimeout(() => { this.props.history.push("cluster-dashboard")}, 1000);
        });
<<<<<<< HEAD
        /*
=======

>>>>>>> 60ae4e0e
        posthog.capture("Deployed template", {
          name: this.props.currentTemplate.name,
          namespace: this.state.selectedNamespace,
          values: values,
        });
        */
      })
      .catch((err) => {
        this.setState({ saveValuesStatus: "error" });
        setCurrentError(err.response.data.errors[0]);
        /*
        posthog.capture("Failed to deploy template", {
          name: this.props.currentTemplate.name,
          namespace: this.state.selectedNamespace,
          values: values,
          error: err,
        });
        */
      });
  };

  onSubmit = (rawValues: any) => {
    let { currentCluster, currentProject } = this.context;
    let name =
      this.state.templateName || randomWords({ exactly: 3, join: "-" });
    this.setState({ saveValuesStatus: "loading" });

    // Convert dotted keys to nested objects
    let values = {};
    for (let key in rawValues) {
      _.set(values, key, rawValues[key]);
    }

    let imageUrl = this.state.selectedImageUrl;
    let tag = this.state.selectedTag;

    if (this.state.selectedImageUrl.includes(":")) {
      let splits = this.state.selectedImageUrl.split(":");
      imageUrl = splits[0];
      tag = splits[1];
    } else if (!tag) {
      tag = "latest";
    }

    if (this.state.sourceType === "repo") {
      imageUrl = "porterdev/hello-porter";
      tag = "latest";
    }

    let provider;
    switch (currentCluster.service) {
      case "eks":
        provider = "aws";
        break;
      case "gke":
        provider = "gcp";
        break;
      case "doks":
        provider = "digitalocean";
        break;
      default:
        provider = null;
    }

    // don't overwrite for templates that already have a source (i.e. non-Docker templates)
    if (imageUrl && tag) {
      _.set(values, "image.repository", imageUrl);
      _.set(values, "image.tag", tag);
    }

    _.set(values, "ingress.provider", provider);

    api
      .deployTemplate(
        "<token>",
        {
          templateName: this.props.currentTemplate.name,
          imageURL: this.state.selectedImageUrl,
          storage: StorageType.Secret,
          formValues: values,
          namespace: this.state.selectedNamespace,
          name,
        },
        {
          id: currentProject.id,
          cluster_id: currentCluster.id,
          name: this.props.currentTemplate.name.toLowerCase().trim(),
          version: "latest",
        }
      )
      .then((_) => {
        console.log("Deployed template.");
        if (this.state.sourceType === "repo") {
          console.log("Creating GHA");
          this.createGHAction(name, this.state.selectedNamespace);
        }
        // this.props.setCurrentView('cluster-dashboard');
        this.setState({ saveValuesStatus: "successful" }, () => {
          // redirect to dashboard with namespace
          setTimeout(() => { this.props.history.push("cluster-dashboard")}, 1000);
        });
        /*
        try {
          posthog.capture("Deployed template", {
            name: this.props.currentTemplate.name,
            namespace: this.state.selectedNamespace,
            values: values,
          });
        } catch (error) {
          console.log(error);
        }
        */
      })
      .catch((err) => {
        this.setState({ saveValuesStatus: "error" });
        /*
        try {
          posthog.capture("Failed to deploy template", {
            name: this.props.currentTemplate.name,
            namespace: this.state.selectedNamespace,
            values: values,
            error: err,
          });
        } catch (error) {
          console.log(error);
        }
        */
      });
  };

  submitIsDisabled = () => {
    let {
      templateName,
      sourceType,
      selectedImageUrl,
      dockerfilePath,
      folderPath,
    } = this.state;

    // Allow if name is invalid
    if (templateName.length > 0 && !isAlphanumeric(templateName)) {
      return true;
    }

    if (this.props.form?.hasSource) {
      // Allow if source type is registry and image URL is specified
      if (sourceType === "registry" && selectedImageUrl) {
        return false;
      }

      // Allow if source type is repo and dockerfile or folder path is set
      if (sourceType === "repo" && (dockerfilePath || folderPath)) {
        return !this.state.selectedRegistryId;
      }

      return true;
    } else {
      return false;
    }
  };

  getStatus = () => {
    let {
      selectedRegistryId,
      sourceType,
      dockerfilePath,
      folderPath,
    } = this.state;

    if (this.submitIsDisabled()) {
      if (sourceType === "repo" && (dockerfilePath || folderPath) && !selectedRegistryId) {
        return "A connected container registry is required"
      }
      let { templateName } = this.state;
      if (templateName.length > 0 && !isAlphanumeric(templateName)) {
        return "Template name contains illegal characters";
      }
      return "No application source specified";
    } else {
      return this.state.saveValuesStatus;
    }
  };

  renderTabContents = () => {
    return (
      <ValuesWrapper
        formTabs={this.props.form?.tabs}
        onSubmit={
          this.props.currentTemplate.name === "docker"
            ? this.onSubmit
            : this.onSubmitAddon
        }
        saveValuesStatus={this.getStatus()}
        disabled={this.submitIsDisabled()}
      >
        {(metaState: any, setMetaState: any) => {
          return this.props.form?.tabs.map((tab: any, i: number) => {
            // If tab is current, render
            if (tab.name === this.state.currentTab) {
              return (
                <ValuesForm
                  metaState={metaState}
                  setMetaState={setMetaState}
                  key={tab.name}
                  sections={tab.sections}
                />
              );
            }
          });
        }}
      </ValuesWrapper>
    );
  };

  componentDidMount() {
    if (this.props.currentTemplate.name !== "docker") {
      this.setState({ saveValuesStatus: "" });
    }
    // Retrieve tab options
    let tabOptions = [] as ChoiceType[];
    this.props.form?.tabs.map((tab: any, i: number) => {
      if (tab.context.type === "helm/values") {
        tabOptions.push({ value: tab.name, label: tab.label });
      }
    });

    this.setState({
      tabOptions,
      currentTab: tabOptions[0] && tabOptions[0]["value"],
    });

    // TODO: query with selected filter once implemented
    let { currentProject, currentCluster } = this.context;
    api.getClusters("<token>", {}, { id: currentProject.id }).then((res) => {
      if (res.data) {
        let clusterOptions: { label: string; value: string }[] = [];
        let clusterMap: { [clusterId: string]: ClusterType } = {};
        res.data.forEach((cluster: ClusterType, i: number) => {
          clusterOptions.push({ label: cluster.name, value: cluster.name });
          clusterMap[cluster.name] = cluster;
        });
        if (res.data.length > 0) {
          this.setState({ clusterOptions, clusterMap });
        }
      }
    });

    this.updateNamespaces(currentCluster.id);
  }

  updateNamespaces = (id: number) => {
    let { currentProject } = this.context;
    api
      .getNamespaces(
        "<token>",
        {
          cluster_id: id,
        },
        { id: currentProject.id }
      )
      .then((res) => {
        if (res.data) {
          let namespaceOptions = res.data.items.map(
            (x: { metadata: { name: string } }) => {
              return { label: x.metadata.name, value: x.metadata.name };
            }
          );
          if (res.data.items.length > 0) {
            this.setState({ namespaceOptions });
          }
        }
      })
      .catch(console.log);
  };

  setSelectedImageUrl = (x: string) => {
    this.setState({ selectedImageUrl: x });
  };

  renderIcon = (icon: string) => {
    if (icon) {
      return <Icon src={icon} />;
    }

    return (
      <Polymer>
        <i className="material-icons">layers</i>
      </Polymer>
    );
  };

  renderSettingsRegion = () => {
    if (this.state.tabOptions.length > 0) {
      return (
        <>
          <Heading>Additional Settings</Heading>
          <Subtitle>
            Configure additional settings for this template. (Optional)
          </Subtitle>
          <TabRegion
            options={this.state.tabOptions}
            currentTab={this.state.currentTab}
            setCurrentTab={(x: string) => this.setState({ currentTab: x })}
          >
            {this.renderTabContents()}
          </TabRegion>
        </>
      );
    } else {
      return (
        <Wrapper>
          <Placeholder>
            To configure this chart through Porter,
            <Link
              target="_blank"
              href="https://docs.getporter.dev/docs/porter-templates"
            >
              refer to our docs
            </Link>
            .
          </Placeholder>
          <SaveButton
            text="Deploy"
            onClick={this.onSubmitAddon}
            status={this.state.saveValuesStatus}
            makeFlush={true}
          />
        </Wrapper>
      );
    }
  };

  // Display if current template uses source (image or repo)
  renderSourceSelectorContent = () => {
    if (this.state.sourceType === "") {
      return (
        <BlockList>
          <Block
            onClick={() => {
              this.setState({ sourceType: "repo" });
            }}
          >
            <BlockIcon src="https://3.bp.blogspot.com/-xhNpNJJyQhk/XIe4GY78RQI/AAAAAAAAItc/ouueFUj2Hqo5dntmnKqEaBJR4KQ4Q2K3ACK4BGAYYCw/s1600/logo%2Bgit%2Bicon.png" />
            <BlockTitle>Git Repository</BlockTitle>
            <BlockDescription>
              Deploy using source from a Git repo.
            </BlockDescription>
          </Block>
          <Block
            onClick={() => {
              this.setState({ sourceType: "registry" });
            }}
          >
            <BlockIcon src="https://cdn4.iconfinder.com/data/icons/logos-and-brands/512/97_Docker_logo_logos-512.png" />
            <BlockTitle>Docker Registry</BlockTitle>
            <BlockDescription>
              Deploy a container from an image registry.
            </BlockDescription>
          </Block>
        </BlockList>
      );
    } else if (this.state.sourceType === "registry") {
      return (
        <StyledSourceBox>
          <CloseButton onClick={() => this.setState({ sourceType: "" })}>
            <CloseButtonImg src={close} />
          </CloseButton>
          <Subtitle>
            Specify the container image you would like to connect to this
            template.
            <Required>*</Required>
          </Subtitle>
          <DarkMatter antiHeight="-4px" />
          <ImageSelector
            selectedTag={this.state.selectedTag}
            selectedImageUrl={this.state.selectedImageUrl}
            setSelectedImageUrl={this.setSelectedImageUrl}
            setSelectedTag={(x: string) => this.setState({ selectedTag: x })}
            forceExpanded={true}
          />
          <br />
        </StyledSourceBox>
      );
    } else if (this.state.repoType === "" && false) {
      return (
        <StyledSourceBox>
          <CloseButton onClick={() => this.setState({ sourceType: "" })}>
            <CloseButtonImg src={close} />
          </CloseButton>
          <Subtitle>
            Are you using an existing Dockerfile from your repo?
            <Required>*</Required>
          </Subtitle>
          <RadioSelector
            options={[
              {
                value: "dockerfile",
                label: "Yes, I am using an existing Dockerfile",
              },
              {
                value: "buildpack",
                label: "No, I am not using an existing Dockerfile",
              },
            ]}
            selected={this.state.repoType}
            setSelected={(x: string) => this.setState({ repoType: x })}
          />
        </StyledSourceBox>
      );
    } else {
      return (
        <StyledSourceBox>
          <CloseButton onClick={() => this.setState({ sourceType: "" })}>
            <CloseButtonImg src={close} />
          </CloseButton>
          <Subtitle>
            Provide a repo folder to use as source.
            <Required>*</Required>
          </Subtitle>
          <DarkMatter antiHeight="-4px" />
          <ActionConfEditor
            actionConfig={this.state.actionConfig}
            branch={this.state.branch}
            setActionConfig={(actionConfig: ActionConfigType) =>
              this.setState({ actionConfig }, () => {
                this.setSelectedImageUrl(
                  this.state.actionConfig.image_repo_uri
                );
              })
            }
            setBranch={(branch: string) => this.setState({ branch })}
            setDockerfilePath={(x: string) =>
              this.setState({ dockerfilePath: x })
            }
            dockerfilePath={this.state.dockerfilePath}
            folderPath={this.state.folderPath}
            setFolderPath={(x: string) => this.setState({ folderPath: x })}
            reset={() => {
              this.setState({
                actionConfig: { ...defaultActionConfig },
                branch: "",
                dockerfilePath: null,
                folderPath: null,
              });
            }}
            setSelectedRegistryId={(x: number) => {
              this.setState({ selectedRegistryId: x });
            }}
            selectedRegistryId={this.state.selectedRegistryId}
          />
          <br />
        </StyledSourceBox>
      );
    }
  };

  renderSourceSelector = () => {
    return (
      <>
        <Heading>Deployment Method</Heading>
        <Subtitle>
          Choose the deployment method you would like to use for this
          application.
          <Required>*</Required>
        </Subtitle>
        {this.renderSourceSelectorContent()}
      </>
    );
  };

  render() {
    let { name, icon } = this.props.currentTemplate;
    let { currentTemplate } = this.props;

    return (
      <StyledLaunchTemplate>
        {name !== "docker" && (
          <HeaderSection>
            <i className="material-icons" onClick={this.props.hideLaunch}>
              keyboard_backspace
            </i>
            {icon
              ? this.renderIcon(icon)
              : this.renderIcon(currentTemplate.icon)}
            <Title>{name}</Title>
          </HeaderSection>
        )}
        <DarkMatter antiHeight="-13px" />
        <Heading isAtTop={true}>Name</Heading>
        <Subtitle>
          Randomly generated if left blank.
          <Warning
            highlight={
              !isAlphanumeric(this.state.templateName) &&
              this.state.templateName !== ""
            }
          >
            Lowercase letters, numbers, and "-" only.
          </Warning>
        </Subtitle>
        <DarkMatter antiHeight="-29px" />
        <InputRow
          type="text"
          value={this.state.templateName}
          setValue={(x: string) => this.setState({ templateName: x })}
          placeholder="ex: doctor-scientist"
          width="100%"
        />

        {this.props.form?.hasSource && this.renderSourceSelector()}

        <Heading>Destination</Heading>
        <Subtitle>
          Specify the cluster and namespace you would like to deploy your
          application to.
        </Subtitle>
        <ClusterSection>
          <ClusterLabel>
            <i className="material-icons">device_hub</i>Cluster
          </ClusterLabel>
          <Selector
            activeValue={this.state.selectedCluster}
            setActiveValue={(cluster: string) => {
              this.context.setCurrentCluster(this.state.clusterMap[cluster]);
              this.updateNamespaces(this.state.clusterMap[cluster].id);
              console.log(this.state.clusterMap[cluster]);
              this.setState({ selectedCluster: cluster });
            }}
            options={this.state.clusterOptions}
            width="250px"
            dropdownWidth="335px"
            closeOverlay={true}
          />
          <NamespaceLabel>
            <i className="material-icons">view_list</i>Namespace
          </NamespaceLabel>
          <Selector
            key={"namespace"}
            activeValue={this.state.selectedNamespace}
            setActiveValue={(namespace: string) =>
              this.setState({ selectedNamespace: namespace })
            }
            options={this.state.namespaceOptions}
            width="250px"
            dropdownWidth="335px"
            closeOverlay={true}
          />
        </ClusterSection>
        {this.renderSettingsRegion()}
      </StyledLaunchTemplate>
    );
  }
}

LaunchTemplate.contextType = Context;

<<<<<<< HEAD
const CloseButton = styled.div`
  position: absolute;
  display: block;
  width: 40px;
  height: 40px;
  padding: 13px 0 12px 0;
  z-index: 1;
  text-align: center;
  border-radius: 50%;
  right: 15px;
  top: 12px;
  cursor: pointer;
  :hover {
    background-color: #ffffff11;
  }
`;

const CloseButtonImg = styled.img`
  width: 14px;
  margin: 0 auto;
`;

const BlockIcon = styled.img<{ bw?: boolean }>`
  height: 38px;
  padding: 2px;
  margin-top: 30px;
  margin-bottom: 15px;
  filter: ${(props) => (props.bw ? "grayscale(1)" : "")};
`;

const BlockDescription = styled.div`
  margin-bottom: 12px;
  color: #ffffff66;
  text-align: center;
  font-weight: default;
  font-size: 13px;
  padding: 0px 25px;
  height: 2.4em;
  font-size: 12px;
  display: -webkit-box;
  overflow: hidden;
  -webkit-line-clamp: 2;
  -webkit-box-orient: vertical;
`;

const BlockTitle = styled.div`
  margin-bottom: 12px;
  width: 80%;
  text-align: center;
  font-size: 14px;
  white-space: nowrap;
  overflow: hidden;
  text-overflow: ellipsis;
`;

const Block = styled.div<{ disabled?: boolean }>`
  align-items: center;
  user-select: none;
  border-radius: 5px;
  display: flex;
  font-size: 13px;
  overflow: hidden;
  font-weight: 500;
  padding: 3px 0px 12px;
  flex-direction: column;
  align-item: center;
  justify-content: space-between;
  height: 170px;
  cursor: ${(props) => (props.disabled ? "" : "pointer")};
  color: #ffffff;
  position: relative;
  background: #26282f;
  box-shadow: 0 3px 5px 0px #00000022;
  :hover {
    background: ${(props) => (props.disabled ? "" : "#ffffff11")};
  }

  animation: fadeIn 0.3s 0s;
  @keyframes fadeIn {
    from {
      opacity: 0;
    }
    to {
      opacity: 1;
    }
  }
`;

const BlockList = styled.div`
  overflow: visible;
  margin-top: 6px;
  margin-bottom: 27px;
  display: grid;
  grid-column-gap: 25px;
  grid-row-gap: 25px;
  grid-template-columns: repeat(auto-fit, minmax(200px, 1fr));
`;
=======
export default withRouter(LaunchTemplate);
>>>>>>> 60ae4e0e

const Title = styled.div`
  font-size: 24px;
  font-weight: 600;
  font-family: "Work Sans", sans-serif;
  margin-left: 10px;
  border-radius: 2px;
  color: #ffffff;
`;

const HeaderSection = styled.div`
  display: flex;
  align-items: center;

  > i {
    cursor: pointer;
    font-size 24px;
    color: #969Fbbaa;
    padding: 3px;
    border-radius: 100px;
    :hover {
      background: #ffffff11;
    }
  }
`;

const Heading = styled.div<{ isAtTop?: boolean }>`
  color: white;
  font-weight: 500;
  font-size: 16px;
  margin-bottom: 5px;
  margin-top: ${(props) => (props.isAtTop ? "10px" : "30px")};
  display: flex;
  align-items: center;
`;

const Warning = styled.span<{ highlight: boolean; makeFlush?: boolean }>`
  color: ${(props) => (props.highlight ? "#f5cb42" : "")};
  margin-left: ${(props) => (props.makeFlush ? "" : "5px")};
`;

const Required = styled.div`
  margin-left: 8px;
  color: #fc4976;
`;

const Link = styled.a`
  margin-left: 5px;
`;

const Wrapper = styled.div`
  width: 100%;
  position: relative;
  padding-top: 20px;
  padding-bottom: 70px;
`;

const Placeholder = styled.div`
  width: 100%;
  height: 200px;
  background: #ffffff11;
  border: 1px solid #ffffff44;
  border-radius: 5px;
  color: #aaaabb;
  font-size: 13px;
  display: flex;
  align-items: center;
  justify-content: center;
`;

const DarkMatter = styled.div<{ antiHeight?: string }>`
  width: 100%;
  margin-top: ${(props) => props.antiHeight || "-15px"};
`;

const Subtitle = styled.div`
  padding: 11px 0px 16px;
  font-family: "Work Sans", sans-serif;
  font-size: 13px;
  color: #aaaabb;
  line-height: 1.6em;
  display: flex;
  align-items: center;
`;

const ClusterLabel = styled.div`
  margin-right: 10px;
  display: flex;
  align-items: center;
  > i {
    font-size: 16px;
    margin-right: 6px;
  }
`;

const NamespaceLabel = styled.div`
  margin-left: 15px;
  margin-right: 10px;
  display: flex;
  align-items: center;
  > i {
    font-size: 16px;
    margin-right: 6px;
  }
`;

const Icon = styled.img`
  width: 21px;
  margin-right: 10px;
`;

const Polymer = styled.div`
  margin-bottom: -3px;

  > i {
    color: ${(props) => props.theme.containerIcon};
    font-size: 18px;
    margin-right: 10px;
  }
`;

const Template = styled.div`
  display: flex;
  align-items: center;
  margin-right: 13px;
`;

const ClusterSection = styled.div`
  display: flex;
  align-items: center;
  color: #ffffff;
  font-family: "Work Sans", sans-serif;
  font-size: 14px;
  margin-top: 2px;
  font-weight: 500;
  margin-bottom: 32px;

  > i {
    font-size: 25px;
    color: #ffffff44;
    margin-right: 13px;
  }
`;

const Flex = styled.div`
  display: flex;
  align-items: center;

  > i {
    cursor: pointer;
    font-size 24px;
    color: #969Fbbaa;
    padding: 3px;
    border-radius: 100px;
    :hover {
      background: #ffffff11;
    }
  }
`;

const StyledLaunchTemplate = styled.div`
  width: 100%;
  padding-bottom: 150px;
`;

const Highlight = styled.div`
  color: #8590ff;
  text-decoration: underline;
  margin-left: 5px;
  cursor: pointer;
  padding-right: ${(props: { padRight?: boolean }) =>
    props.padRight ? "5px" : ""};
`;

const StyledSourceBox = styled.div`
  width: 100%;
  height: 100%;
  background: #ffffff11;
  color: #ffffff;
  padding: 14px 35px 20px;
  position: relative;
  border-radius: 5px;
  font-size: 13px;
  margin-top: 6px;
  overflow: auto;
  margin-bottom: 25px;
`;<|MERGE_RESOLUTION|>--- conflicted
+++ resolved
@@ -5,11 +5,8 @@
 import _ from "lodash";
 import { Context } from "shared/Context";
 import api from "shared/api";
-<<<<<<< HEAD
 import close from "assets/close.png";
-=======
 import { RouteComponentProps, withRouter } from "react-router";
->>>>>>> 60ae4e0e
 
 import {
   ActionConfigType,
@@ -143,23 +140,12 @@
         }
       )
       .then((_) => {
-<<<<<<< HEAD
         // this.props.setCurrentView('cluster-dashboard');
-=======
-        if (this.state.sourceType === "repo") {
-          this.createGHAction(name, this.state.selectedNamespace);
-        }
-
->>>>>>> 60ae4e0e
         this.setState({ saveValuesStatus: "successful" }, () => {
           // redirect to dashboard
           setTimeout(() => { this.props.history.push("cluster-dashboard")}, 1000);
         });
-<<<<<<< HEAD
         /*
-=======
-
->>>>>>> 60ae4e0e
         posthog.capture("Deployed template", {
           name: this.props.currentTemplate.name,
           namespace: this.state.selectedNamespace,
@@ -715,8 +701,8 @@
 }
 
 LaunchTemplate.contextType = Context;
-
-<<<<<<< HEAD
+export default withRouter(LaunchTemplate);
+
 const CloseButton = styled.div`
   position: absolute;
   display: block;
@@ -814,9 +800,6 @@
   grid-row-gap: 25px;
   grid-template-columns: repeat(auto-fit, minmax(200px, 1fr));
 `;
-=======
-export default withRouter(LaunchTemplate);
->>>>>>> 60ae4e0e
 
 const Title = styled.div`
   font-size: 24px;
