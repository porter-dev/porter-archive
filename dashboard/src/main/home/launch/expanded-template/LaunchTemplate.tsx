import React, { Component } from "react";
import styled from "styled-components";
import randomWords from "random-words";
import posthog from "posthog-js";
import _ from "lodash";
import { Context } from "shared/Context";
import api from "shared/api";

import {
  ActionConfigType,
  ChoiceType,
  ClusterType,
  StorageType,
} from "shared/types";
import Selector from "components/Selector";
import ImageSelector from "components/image-selector/ImageSelector";
import TabRegion from "components/TabRegion";
import InputRow from "components/values-form/InputRow";
import SaveButton from "components/SaveButton";
import ActionConfEditor from "components/repo-selector/ActionConfEditor";
import ValuesWrapper from "components/values-form/ValuesWrapper";
import ValuesForm from "components/values-form/ValuesForm";
import { isAlphanumeric } from "shared/common";

type PropsType = {
  currentTemplate: any;
  hideLaunch: () => void;
  values: any;
  form: any;
  hideBackButton?: boolean;
};

type StateType = {
  currentView: string;
  clusterOptions: { label: string; value: string }[];
  clusterMap: { [clusterId: string]: ClusterType };
  saveValuesStatus: string | null;
  selectedNamespace: string;
  selectedCluster: string;
  selectedImageUrl: string | null;
  sourceType: string;
  selectedTag: string | null;
  templateName: string;
  tabOptions: ChoiceType[];
  currentTab: string | null;
  tabContents: any;
  namespaceOptions: { label: string; value: string }[];
  actionConfig: ActionConfigType;
  branch: string;
  pathIsSet: boolean;
};

const defaultActionConfig: ActionConfigType = {
  git_repo: "",
  image_repo_uri: "",
  git_repo_id: 0,
  dockerfile_path: "",
};

export default class LaunchTemplate extends Component<PropsType, StateType> {
  state = {
    currentView: "repo",
    clusterOptions: [] as { label: string; value: string }[],
    clusterMap: {} as { [clusterId: string]: ClusterType },
    saveValuesStatus: "No container image specified" as string | null,
    selectedCluster: this.context.currentCluster.name,
    selectedNamespace: "default",
    selectedImageUrl: "" as string | null,
    sourceType: "registry",
    templateName: "",
    selectedTag: "" as string | null,
    tabOptions: [] as ChoiceType[],
    currentTab: null as string | null,
    tabContents: [] as any,
    namespaceOptions: [] as { label: string; value: string }[],
    actionConfig: { ...defaultActionConfig },
    branch: "",
    pathIsSet: false,
  };

  createGHAction = (chartName: string, chartNamespace: string) => {
    let { currentProject, currentCluster } = this.context;
    let { actionConfig } = this.state;

    api
      .createGHAction(
        "<token>",
        {
          git_repo: actionConfig.git_repo,
          image_repo_uri: actionConfig.image_repo_uri,
          dockerfile_path: actionConfig.dockerfile_path,
          git_repo_id: actionConfig.git_repo_id,
        },
        {
          project_id: currentProject.id,
          CLUSTER_ID: currentCluster.id,
          RELEASE_NAME: chartName,
          RELEASE_NAMESPACE: chartNamespace,
        }
      )
      .then((res) => console.log(res.data))
      .catch(console.log);
  };

  onSubmitAddon = (wildcard?: any) => {
    let { currentCluster, currentProject } = this.context;
    let name =
      this.state.templateName || randomWords({ exactly: 3, join: "-" });
    this.setState({ saveValuesStatus: "loading" });

    let values = {};
    for (let key in wildcard) {
      _.set(values, key, wildcard[key]);
    }

    api
      .deployTemplate(
        "<token>",
        {
          templateName: this.props.currentTemplate.name,
          storage: StorageType.Secret,
          formValues: values,
          namespace: this.state.selectedNamespace,
          name,
        },
        {
          id: currentProject.id,
          cluster_id: currentCluster.id,
          name: this.props.currentTemplate.name.toLowerCase().trim(),
          version: "latest",
        }
      )
      .then((_) => {
        console.log("ST");
        console.log(this.state.sourceType);
        if (this.state.sourceType === "repo") {
          this.createGHAction(name, this.state.selectedNamespace);
        }
        // this.props.setCurrentView('cluster-dashboard');
        this.setState({ saveValuesStatus: "successful" }, () => {
          // redirect to dashboard
        });
        posthog.capture("Deployed template", {
          name: this.props.currentTemplate.name,
          namespace: this.state.selectedNamespace,
          values: values,
        });
      })
      .catch((err) => {
        this.setState({ saveValuesStatus: "error" });
        posthog.capture("Failed to deploy template", {
          name: this.props.currentTemplate.name,
          namespace: this.state.selectedNamespace,
          values: values,
          error: err,
        });
      });
  };

  onSubmit = (rawValues: any) => {
    let { currentCluster, currentProject } = this.context;
    let name =
      this.state.templateName || randomWords({ exactly: 3, join: "-" });
    this.setState({ saveValuesStatus: "loading" });

    // Convert dotted keys to nested objects
    let values = {};
    for (let key in rawValues) {
      _.set(values, key, rawValues[key]);
    }

    let imageUrl = this.state.selectedImageUrl;
    let tag = this.state.selectedTag;

    if (this.state.selectedImageUrl.includes(":")) {
      let splits = this.state.selectedImageUrl.split(":");
      imageUrl = splits[0];
      tag = splits[1];
    } else if (!tag) {
      tag = "latest";
    }

    if (this.state.sourceType === "repo") {
      imageUrl = "hello-world";
      tag = "latest";
    }

    _.set(values, "image.repository", imageUrl);
    _.set(values, "image.tag", tag);

    console.log(`
      ${this.props.currentTemplate.name}\n
      ${this.state.selectedImageUrl}\n
      ${values}\n
      ${this.state.selectedNamespace}\n
      ${name}\n
      ${currentProject.id}\n
      ${currentCluster.id}\n}
    `);

    api
      .deployTemplate(
        "<token>",
        {
          templateName: this.props.currentTemplate.name,
          imageURL: this.state.selectedImageUrl,
          storage: StorageType.Secret,
          formValues: values,
          namespace: this.state.selectedNamespace,
          name,
        },
        {
          id: currentProject.id,
          cluster_id: currentCluster.id,
          name: this.props.currentTemplate.name.toLowerCase().trim(),
          version: "latest",
        }
      )
      .then((_) => {
        if (this.state.sourceType === "repo") {
          this.createGHAction(name, this.state.selectedNamespace);
        }
        // this.props.setCurrentView('cluster-dashboard');
        this.setState({ saveValuesStatus: "successful" }, () => {
          // redirect to dashboard with namespace
        });
        try {
          posthog.capture("Deployed template", {
            name: this.props.currentTemplate.name,
            namespace: this.state.selectedNamespace,
            values: values,
          });
        } catch (error) {
          console.log(error);
        }
      })
      .catch((err) => {
        this.setState({ saveValuesStatus: "error" });

        try {
          posthog.capture("Failed to deploy template", {
            name: this.props.currentTemplate.name,
            namespace: this.state.selectedNamespace,
            values: values,
            error: err,
          });
        } catch (error) {
          console.log(error);
        }
      });
  };

  renderTabContents = () => {
    return (
      <ValuesWrapper
        formTabs={this.props.form?.tabs}
        onSubmit={
          this.props.currentTemplate.name === "docker"
            ? this.onSubmit
            : this.onSubmitAddon
        }
        saveValuesStatus={this.state.saveValuesStatus}
        disabled={
          (this.state.templateName.length > 0 &&
            !isAlphanumeric(this.state.templateName)) ||
          (this.props.form?.hasSource ? !this.state.selectedImageUrl : false)
        }
      >
        {(metaState: any, setMetaState: any) => {
          return this.props.form?.tabs.map((tab: any, i: number) => {
            // If tab is current, render
            if (tab.name === this.state.currentTab) {
              return (
                <ValuesForm
                  metaState={metaState}
                  setMetaState={setMetaState}
                  key={tab.name}
                  sections={tab.sections}
                />
              );
            }
          });
        }}
      </ValuesWrapper>
    );
  };

  componentDidMount() {
    if (this.props.currentTemplate.name !== "docker") {
      this.setState({ saveValuesStatus: "" });
    }

    // Retrieve tab options
    let tabOptions = [] as ChoiceType[];
    this.props.form?.tabs.map((tab: any, i: number) => {
      if (tab.context.type === "helm/values") {
        tabOptions.push({ value: tab.name, label: tab.label });
      }
    });
    this.setState({ tabOptions, currentTab: tabOptions[0]["value"] });

    // TODO: query with selected filter once implemented
    let { currentProject, currentCluster } = this.context;
    api.getClusters("<token>", {}, { id: currentProject.id }).then((res) => {
      if (res.data) {
        let clusterOptions: { label: string; value: string }[] = [];
        let clusterMap: { [clusterId: string]: ClusterType } = {};
        res.data.forEach((cluster: ClusterType, i: number) => {
          clusterOptions.push({ label: cluster.name, value: cluster.name });
          clusterMap[cluster.name] = cluster;
        });
        if (res.data.length > 0) {
          this.setState({ clusterOptions, clusterMap });
        }
      }
    });

    this.updateNamespaces(currentCluster.id);
  }

  updateNamespaces = (id: number) => {
    let { currentProject } = this.context;
    api
      .getNamespaces(
        "<token>",
        {
          cluster_id: id,
        },
        { id: currentProject.id }
      )
      .then((res) => {
        if (res.data) {
          let namespaceOptions = res.data.items.map(
            (x: { metadata: { name: string } }) => {
              return { label: x.metadata.name, value: x.metadata.name };
            }
          );
          if (res.data.items.length > 0) {
            this.setState({ namespaceOptions });
          }
        }
      })
      .catch(console.log);
  };

  setSelectedImageUrl = (x: string) => {
    if (x === "") {
      this.setState({ saveValuesStatus: "No container image specified" });
    } else {
      this.setState({ saveValuesStatus: "" });
    }
    this.setState({ selectedImageUrl: x });
  };

  renderIcon = (icon: string) => {
    if (icon) {
      return <Icon src={icon} />;
    }

    return (
      <Polymer>
        <i className="material-icons">layers</i>
      </Polymer>
    );
  };

  renderSettingsRegion = () => {
    if (this.state.tabOptions.length > 0) {
      return (
        <>
          <Subtitle>
            Configure additional settings for this template. (Optional)
          </Subtitle>
          <TabRegion
            options={this.state.tabOptions}
            currentTab={this.state.currentTab}
            setCurrentTab={(x: string) => this.setState({ currentTab: x })}
          >
            {this.renderTabContents()}
          </TabRegion>
        </>
      );
    } else {
      return (
        <Wrapper>
          <Placeholder>
            To configure this chart through Porter,
            <Link
              target="_blank"
              href="https://docs.getporter.dev/docs/porter-templates"
            >
              refer to our docs
            </Link>
            .
          </Placeholder>
          <SaveButton
            text="Deploy"
            onClick={this.onSubmitAddon}
            status={this.state.saveValuesStatus}
            makeFlush={true}
          />
        </Wrapper>
      );
    }
  };

  // Display if current template uses source (image or repo)
  renderSourceSelectorContent = () => {
<<<<<<< HEAD
    let { currentProject } = this.context;

=======
>>>>>>> c9729aad
    if (this.props.form?.hasSource) {
      if (this.state.sourceType === "registry") {
        return (
          <>
            <Subtitle>
              Select the container image you would like to connect to this
              template
              {/* <Highlight onClick={() => this.setState({ sourceType: "repo" })}>
                link a git repository
              </Highlight> */}
              .<Required>*</Required>
            </Subtitle>
            <DarkMatter />
            <ImageSelector
              selectedTag={this.state.selectedTag}
              selectedImageUrl={this.state.selectedImageUrl}
              setSelectedImageUrl={this.setSelectedImageUrl}
              setSelectedTag={(x: string) => this.setState({ selectedTag: x })}
              forceExpanded={true}
            />
            <br />
          </>
        );
      } else {
        return (
          <>
            <Subtitle>
<<<<<<< HEAD
              Select a repo to connect to. You can
              <A
                padRight={true}
                href={`/api/oauth/projects/${currentProject.id}/github?redirected=true`}
              >
                log in with GitHub
              </A>{" "}
              .<Required>*</Required>
=======
              Select a repo to connect to, then a Dockerfile to build from.
              <Required>*</Required>
>>>>>>> c9729aad
            </Subtitle>
            <ActionConfEditor
              actionConfig={this.state.actionConfig}
              branch={this.state.branch}
              pathIsSet={this.state.pathIsSet}
              setActionConfig={(actionConfig: ActionConfigType) =>
                this.setState({ actionConfig }, () => {
                  this.setSelectedImageUrl(
                    this.state.actionConfig.image_repo_uri
                  );
                })
              }
              setBranch={(branch: string) => this.setState({ branch })}
              setPath={(pathIsSet: boolean) => this.setState({ pathIsSet })}
              reset={() => {
                this.setState({
                  actionConfig: { ...defaultActionConfig },
                  branch: "",
                  pathIsSet: false,
                });
              }}
            />
            <br />
          </>
        );
      }
    }
  };

  renderSourceSelector = () => {
    return (
      <>
        <TabRegion
          options={[
            { label: "Registry", value: "registry" },
            { label: "Github", value: "repo" },
          ]}
          currentTab={this.state.sourceType}
          setCurrentTab={(x) => this.setState({ sourceType: x })}
        >
          <StyledSourceBox>
            {this.renderSourceSelectorContent()}
          </StyledSourceBox>
        </TabRegion>
      </>
    );
  };

  render() {
    let { name, icon } = this.props.currentTemplate;
    let { currentTemplate } = this.props;

    return (
      <StyledLaunchTemplate>
        <ClusterSection>
          {this.props.hideBackButton ? null : (
            <Flex>
              <i className="material-icons" onClick={this.props.hideLaunch}>
                keyboard_backspace
              </i>
            </Flex>
          )}
          <Template>
            {icon
              ? this.renderIcon(icon)
              : this.renderIcon(currentTemplate.icon)}
            {name}
          </Template>
          <i className="material-icons">arrow_right_alt</i>
          <ClusterLabel>
            <i className="material-icons">device_hub</i>Cluster
          </ClusterLabel>
          <Selector
            activeValue={this.state.selectedCluster}
            setActiveValue={(cluster: string) => {
              this.context.setCurrentCluster(this.state.clusterMap[cluster]);
              this.updateNamespaces(this.state.clusterMap[cluster].id);
              console.log(this.state.clusterMap[cluster]);
              this.setState({ selectedCluster: cluster });
            }}
            options={this.state.clusterOptions}
            width="250px"
            dropdownWidth="335px"
            closeOverlay={true}
          />
          <NamespaceLabel>
            <i className="material-icons">view_list</i>Namespace
          </NamespaceLabel>
          <Selector
            key={"namespace"}
            activeValue={this.state.selectedNamespace}
            setActiveValue={(namespace: string) =>
              this.setState({ selectedNamespace: namespace })
            }
            options={this.state.namespaceOptions}
            width="250px"
            dropdownWidth="335px"
            closeOverlay={true}
          />
        </ClusterSection>
        <Subtitle>
          Template name
          <Warning
            highlight={
              !isAlphanumeric(this.state.templateName) &&
              this.state.templateName !== ""
            }
          >
            (lowercase letters, numbers, and "-" only)
          </Warning>
          . (Optional)
        </Subtitle>
        <DarkMatter antiHeight="-27px" />
        <InputRow
          type="text"
          value={this.state.templateName}
          setValue={(x: string) => this.setState({ templateName: x })}
          placeholder="ex: doctor-scientist"
          width="100%"
        />
        {this.renderSourceSelector()}
        {this.renderSettingsRegion()}
      </StyledLaunchTemplate>
    );
  }
}

LaunchTemplate.contextType = Context;

const Warning = styled.span<{ highlight: boolean; makeFlush?: boolean }>`
  color: ${(props) => (props.highlight ? "#f5cb42" : "")};
  margin-left: ${(props) => (props.makeFlush ? "" : "5px")};
`;

const Required = styled.div`
  margin-left: 8px;
  color: #fc4976;
`;

const Link = styled.a`
  margin-left: 5px;
`;

const Wrapper = styled.div`
  width: 100%;
  position: relative;
  padding-top: 20px;
  padding-bottom: 70px;
`;

const Placeholder = styled.div`
  width: 100%;
  height: 200px;
  background: #ffffff11;
  border: 1px solid #ffffff44;
  border-radius: 5px;
  color: #aaaabb;
  font-size: 13px;
  display: flex;
  align-items: center;
  justify-content: center;
`;

const DarkMatter = styled.div<{ antiHeight?: string }>`
  width: 100%;
  margin-top: ${(props) => props.antiHeight || "-15px"};
`;

const Subtitle = styled.div`
  padding: 11px 0px 20px;
  font-family: "Work Sans", sans-serif;
  font-size: 13px;
  color: #aaaabb;
  line-height: 1.6em;
  display: flex;
  align-items: center;
`;

const ClusterLabel = styled.div`
  margin-right: 10px;
  display: flex;
  align-items: center;
  > i {
    font-size: 16px;
    margin-right: 6px;
  }
`;

const NamespaceLabel = styled.div`
  margin-left: 15px;
  margin-right: 10px;
  display: flex;
  align-items: center;
  > i {
    font-size: 16px;
    margin-right: 6px;
  }
`;

const Icon = styled.img`
  width: 21px;
  margin-right: 10px;
`;

const Polymer = styled.div`
  margin-bottom: -3px;

  > i {
    color: ${(props) => props.theme.containerIcon};
    font-size: 18px;
    margin-right: 10px;
  }
`;

const Template = styled.div`
  display: flex;
  align-items: center;
  margin-right: 13px;
`;

const ClusterSection = styled.div`
  display: flex;
  align-items: center;
  color: #ffffff;
  font-family: "Work Sans", sans-serif;
  font-size: 14px;
  font-weight: 500;
  margin-bottom: 15px;

  > i {
    font-size: 25px;
    color: #ffffff44;
    margin-right: 13px;
  }
`;

const Flex = styled.div`
  display: flex;
  align-items: center;

  > i {
    cursor: pointer;
    font-size 24px;
    color: #969Fbbaa;
    padding: 3px;
    border-radius: 100px;
    :hover {
      background: #ffffff11;
    }
  }
`;

const StyledLaunchTemplate = styled.div`
  width: 100%;
  padding-bottom: 150px;
`;

const Highlight = styled.div`
  color: #8590ff;
  text-decoration: underline;
  margin-left: 5px;
  cursor: pointer;
  padding-right: ${(props: { padRight?: boolean }) =>
    props.padRight ? "5px" : ""};
`;

<<<<<<< HEAD
const A = styled.a`
  color: #8590ff;
  text-decoration: underline;
  margin-left: 5px;
  cursor: pointer;
  padding-right: ${(props: { padRight?: boolean }) =>
    props.padRight ? "5px" : ""};
`;

=======
>>>>>>> c9729aad
const StyledSourceBox = styled.div`
  width: 100%;
  height: 100%;
  background: #ffffff11;
  color: #ffffff;
  padding: 10px 35px 25px;
  position: relative;
  border-radius: 5px;
  font-size: 13px;
  overflow: auto;
  margin-bottom: 25px;
`;<|MERGE_RESOLUTION|>--- conflicted
+++ resolved
@@ -406,11 +406,6 @@
 
   // Display if current template uses source (image or repo)
   renderSourceSelectorContent = () => {
-<<<<<<< HEAD
-    let { currentProject } = this.context;
-
-=======
->>>>>>> c9729aad
     if (this.props.form?.hasSource) {
       if (this.state.sourceType === "registry") {
         return (
@@ -438,19 +433,8 @@
         return (
           <>
             <Subtitle>
-<<<<<<< HEAD
-              Select a repo to connect to. You can
-              <A
-                padRight={true}
-                href={`/api/oauth/projects/${currentProject.id}/github?redirected=true`}
-              >
-                log in with GitHub
-              </A>{" "}
-              .<Required>*</Required>
-=======
               Select a repo to connect to, then a Dockerfile to build from.
               <Required>*</Required>
->>>>>>> c9729aad
             </Subtitle>
             <ActionConfEditor
               actionConfig={this.state.actionConfig}
@@ -717,18 +701,6 @@
     props.padRight ? "5px" : ""};
 `;
 
-<<<<<<< HEAD
-const A = styled.a`
-  color: #8590ff;
-  text-decoration: underline;
-  margin-left: 5px;
-  cursor: pointer;
-  padding-right: ${(props: { padRight?: boolean }) =>
-    props.padRight ? "5px" : ""};
-`;
-
-=======
->>>>>>> c9729aad
 const StyledSourceBox = styled.div`
   width: 100%;
   height: 100%;
