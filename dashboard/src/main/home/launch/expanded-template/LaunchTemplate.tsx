--- conflicted
+++ resolved
@@ -438,14 +438,11 @@
             return;
           }
 
-<<<<<<< HEAD
-=======
           // handle when procfileProcess is already specified
           if (this.state.procfileProcess) {
             metaState["container.command"] = this.state.procfileProcess;
           }
 
->>>>>>> 3a45daff
           return this.props.form?.tabs.map((tab: any, i: number) => {
             // If tab is current, render
             if (tab.name === this.state.currentTab) {
