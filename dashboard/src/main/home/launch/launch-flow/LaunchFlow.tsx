--- conflicted
+++ resolved
@@ -105,18 +105,10 @@
       .deployAddon(
         "<token>",
         {
-<<<<<<< HEAD
           template_name: props.currentTemplate.name,
           template_version: props.currentTemplate?.currentVersion || "latest",
           values: values,
-          name: props.currentTemplate.name.toLowerCase().trim(),
-=======
-          templateName: props.currentTemplate.name,
-          storage: StorageType.Secret,
-          formValues: values,
-          namespace: selectedNamespace,
           name,
->>>>>>> 10e2db73
         },
         {
           id: currentProject.id,
@@ -234,17 +226,11 @@
           api
             .createSubdomain(
               "<token>",
-<<<<<<< HEAD
               {},
-=======
-              {
-                release_name,
-              },
->>>>>>> 10e2db73
               {
                 id: currentProject.id,
                 cluster_id: currentCluster.id,
-                release_name: templateName,
+                release_name,
                 namespace: selectedNamespace,
               }
             )
@@ -278,22 +264,12 @@
       .deployTemplate(
         "<token>",
         {
-<<<<<<< HEAD
           image_url: url,
           values: values,
           template_name: props.currentTemplate.name.toLowerCase().trim(),
           template_version: props.currentTemplate?.currentVersion || "latest",
-          name: templateName,
+          name: release_name,
           github_action_config: githubActionConfig,
-=======
-          templateName: props.currentTemplate.name,
-          imageURL: url,
-          storage: StorageType.Secret,
-          formValues: values,
-          namespace: selectedNamespace,
-          name: release_name,
-          githubActionConfig,
->>>>>>> 10e2db73
         },
         {
           id: currentProject.id,
