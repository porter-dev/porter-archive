--- conflicted
+++ resolved
@@ -278,11 +278,7 @@
         <Helper>
           Learn more about
           <Highlight
-<<<<<<< HEAD
-            href="https://porter-docs-demo-22fd462fef4dcd45.onporter.run/deploying-applications/overview"
-=======
             href="https://docs.porter.run/deploying-applications/overview"
->>>>>>> 39325084
             target="_blank"
           >
             deploying services to Porter
