import React, { Component, createRef } from "react";
import styled from "styled-components";
import close from "assets/close.png";
import AceEditor from "react-ace";

import "shared/ace-porter-theme";
import "ace-builds/src-noconflict/mode-text";

import { Context } from "shared/Context";

import SaveButton from "components/SaveButton";

type PropsType = {
  closeModal: () => void;
  setEnvVariables: (values: any) => void;
};

type StateType = {
  error: boolean;
  buttonStatus: string;
  envFile: string;
};

export default class EnvEditorModal extends Component<PropsType, StateType> {
  state = {
    error: false,
    buttonStatus: "",
    envFile: "",
  };

  aceEditorRef = React.createRef<AceEditor>();

  onSubmit = () => {
    this.props.setEnvVariables(this.state.envFile);
    this.props.closeModal();
  };

<<<<<<< HEAD
  onChange = (e: string) => { 
    this.setState({ envFile: e })
  }
=======
  onChange = (e: string) => {
    this.setState({ envFile: e });
  };
>>>>>>> bff0b292

  componentDidMount() {}

  render() {
    return (
      <StyledLoadEnvGroupModal>
        <CloseButton onClick={this.props.closeModal}>
          <CloseButtonImg src={close} />
        </CloseButton>

        <ModalTitle>Load from Environment Group</ModalTitle>
        <Subtitle>Copy paste your environment file in .env format:</Subtitle>

        <Editor
          onSubmit={(e: any) => {
            e.preventDefault();
          }}
          border={true}
        >
          <AceEditor
            ref={this.aceEditorRef}
            mode="text"
            value={this.state.envFile}
            theme="porter"
            onChange={(e: string) => this.onChange(e)}
            name="codeEditor"
            editorProps={{ $blockScrolling: true }}
            height="100%"
            width="100%"
            style={{ borderRadius: "5px" }}
            showPrintMargin={false}
            showGutter={true}
            highlightActiveLine={true}
            fontSize={14}
          />
        </Editor>

        <SaveButton
          disabled={this.state.envFile == ""}
          text="Submit"
          status={
            this.state.envFile == ""
              ? "No env file detected"
              : "Existing env variables will be overidden"
          }
          onClick={this.onSubmit}
        />
      </StyledLoadEnvGroupModal>
    );
  }
}

EnvEditorModal.contextType = Context;

const Editor = styled.form`
  margin-top: 20px;
  border-radius: ${(props: { border: boolean }) => (props.border ? "5px" : "")};
  border: ${(props: { border: boolean }) =>
    props.border ? "1px solid #ffffff22" : ""};
  height: 80%;
  font-family: monospace !important;
  .ace_scrollbar {
    display: none;
  }
  .ace_editor,
  .ace_editor * {
    font-family: "Monaco", "Menlo", "Ubuntu Mono", "Droid Sans Mono", "Consolas",
      monospace !important;
    font-size: 12px !important;
    font-weight: 400 !important;
    letter-spacing: 0 !important;
  }
`;

const Subtitle = styled.div`
  margin-top: 15px;
  font-family: "Work Sans", sans-serif;
  font-size: 13px;
  color: #aaaabb;
`;

const ModalTitle = styled.div`
  margin: 0px 0px 13px;
  display: flex;
  flex: 1;
  font-family: "Assistant";
  font-size: 18px;
  color: #ffffff;
  user-select: none;
  font-weight: 700;
  align-items: center;
  position: relative;
  white-space: nowrap;
  text-overflow: ellipsis;
`;

const CloseButton = styled.div`
  position: absolute;
  display: block;
  width: 40px;
  height: 40px;
  padding: 13px 0 12px 0;
  z-index: 1;
  text-align: center;
  border-radius: 50%;
  right: 15px;
  top: 12px;
  cursor: pointer;
  :hover {
    background-color: #ffffff11;
  }
`;

const CloseButtonImg = styled.img`
  width: 14px;
  margin: 0 auto;
`;

const StyledLoadEnvGroupModal = styled.div`
  width: 100%;
  position: absolute;
  left: 0;
  top: 0;
  height: 100%;
  padding: 25px 30px;
  overflow: hidden;
  border-radius: 6px;
  background: #202227;
`;<|MERGE_RESOLUTION|>--- conflicted
+++ resolved
@@ -35,15 +35,9 @@
     this.props.closeModal();
   };
 
-<<<<<<< HEAD
-  onChange = (e: string) => { 
-    this.setState({ envFile: e })
-  }
-=======
   onChange = (e: string) => {
     this.setState({ envFile: e });
   };
->>>>>>> bff0b292
 
   componentDidMount() {}
 
