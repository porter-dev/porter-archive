import React, { Component } from "react";
import styled from "styled-components";
import close from "assets/close.png";

import api from "shared/api";
import { Context } from "shared/Context";
import { pushFiltered } from "shared/routing";
import { OFState } from "main/home/onboarding/state";
import { Onboarding as OnboardingSaveType } from "../onboarding/types"


import SaveButton from "components/SaveButton";
import InputRow from "components/form-components/InputRow";
import ConfirmOverlay from "components/ConfirmOverlay";
import { RouteComponentProps, withRouter } from "react-router";

type PropsType = RouteComponentProps & {
  setRefreshClusters: (x: boolean) => void;
};

type StateType = {
  clusterName: string;
  status: string | null;
  showDeleteOverlay: boolean;
};

class UpdateClusterModal extends Component<PropsType, StateType> {
  state = {
    clusterName: this.context.currentCluster.name,
    status: null as string | null,
    showDeleteOverlay: false,
  };

  catchErr = (err: any) => {
    this.setState({ status: "error" });
    console.log(err);
  };

  handleDelete = async () => {
    let { currentProject, currentCluster } = this.context;
    this.setState({ status: "loading" });

    await api.updateOnboardingStep(
      "<token>",
      { step: "cluster-delete" },
      { project_id: currentProject.id }
    );

    api
      .deleteCluster(
        "<token>",
        {},
        {
          project_id: currentProject.id,
          cluster_id: currentCluster.id,
        }
      )
      .then(async (_) => {
        if (!currentCluster?.infra_id) {
          // TODO: make this more declarative from the Home component
          this.props.setRefreshClusters(true);
          this.setState({ status: "successful", showDeleteOverlay: false });
          this.context.setCurrentModal(null, null);
          pushFiltered(this.props, "/dashboard", ["project_id"], {
            tab: "overview",
          });


          // Handle destroying infra we've provisioned
          api
            .destroyInfra(
              "<token>",
              {},
              {
                project_id: currentProject.id,
                infra_id: currentCluster.infra_id,
              }
            )
            .then(() =>
              console.log("destroyed provisioned infra:", currentCluster.infra_id)
            )
            .catch(console.log);

          if (currentProject.simplified_view_enabled) {
            await api.saveOnboardingState(
              "<token>",
              { current_step: "connect_source" },
              { project_id: currentProject.id }
            );
            window.location.reload();
          }
          return;
        }

<<<<<<< HEAD
        // Handle destroying infra we've provisioned
        api
          .destroyInfra(
            "<token>",
            {},
            {
              project_id: currentProject.id,
              infra_id: currentCluster.infra_id,
            }
          )
          .then(() =>
            console.log("destroyed provisioned infra:", currentCluster.infra_id)
          )
          .catch(console.log);


        // this.getData(this.context.currentProject).then((data: OnboardingSaveType) => {
        //   OFState.actions.initializeState(data);
        // });
        // OFState.actions.clearState();
        api.saveOnboardingState(
          "<token>",
          {
            "current_step": "connect_source"
          },
          {
            project_id: currentProject.id,
          })

=======
>>>>>>> 62da923f
        this.props.setRefreshClusters(true);
        this.setState({ status: "successful", showDeleteOverlay: false });
        this.context.setCurrentModal(null, null);
      })
      .catch(this.catchErr);
  };

  renderWarning = () => {
    let { currentCluster } = this.context;
    if (!currentCluster?.infra_id || !currentCluster.service) {
      return (
        <Warning highlight={true}>
          ⚠️ Deleting the cluster will only detach this cluster from your project. To delete resources you must do so manually.
        </Warning>
      );
    }

    return (
      <Warning highlight={true}>
        ⚠️ Deletion may result in dangling resources. For a guide on how to
        delete dangling resources, click on the Help Button below.
      </Warning>
    );
  };

  render() {
    return (
      <>
        <Subtitle>Cluster name</Subtitle>

        <InputWrapper>
          <DashboardIcon>
            <i className="material-icons">device_hub</i>
          </DashboardIcon>
          <InputRow
            disabled={true}
            type="string"
            value={this.state.clusterName}
            setValue={(x: string) => this.setState({ clusterName: x })}
            placeholder="ex: perspective-vortex"
            width="490px"
          />
        </InputWrapper>

        {this.renderWarning()}

        <Help
          href="https://docs.porter.run/other/deleting-dangling-resources"
          target="_blank"
        >
          <i className="material-icons">help_outline</i> How to delete resources
        </Help>

        <SaveButton
          text="Delete cluster"
          color="#b91133"
          onClick={() => this.setState({ showDeleteOverlay: true })}
          status={this.state.status}
        />

        <ConfirmOverlay
          show={this.state.showDeleteOverlay}
          message={`Are you sure you want to delete this cluster?`}
          onYes={this.handleDelete}
          onNo={() => this.setState({ showDeleteOverlay: false })}
        />
      </>
    );
  }
}

UpdateClusterModal.contextType = Context;

export default withRouter(UpdateClusterModal);

const Help = styled.a`
  position: absolute;
  left: 31px;
  bottom: 35px;
  display: flex;
  align-items: center;
  z-index: 999;
  justify-content: center;
  color: #ffffff55;
  font-size: 13px;
  :hover {
    color: #ffffff;
  }

  > i {
    margin-right: 5px;
    font-size: 14px;
  }
`;

const Warning = styled.div`
  font-size: 13px;
  display: flex;
  border-radius: 3px;
  width: calc(100%);
  margin-top: 10px;
  line-height: 1.4em;
  align-items: center;
  color: white;
  > i {
    margin-right: 10px;
    font-size: 18px;
  }
  color: ${(props: { highlight: boolean; makeFlush?: boolean }) =>
    props.highlight ? "#f5cb42" : ""};
`;

const DashboardIcon = styled.div`
  width: 35px;
  min-width: 35px;
  height: 35px;
  border-radius: 3px;
  overflow: hidden;
  position: relative;
  margin-right: 10px;
  font-weight: 400;
  margin-top: 8px;
  display: flex;
  align-items: center;
  justify-content: center;
  background: #676c7c;
  border: 2px solid #8e94aa;
  color: white;

  > i {
    font-size: 13px;
  }
`;

const InputWrapper = styled.div`
  display: flex;
  align-items: center;
`;

const Subtitle = styled.div`
  margin-top: 23px;
  font-family: "Work Sans", sans-serif;
  font-size: 13px;
  color: #aaaabb;
  overflow: hidden;
  white-space: nowrap;
  text-overflow: ellipsis;
  margin-bottom: -10px;
`;<|MERGE_RESOLUTION|>--- conflicted
+++ resolved
@@ -92,38 +92,6 @@
           return;
         }
 
-<<<<<<< HEAD
-        // Handle destroying infra we've provisioned
-        api
-          .destroyInfra(
-            "<token>",
-            {},
-            {
-              project_id: currentProject.id,
-              infra_id: currentCluster.infra_id,
-            }
-          )
-          .then(() =>
-            console.log("destroyed provisioned infra:", currentCluster.infra_id)
-          )
-          .catch(console.log);
-
-
-        // this.getData(this.context.currentProject).then((data: OnboardingSaveType) => {
-        //   OFState.actions.initializeState(data);
-        // });
-        // OFState.actions.clearState();
-        api.saveOnboardingState(
-          "<token>",
-          {
-            "current_step": "connect_source"
-          },
-          {
-            project_id: currentProject.id,
-          })
-
-=======
->>>>>>> 62da923f
         this.props.setRefreshClusters(true);
         this.setState({ status: "successful", showDeleteOverlay: false });
         this.context.setCurrentModal(null, null);
