import React, { useContext, useEffect, useMemo, useState } from "react";
import styled from "styled-components";

import Helper from "components/form-components/Helper";
import InputRow from "components/form-components/InputRow";
import PageIllustration from "components/PageIllustration";
import SaveButton from "components/SaveButton";
import TitleSection from "components/TitleSection";

import { trackCreateNewProject } from "shared/anayltics";
import api from "shared/api";
import { isAlphanumeric } from "shared/common";
import { Context } from "shared/Context";
import { useRouting } from "shared/routing";
import { type ProjectListType } from "shared/types";
import backArrow from "assets/back_arrow.png";
import gradient from "assets/gradient.png";


type ValidationError = {
  hasError: boolean;
  description?: string;
};

export const NewProjectFC = () => {
  const { user, setProjects, setCurrentProject, canCreateProject, projects } =
    useContext(Context);
  const { pushFiltered } = useRouting();
  const [buttonStatus, setButtonStatus] = useState("");
  const [name, setName] = useState("");

  useEffect(() => {
    if (!canCreateProject) {
      pushFiltered("/", []);
    }
  }, [canCreateProject]);

  const isFirstProject = useMemo(() => {
    return !(projects?.length >= 1);
  }, [projects]);

  const validateProjectName = (): ValidationError => {
    if (name === "") {
      return {
        hasError: true,
        description: "The name cannot be empty. Please fill the input.",
      };
    }
    if (!isAlphanumeric(name)) {
      return {
        hasError: true,
        description:
          'Please be sure that the text is alphanumeric. (lowercase letters, numbers, and "-" only)',
      };
    }
    if (name.length > 25) {
      return {
        hasError: true,
        description:
          "The length of the name cannot be more than 25 characters.",
      };
    }

    return {
      hasError: false,
    };
  };

  const createProject = async () => {
    const projectName = name;
    setButtonStatus("loading");
    const validation = validateProjectName();

    if (validation.hasError) {
      setButtonStatus(validation.description);
      return;
    }

    try {
      const project = await api
        .createProject("<token>", { name: projectName }, {})
        .then((res) => res.data);

      const projectList = await api
        .getProjects(
          "<token>",
          {},
          {
            id: user.userId,
          }
        )
        .then((res) => res.data as ProjectListType[]);
        
      setProjects(projectList);
      setCurrentProject(project);
      trackCreateNewProject();
<<<<<<< HEAD
      setButtonStatus("successful");
      pushFiltered("/onboarding", []);
=======

      if (project?.sandbox_enabled) {
        await api
          .connectProjectToCluster("<token>", {}, { id: project.id })
          .then(() => {
            api
              .inviteAdmin("<token>", {}, { project_id: project.id })
              .then(() => {
                setButtonStatus("successful");
                pushFiltered("/apps", []);
              });
          })
          .catch((err) => {
            setButtonStatus("Couldn't create project, try again.");
            console.log(err);
          });
      } else {
        setButtonStatus("successful");
        pushFiltered("/onboarding", []);
      }
>>>>>>> 82b62cd0
    } catch (error) {
      setButtonStatus("Couldn't create project, try again.");
      console.log(error);
    }
  };

  const renderContents = () => {
    return (
      <>
        <FadeWrapper>
          {!isFirstProject && (
            <BackButton
              onClick={() => {
                pushFiltered("/dashboard", []);
              }}
            >
              <BackButtonImg src={backArrow} />
            </BackButton>
          )}
          <TitleSection>New project</TitleSection>
        </FadeWrapper>
        <FadeWrapper delay="0.7s">
          <Helper>
            Project name
            <Warning highlight={validateProjectName().hasError}>
              (lowercase letters, numbers, and "-" only)
            </Warning>
            <Required>*</Required>
          </Helper>
        </FadeWrapper>
        <SlideWrapper delay="1.2s">
          <InputWrapper>
            <ProjectIcon>
              <ProjectImage src={gradient} />
              <Letter>{name ? name.toUpperCase().substring(0, 1) : "-"}</Letter>
            </ProjectIcon>
            <InputRow
              type="string"
              value={name}
              setValue={(x: string) => {
                setButtonStatus("");
                setName(x);
              }}
              placeholder="ex: perspective-vortex"
              width="470px"
              disabled={buttonStatus === "loading"}
            />
          </InputWrapper>
          <NewProjectSaveButton
            text="Create project"
            disabled={buttonStatus === "loading"}
            onClick={createProject}
            status={buttonStatus}
            makeFlush={true}
            clearPosition={true}
            statusPosition="right"
            saveText="Creating project... This may take a minute."
            successText="Project created successfully!"
          />
        </SlideWrapper>
      </>
    );
  };

  return (
    <Wrapper>
      <StyledNewProject>
        <PageIllustration />
        {renderContents()}
      </StyledNewProject>
    </Wrapper>
  );
};

const Wrapper = styled.div`
  max-width: 700px;
  width: 50%;
  display: flex;
  align-items: center;
  justify-content: center;
  margin-top: -6%;
  padding-bottom: 5%;
  min-width: 300px;
  position: relative;
`;

const FadeWrapper = styled.div<{ delay?: string }>`
  opacity: 0;
  animation: fadeIn 0.5s ${(props) => props.delay || "0.2s"};
  animation-fill-mode: forwards;

  @keyframes fadeIn {
    from {
      opacity: 0;
    }
    to {
      opacity: 1;
    }
  }
`;

const SlideWrapper = styled.div<{ delay?: string }>`
  opacity: 0;
  animation: slideIn 0.7s 1.3s;
  animation-fill-mode: forwards;

  @keyframes slideIn {
    from {
      opacity: 0;
      transform: translateX(30px);
    }
    to {
      opacity: 1;
      transform: translateX(0);
    }
  }
`;

const Required = styled.div`
  margin-left: 8px;
  color: #fc4976;
  display: inline-block;
`;

const Letter = styled.div`
  height: 100%;
  width: 100%;
  position: absolute;
  top: 0;
  left: 0;
  display: flex;
  color: white;
  align-items: center;
  justify-content: center;
  font-size: 24px;
  font-weight: 500;
  font-family: "Work Sans", sans-serif;
`;

const ProjectImage = styled.img`
  width: 100%;
  height: 100%;
`;

const ProjectIcon = styled.div`
  width: 45px;
  min-width: 45px;
  height: 45px;
  border-radius: 5px;
  overflow: hidden;
  position: relative;
  margin-right: 15px;
  font-weight: 400;
  margin-top: 9px;
`;

const InputWrapper = styled.div`
  display: flex;
  align-items: center;
  margin-top: -15px;
`;

const Warning = styled.span`
  color: ${(props: { highlight: boolean; makeFlush?: boolean }) =>
    props.highlight ? "#f5cb42" : ""};
  margin-left: ${(props: { highlight: boolean; makeFlush?: boolean }) =>
    props.makeFlush ? "" : "5px"};
`;

const StyledNewProject = styled.div`
  min-width: 300px;
  position: relative;
`;

const NewProjectSaveButton = styled(SaveButton)`
  margin-top: 24px;
`;

const BackButton = styled.div`
  margin-bottom: 24px;
  display: flex;
  width: 36px;
  cursor: pointer;
  height: 36px;
  align-items: center;
  justify-content: center;
  border: 1px solid #ffffff55;
  border-radius: 100px;
  background: #ffffff11;

  :hover {
    background: #ffffff22;
    > img {
      opacity: 1;
    }
  }
`;

const BackButtonImg = styled.img`
  width: 16px;
  opacity: 0.75;
`;<|MERGE_RESOLUTION|>--- conflicted
+++ resolved
@@ -94,11 +94,6 @@
       setProjects(projectList);
       setCurrentProject(project);
       trackCreateNewProject();
-<<<<<<< HEAD
-      setButtonStatus("successful");
-      pushFiltered("/onboarding", []);
-=======
-
       if (project?.sandbox_enabled) {
         await api
           .connectProjectToCluster("<token>", {}, { id: project.id })
@@ -118,7 +113,6 @@
         setButtonStatus("successful");
         pushFiltered("/onboarding", []);
       }
->>>>>>> 82b62cd0
     } catch (error) {
       setButtonStatus("Couldn't create project, try again.");
       console.log(error);
