import React, { Component } from 'react';
import styled from 'styled-components';
import gradient from '../../../assets/gradient.jpg';
import close from '../../../assets/close.png';

import api from '../../../shared/api';
import { Context } from '../../../shared/Context';
import { integrationList } from '../../../shared/common';
import { ProjectType } from '../../../shared/types';

import InputRow from '../../../components/values-form/InputRow';
import Helper from '../../../components/values-form/Helper';
import Heading from '../../../components/values-form/Heading';
import SaveButton from '../../../components/SaveButton';

const providers = ['aws', 'gcp', 'do',];

type PropsType = {
  setCurrentView: (x: string, data: any) => void,
};

type StateType = {
  projectName: string,
  selectedProvider: string | null,
  awsRegion: string | null,
  awsAccessId: string | null,
  awsSecretKey: string | null,
  status: string | null,
};

export default class NewProject extends Component<PropsType, StateType> {
  state = {
    projectName: '',
    selectedProvider: null as string | null,
    awsRegion: '' as string | null,
    awsAccessId: '' as string | null,
    awsSecretKey: '' as string | null,
    status: null as string | null,
  }

  isAlphanumeric = (x: string) => {
    let re = /^[a-z0-9-]+$/;
    if (x.length == 0 || x.search(re) === -1) {
      return false;
    }
    return true;
  }

  renderTemplateList = () => {
    return providers.map((provider: string, i: number) => {
      let providerInfo = integrationList[provider];
      return (
        <Block 
          key={i} 
          onClick={() => this.setState({ selectedProvider: provider })}
        >
          <Icon src={providerInfo.icon} />
          <BlockTitle>
            {providerInfo.label}
          </BlockTitle>
          <BlockDescription>
            Hosted in your own cloud.
          </BlockDescription>
        </Block>
      )
    });
  }

  renderProvisioners = () => {
    if (this.state.selectedProvider === 'aws') {
      return (
        <FormSection>
          <CloseButton onClick={() => {
            this.setState({ selectedProvider: null });
          }}>
            <CloseButtonImg src={close} />
          </CloseButton>
          <DarkMatter />
          <Heading>
            AWS Credentials
            <GuideButton href='https://docs.getporter.dev/docs/getting-started-with-porter-on-aws' target='_blank'>
              <i className="material-icons-outlined">help</i> 
              Guide
            </GuideButton>
          </Heading>
          <InputRow
            type='text'
            value={this.state.awsRegion}
            setValue={(x: string) => this.setState({ awsRegion: x })}
            label='📍 AWS Region'
            placeholder='ex: mars-north-12'
            width='100%'
            isRequired={true}
          />
          <InputRow
            type='text'
            value={this.state.awsAccessId}
            setValue={(x: string) => this.setState({ awsAccessId: x })}
            label='👤 AWS Access ID'
            placeholder='ex: AKIAIOSFODNN7EXAMPLE'
            width='100%'
            isRequired={true}
          />
          <InputRow
            type='password'
            value={this.state.awsSecretKey}
            setValue={(x: string) => this.setState({ awsSecretKey: x })}
            label='🔒 AWS Secret Key'
            placeholder='○ ○ ○ ○ ○ ○ ○ ○ ○'
            width='100%'
            isRequired={true}
          />
        </FormSection>
      );
    } else if (this.state.selectedProvider === 'gcp') {
      return (
        <FormSection>
          <CloseButton onClick={() => {
            this.setState({ selectedProvider: null });
          }}>
            <CloseButtonImg src={close} />
          </CloseButton>
          <Flex>
            GCP support is in closed beta. If you would like to run Porter in your own Google Cloud account, email <Highlight>contact@getporter.dev</Highlight>.
          </Flex>
        </FormSection>
      );
    } else if (this.state.selectedProvider === 'do') {
      return (
        <FormSection>
          <CloseButton onClick={() => {
            this.setState({ selectedProvider: null });
          }}>
            <CloseButtonImg src={close} />
          </CloseButton>
          <Flex>
            DigitalOcean support is in closed beta. If you would like to run Porter in your own DO account, email <Highlight>contact@getporter.dev</Highlight>.
          </Flex>
        </FormSection>
      );
    }

    return (
      <BlockList>
        {this.renderTemplateList()}
      </BlockList>
    );
  }

  renderHostingSection = () => {
    if (this.state.selectedProvider === 'skipped') {
      return (
        <>
          <Helper>Select your hosting backend:</Helper>
          <Placeholder>
            You can manually link to an existing cluster once this project has been created.
          </Placeholder>
          <Helper>
            Don't have a Kubernetes cluster?
            <Highlight onClick={() => this.setState({ selectedProvider: null })}>
              Provision through Porter
            </Highlight>
          </Helper>
        </>
      )
    }

    return (
      <>
        <Helper>
          Select your hosting backend: <Required>*</Required>
        </Helper>
        {this.renderProvisioners()}
        <Helper>
          Already have a Kubernetes cluster? 
          <Highlight onClick={() => this.setState({ selectedProvider: 'skipped' })}>
            Skip
          </Highlight>
        </Helper>
      </>
    )
  }

  validateForm = () => {
    let { projectName, selectedProvider, awsAccessId, awsSecretKey, awsRegion } = this.state;
    if (!this.isAlphanumeric(projectName) || projectName === '') {
      return false;
    } else if (selectedProvider === 'aws') {
      return awsAccessId !== '' && awsSecretKey !== '' && awsRegion !== '';
    }  else if (selectedProvider === 'skipped') {
      return true;
    }
    return false;
  }

  provisionECR = (proj: ProjectType, callback: (proj: ProjectType, ecr: any) => void) => {
    let { awsAccessId, awsSecretKey, awsRegion } = this.state;

    api.createAWSIntegration('<token>', {
      aws_region: awsRegion,
      aws_access_key_id: awsAccessId,
      aws_secret_access_key: awsSecretKey,
    }, { id: proj.id }, (err: any, res: any) => {
      if (err) {
        console.log(err);
        return;
      }

      api.provisionECR('<token>', {
        aws_integration_id: res.data.id,
        ecr_name: `${proj.name}-registry`
      }, {id: proj.id}, (err: any, ecr:any) => {
        if (err) {
          console.log(err)
          return;
        }

        callback(proj, ecr);
      })
      
    });
  }

  provisionEKS = (proj: ProjectType, ecr: any) => {
    let { awsAccessId, awsSecretKey, awsRegion } = this.state;

    api.createAWSIntegration('<token>', {
      aws_region: awsRegion,
      aws_access_key_id: awsAccessId,
      aws_secret_access_key: awsSecretKey,
    }, { id: proj.id }, (err: any, res: any) => {
      if (err) {
        console.log(err)
        return;
      }

      api.provisionEKS('<token>', {
        aws_integration_id: res.data.id,
        eks_name: `${proj.name}-cluster`,
      }, { id: proj.id}, (err: any, eks: any) => {
        if (err) {
          console.log(err)
          return;
        }

        this.props.setCurrentView('provisioner', [
          {infra_id: ecr?.data?.id, kind: ecr?.data?.kind},
          {infra_id: eks?.data?.id, kind: eks?.data?.kind},
        ]);
      })
    })
  }

  createProject = () => {
    this.setState({ status: 'loading' });

    api.createProject('<token>', {
      name: this.state.projectName
    }, {}, (err: any, res: any) => {
      if (err) {
        console.log(err);
      } else {
        let { user } = this.context;
        api.getProjects('<token>', {}, { id: user.userId }, (err: any, res: any) => {
          if (err) {
            console.log(err)
          } else if (res.data) {
            this.context.setProjects(res.data);
            if (res.data.length > 0) {
              let proj = res.data.find((el: ProjectType) => el.name === this.state.projectName);
              this.context.setCurrentProject(proj);
<<<<<<< HEAD

              // Handle provisioning logic
=======
              
>>>>>>> 3b0d0ea4
              if (this.state.selectedProvider === 'aws') {
                this.provisionECR(proj, this.provisionEKS)
              } else {
                this.props.setCurrentView('dashboard', null);
              }
            } 
          }
        });
      }
    });
  }
  
  render() {
    return (
      <StyledNewProject height={this.state.selectedProvider === 'aws' ? '700px' : '600px'}>
        <TitleSection>
          <Title>New Project</Title>
        </TitleSection>

        <Helper>
          Project name
          <Warning highlight={!this.isAlphanumeric(this.state.projectName) && this.state.projectName !== ''}>
            (lowercase letters, numbers, and "-" only)
          </Warning>
          <Required>*</Required>
        </Helper>
        <InputWrapper>
          <ProjectIcon>
            <ProjectImage src={gradient} />
            <Letter>{this.state.projectName ? this.state.projectName[0].toUpperCase() : '-'}</Letter>
          </ProjectIcon>
          <InputRow
            type='string'
            value={this.state.projectName}
            setValue={(x: string) => this.setState({ projectName: x })}
            placeholder='ex: perspective-vortex'
            width='470px'
          />
        </InputWrapper>

        {this.renderHostingSection()}

        <SaveButton
          text='Create Project'
          disabled={!this.validateForm()}
          onClick={this.createProject}
          makeFlush={true}
          helper='Note: Provisioning can take up to 15 minutes'
          status={this.state.status}
        />
      </StyledNewProject>
    );
  }
}

NewProject.contextType = Context;

const GuideButton = styled.a`
  display: flex;
  align-items: center;
  margin-left: 20px;
  color: #aaaabb;
  font-size: 13px;
  margin-bottom: -1px;
  border: 1px solid #aaaabb;
  padding: 5px 10px;
  padding-left: 6px;
  border-radius: 5px;
  cursor: pointer;
  :hover {
    background: #ffffff11;
    color: #ffffff;
    border: 1px solid #ffffff;

    > i {
      color: #ffffff;
    }
  }

  > i {
    color: #aaaabb;
    font-size: 16px;
    margin-right: 6px;
  }
`;

const Flex = styled.div`
  display: flex;
  height: 170px;
  width: 100%;
  margin-top: -10px;
  color: #ffffff;
  align-items: center;
  justify-content: center;
`;

const BlockOverlay = styled.div`
  position: absolute;
  width: 100%;
  height: 100%;
  background: #00000055;
  top: 0;
  left: 0;
`;

const CloseButton = styled.div`
  position: absolute;
  display: block;
  width: 40px;
  height: 40px;
  padding: 13px 0 12px 0;
  z-index: 1;
  text-align: center;
  border-radius: 50%;
  right: 15px;
  top: 12px;
  cursor: pointer;
  :hover {
    background-color: #ffffff11;
  }
`;

const CloseButtonImg = styled.img`
  width: 14px;
  margin: 0 auto;
`;

const DarkMatter = styled.div`
  margin-top: -30px;
`;

const FormSection = styled.div`
  background: #ffffff11;
  margin-top: 25px;
  margin-bottom: 27px;
  background: #26282f;
  border-radius: 5px;
  min-height: 170px;
  padding: 25px;
  padding-bottom: 15px;
  font-size: 13px;
  animation: fadeIn 0.3s 0s;
  position: relative;
`;

const Placeholder = styled.div`
  background: #ffffff11;
  margin-top: 25px;
  margin-bottom: 27px;
  background: #26282f;
  border-radius: 5px;
  height: 170px;
  display: flex;
  align-items: center;
  justify-content: center;
  color: #ffffff44;
  font-size: 13px;
`;

const Required = styled.div`
  margin-left: 8px;
  color: #fc4976;
`;

const Highlight = styled.div`
  margin-left: 5px;
  color: #8590ff;
  cursor: pointer;
`;

const Letter = styled.div`
  height: 100%;
  width: 100%;
  position: absolute;
  background: #00000028;
  top: 0;
  left: 0;
  display: flex;
  color: white;
  align-items: center;
  justify-content: center;
  font-size: 24px;
  font-weight: 500;
  font-family: 'Work Sans', sans-serif;
`;

const ProjectImage = styled.img`
  width: 100%;
  height: 100%;
`;

const ProjectIcon = styled.div`
  width: 45px;
  min-width: 45px;
  height: 45px;
  border-radius: 5px;
  overflow: hidden;
  position: relative;
  margin-right: 15px;
  font-weight: 400;
  margin-top: 17px;
`;

const InputWrapper = styled.div`
  display: flex;
  align-items: center;
  margin-top: -15px;
`;

const Warning = styled.span`
  color: ${(props: { highlight: boolean }) => props.highlight ? '#f5cb42' : ''};
  margin-left: 5px;
`;

const Icon = styled.img`
  height: 42px;
  margin-top: 30px;
  margin-bottom: 15px;
  filter: ${(props: { bw?: boolean }) => props.bw ? 'grayscale(1)' : ''};
`;

const BlockDescription = styled.div`
  margin-bottom: 12px;
  color: #ffffff66;
  text-align: center;
  font-weight: default;
  font-size: 13px;
  padding: 0px 25px;
  height: 2.4em;
  font-size: 12px;
  display: -webkit-box;
  overflow: hidden;
  -webkit-line-clamp: 2;
  -webkit-box-orient: vertical;  
`;

const BlockTitle = styled.div`
  margin-bottom: 12px;
  width: 80%;
  text-align: center;
  font-size: 14px;
  white-space: nowrap;
  overflow: hidden;
  text-overflow: ellipsis;
`;

const Block = styled.div`
  align-items: center;
  user-select: none;
  border-radius: 5px;
  display: flex;
  font-size: 13px;
  overflow: hidden;
  font-weight: 500;
  padding: 3px 0px 5px;
  flex-direction: column;
  align-item: center;
  justify-content: space-between;
  height: 170px;
  cursor: ${(props: { disabled?: boolean }) => props.disabled ? '' : 'pointer'};
  color: #ffffff;
  position: relative;
  background: #26282f;
  box-shadow: 0 3px 5px 0px #00000022;
  :hover {
    background: ${(props: { disabled?: boolean }) => props.disabled ? '' : '#ffffff11'};
  }

  animation: fadeIn 0.3s 0s;
  @keyframes fadeIn {
    from { opacity: 0 }
    to { opacity: 1 }
  }
`;

const ShinyBlock = styled(Block)`
  background: linear-gradient(36deg, rgba(240,106,40,0.9) 0%, rgba(229,83,229,0.9) 100%);
  :hover {
    background: linear-gradient(36deg, rgba(240,106,40,1) 0%, rgba(229,83,229,1) 100%);
  }
`;

const BlockList = styled.div`
  overflow: visible;
  margin-top: 25px;
  margin-bottom: 27px;
  display: grid;
  grid-column-gap: 25px;
  grid-row-gap: 25px;
  grid-template-columns: repeat(auto-fit, minmax(200px, 1fr));
`;

const Title = styled.div`
  font-size: 24px;
  font-weight: 600;
  font-family: 'Work Sans', sans-serif;
  color: #ffffff;
  white-space: nowrap;
  overflow: hidden;
  text-overflow: ellipsis;
`;

const TitleSection = styled.div`
  margin-bottom: 20px;
  display: flex;
  flex-direction: row;
  align-items: center;

  > a {
    > i {
      display: flex;
      align-items: center;
      margin-bottom: -2px;
      font-size: 18px;
      margin-left: 18px;
      color: #858FAAaa;
      cursor: pointer;
      :hover {
        color: #aaaabb;
      }
    }
  }
`;

const StyledNewProject = styled.div`
  width: calc(90% - 150px);
  min-width: 300px;
  height: ${(props: { height: string }) => props.height};
  position: relative;
  padding-top: 50px;
  margin-top: ${(props: { height: string }) => props.height === '600px' ? 'calc(50vh - 350px)' : 'calc(50vh - 400px)'};
`;<|MERGE_RESOLUTION|>--- conflicted
+++ resolved
@@ -269,12 +269,7 @@
             if (res.data.length > 0) {
               let proj = res.data.find((el: ProjectType) => el.name === this.state.projectName);
               this.context.setCurrentProject(proj);
-<<<<<<< HEAD
-
-              // Handle provisioning logic
-=======
               
->>>>>>> 3b0d0ea4
               if (this.state.selectedProvider === 'aws') {
                 this.provisionECR(proj, this.provisionEKS)
               } else {
