--- conflicted
+++ resolved
@@ -110,10 +110,6 @@
 
   const renderContents = () => {
     let version = capabilities?.version;
-<<<<<<< HEAD
-=======
-    alert(user.email);
->>>>>>> 402d664d
     if (version !== "production" || user.email === "support@porter.run") {
       return (
         <>
