--- conflicted
+++ resolved
@@ -165,11 +165,7 @@
         <DocsHelper
           tooltipText="Porter provisions and manages the underlying infrastructure in your own cloud. It is not necessary to know about the provisioned resources to use Porter."
           link={
-<<<<<<< HEAD
-            "https://porter-docs-demo-22fd462fef4dcd45.onporter.run/getting-started/provisioning-infrastructure#faq"
-=======
             "https://docs.porter.run/getting-started/provisioning-infrastructure#faq"
->>>>>>> 39325084
           }
         />
       </Subtitle>
