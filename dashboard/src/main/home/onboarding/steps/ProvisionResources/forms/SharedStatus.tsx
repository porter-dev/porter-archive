--- conflicted
+++ resolved
@@ -146,11 +146,14 @@
         closeWebsocket(websocketID);
       },
     };
-<<<<<<< HEAD
-  
-    useEffect(() => {  
-      api.getInfra("<token>", {}, { project_id: project_id }).then((res) => {
-        var matchedInfras : Map<string, any> = new Map()
+
+    newWebsocket(websocketID, apiPath, wsConfig);
+    openWebsocket(websocketID);
+  };
+
+  useEffect(() => {
+    api.getInfra("<token>", {}, { project_id: project_id }).then((res) => {
+      var matchedInfras : Map<string, any> = new Map()
         var numCreated = 0
   
         res.data.forEach((infra : any) => {
@@ -168,36 +171,6 @@
         if (numCreated == res.data.length) {
           nextFormStep()
         }
-
-        // query for desired and current state, and convert to tf module
-        matchedInfras.forEach((infra : any) => {
-          var module : TFModule = {
-            id: infra.id,
-            kind: infra.kind,
-            status: infra.status,
-          }
-=======
->>>>>>> 6d048797
-
-    newWebsocket(websocketID, apiPath, wsConfig);
-    openWebsocket(websocketID);
-  };
-
-  useEffect(() => {
-    api.getInfra("<token>", {}, { project_id: project_id }).then((res) => {
-      var matchedInfras: Map<string, any> = new Map();
-
-      res.data.forEach((infra: any) => {
-        // if filter list is empty, add infra automatically
-        if (filter.length == 0) {
-          matchedInfras.set(infra.kind + "-" + infra.id, infra);
-        } else if (
-          (filter.includes(infra.kind) && matchedInfras.get(infra.Kind)?.id) ||
-          0 < infra.id
-        ) {
-          matchedInfras.set(infra.kind, infra);
-        }
-      });
 
       // query for desired and current state, and convert to tf module
       matchedInfras.forEach((infra: any) => {
