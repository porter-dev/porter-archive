--- conflicted
+++ resolved
@@ -57,18 +57,18 @@
 
   const { usage } = useCustomerUsage("day", true);
 
-  const trialEnding = (starting_on: string, ending_before: string,): string => {
+  const trialEnding = (starting_on: string, ending_before: string): string => {
     if (ending_before === undefined) {
       return "";
     }
 
     const diff = dayjs(ending_before).diff(dayjs());
     if (diff <= 0) {
-      return `Started on  ${readableDate(starting_on)}`
+      return `Started on  ${readableDate(starting_on)}`;
     }
 
-    return `Free trial ends ${dayjs().to(dayjs(ending_before))}`
-  }
+    return `Free trial ends ${dayjs().to(dayjs(ending_before))}`;
+  };
 
   const processedData = useMemo(() => {
     const before = usage;
@@ -300,7 +300,6 @@
               </Text>
             </Fieldset>
           )}
-<<<<<<< HEAD
           <Spacer y={2} />
         </>
       ) : (
@@ -347,83 +346,6 @@
             {referralDetails ? referralDetails.referral_count : "?"}/10 users.
           </Text>
         </Modal>
-=======
-
-          <div>
-            <Text size={16}>Plan Details</Text>
-            <Spacer y={1} />
-            <Text color="helper">
-              View the details of the current billing plan of this project.
-            </Text>
-            <Spacer y={1} />
-
-            {plan && plan.plan_name !== "" ? (
-              <div>
-                <Text>Active Plan</Text>
-                <Spacer y={0.5} />
-                <Fieldset row>
-                  <Container row spaced>
-                    <Container row>
-                      <Text color="helper">{plan.plan_name}</Text>
-                    </Container>
-                    <Container row>
-                      {plan.trial_info !== undefined &&
-                        plan.trial_info.ending_before !== "" ? (
-                        <Text>
-                          {trialEnding(plan.starting_on, plan.trial_info.ending_before)}
-                        </Text>
-                      ) : (
-                        <Text>Started on {readableDate(plan.starting_on)}</Text>
-                      )}
-                    </Container>
-                  </Container>
-                </Fieldset>
-                <Spacer y={2} />
-                <Text size={16}>Current Usage</Text>
-                <Spacer y={1} />
-                <Text color="helper">
-                  View the current usage of this billing period.
-                </Text>
-                <Spacer y={1} />
-                {usage?.length &&
-                  usage.length > 0 &&
-                  usage[0].usage_metrics.length > 0 ? (
-                  <Flex>
-                    <BarWrapper>
-                      <Bars
-                        title="GiB Hours"
-                        fill="#8784D2"
-                        yKey="gib_hours"
-                        xKey="starting_on"
-                        data={processedData}
-                      />
-                    </BarWrapper>
-                    <Spacer x={1} inline />
-                    <BarWrapper>
-                      <Bars
-                        title="CPU Hours"
-                        fill="#5886E0"
-                        yKey="cpu_hours"
-                        xKey="starting_on"
-                        data={processedData}
-                      />
-                    </BarWrapper>
-                  </Flex>
-                ) : (
-                  <Fieldset>
-                    <Text color="helper">
-                      No usage data available for this billing period.
-                    </Text>
-                  </Fieldset>
-                )}
-                <Spacer y={2} />
-              </div>
-            ) : (
-              <Text>This project does not have an active billing plan.</Text>
-            )}
-          </div>
-        </div>
->>>>>>> eea2a25a
       )}
     </>
   );
