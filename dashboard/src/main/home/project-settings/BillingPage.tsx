import React, { useContext, useMemo, useState } from "react";
import styled from "styled-components";

import Loading from "components/Loading";
import Button from "components/porter/Button";
import Container from "components/porter/Container";
import Fieldset from "components/porter/Fieldset";
import Icon from "components/porter/Icon";
import Image from "components/porter/Image";
import Spacer from "components/porter/Spacer";
import Text from "components/porter/Text";
import {
  checkIfProjectHasPayment,
  useCustomerPlan,
  useCustomerUsage,
  usePaymentMethods,
  usePorterCredits,
  useSetDefaultPaymentMethod,
} from "lib/hooks/useStripe";

import { Context } from "shared/Context";
import cardIcon from "assets/credit-card.svg";
import gift from "assets/gift.svg";
import trashIcon from "assets/trash.png";

import BillingModal from "../modals/BillingModal";
import Bars from "./Bars";

function BillingPage(): JSX.Element {
  const { setCurrentOverlay } = useContext(Context);
  const [shouldCreate, setShouldCreate] = useState(false);
  const { currentProject } = useContext(Context);

  const { creditGrants } = usePorterCredits();
  const { plan } = useCustomerPlan();

  const {
    paymentMethodList,
    refetchPaymentMethods,
    deletePaymentMethod,
    deletingIds,
  } = usePaymentMethods();
  const { setDefaultPaymentMethod } = useSetDefaultPaymentMethod();

  const { refetchPaymentEnabled } = checkIfProjectHasPayment();

<<<<<<< HEAD
  const { usage } = useCustomerUsage();

  const processedData = useMemo(() => {
    const before = usage;
    const resultMap = new Map();

    before?.forEach((metric) => {
      const metricName = metric.metric_name.toLowerCase().replace(" ", "_");
      metric.usage_metrics.forEach(({ starting_on, value }) => {
        if (resultMap.has(starting_on)) {
          resultMap.get(starting_on)[metricName] = value;
        } else {
          resultMap.set(starting_on, {
            starting_on: new Date(starting_on).toLocaleDateString("en-US", {
              month: "short",
              day: "numeric",
            }),
            [metricName]: value,
          });
        }
      });
    });

    // Convert the map to an array of values
    const x = Array.from(resultMap.values());
    return x;
  }, [usage]);
=======
  const { url: usageDashboard } = useCustomeUsageDashboard("usage");

  // This will return the aggregated daily usage, only for this billing period
  const { usage } = useCustomerUsage("day", true);
>>>>>>> b28a8a71

  const formatCredits = (credits: number): string => {
    return (credits / 100).toFixed(2);
  };
  const monthDiff = (d1: Date, d2: Date): number => {
    let months;
    months = (d2.getFullYear() - d1.getFullYear()) * 12;
    months -= d1.getMonth();
    months += d2.getMonth();
    return months <= 0 ? 0 : months;
  };

  const daysDiff = (d1: Date, d2: Date): number => {
    const _MS_PER_DAY = 1000 * 60 * 60 * 24;
    const utc1 = Date.UTC(d1.getFullYear(), d1.getMonth(), d1.getDate());
    const utc2 = Date.UTC(d2.getFullYear(), d2.getMonth(), d2.getDate());

    return Math.floor((utc2 - utc1) / _MS_PER_DAY);
  };

  const relativeTime = (timestampUTC: string): string => {
    const tsDate = new Date(timestampUTC);
    const now = new Date();

    const remainingMonths = monthDiff(now, tsDate);
    const remainingDays = daysDiff(now, tsDate);

    const relativeFormat = remainingMonths > 0 ? "months" : "days";
    const relativeValue = remainingMonths > 0 ? remainingMonths : remainingDays;

    const rt = new Intl.RelativeTimeFormat("en", { style: "short" });
    return rt.format(relativeValue, relativeFormat);
  };

  const readableDate = (s: string): string => new Date(s).toLocaleDateString();

  const onCreate = async (): Promise<void> => {
    await refetchPaymentMethods({ throwOnError: false, cancelRefetch: false });
    setShouldCreate(false);
    await refetchPaymentEnabled({ throwOnError: false, cancelRefetch: false });
  };

  if (shouldCreate) {
    return (
      <BillingModal
        onCreate={onCreate}
        back={() => {
          setShouldCreate(false);
        }}
      />
    );
  }

  return (
    <>
      <Text size={16}>Payment methods</Text>
      <Spacer y={1} />
      <Text color="helper">
        Manage the payment methods associated with this project.
      </Text>
      <Spacer y={1} />
      {paymentMethodList.map((paymentMethod, idx) => {
        return (
          <div key={idx}>
            <Fieldset row>
              <Container row spaced>
                <Container row>
                  <Icon opacity={0.5} src={cardIcon} height={"14px"} />
                  <Spacer inline x={1} />
                  <Text color="helper">
                    **** **** **** {paymentMethod.last4}
                  </Text>
                  <Spacer inline x={1} />
                  <Text color="helper">
                    Expires: {paymentMethod.exp_month}/{paymentMethod.exp_year}
                  </Text>
                  <Spacer inline x={1} />
                </Container>
                <DeleteButtonContainer>
                  {deletingIds.includes(paymentMethod.id) ? (
                    <Loading />
                  ) : !paymentMethod.is_default ? (
                    <Container row={true}>
                      <DeleteButton
                        onClick={() => {
                          if (setCurrentOverlay) {
                            setCurrentOverlay({
                              message: `Are you sure you want to remove this payment method?`,
                              onYes: async () => {
                                await deletePaymentMethod(paymentMethod.id);
                                setCurrentOverlay(null);
                              },
                              onNo: () => {
                                setCurrentOverlay(null);
                              },
                            });
                          }
                        }}
                      >
                        <Icon src={trashIcon} height={"18px"} />
                      </DeleteButton>
                      <Spacer inline x={1} />
                      <Button
                        onClick={async () => {
                          await setDefaultPaymentMethod(paymentMethod.id);
                          await refetchPaymentMethods({
                            throwOnError: false,
                            cancelRefetch: false,
                          });
                        }}
                      >
                        Set as default
                      </Button>
                    </Container>
                  ) : (
                    <Text>Default</Text>
                  )}
                </DeleteButtonContainer>
              </Container>
            </Fieldset>
            <Spacer y={1} />
          </div>
        );
      })}
      <Button
        onClick={() => {
          setShouldCreate(true);
        }}
      >
        <I className="material-icons">add</I>
        Add Payment Method
      </Button>
      <Spacer y={2} />

      {currentProject?.metronome_enabled ? (
        <div>
          <div>
            <Text size={16}>Porter credit grants</Text>
            <Spacer y={1} />
            <Text color="helper">
              View the amount of Porter credits you have available to spend on
              resources within this project.
            </Text>
            <Spacer y={1} />

            <Container>
              <Image src={gift} style={{ marginTop: "-2px" }} />
              <Spacer inline x={1} />
              <Text size={20}>
                {creditGrants !== undefined &&
                creditGrants.remaining_credits > 0
                  ? `$${formatCredits(
                      creditGrants.remaining_credits
                    )}/$${formatCredits(creditGrants.granted_credits)}`
                  : "$ 0.00"}
              </Text>
            </Container>
            <Spacer y={2} />
          </div>

          <div>
            <Text size={16}>Plan Details</Text>
            <Spacer y={1} />
            <Text color="helper">
              View the details of the current billing plan of this project.
            </Text>
            <Spacer y={1} />

            {plan !== undefined && plan.plan_name !== "" ? (
              <div>
                <Text>Active Plan</Text>
                <Spacer y={0.5} />
                <Fieldset row>
                  <Container row spaced>
                    <Container row>
                      <Text color="helper">{plan.plan_name}</Text>
                    </Container>
                    <Container row>
                      {plan.trial_info !== undefined &&
                      plan.trial_info.ending_before !== "" ? (
                        <Text>
                          Free trial ends{" "}
                          {relativeTime(plan.trial_info.ending_before)}
                        </Text>
                      ) : (
                        <Text>Started on {readableDate(plan.starting_on)}</Text>
                      )}
                    </Container>
                  </Container>
                </Fieldset>
                <Spacer y={2} />
                <Text size={16}>Current Usage</Text>
                <Spacer y={1} />
                <Text color="helper">
                  View the current usage of this billing period.
                </Text>
                <Spacer y={1} />
                {usage?.length &&
                usage.length > 0 &&
                usage[0].usage_metrics.length > 0 ? (
                  <Flex>
                    <BarWrapper>
                      <Bars
                        title="GiB Hours"
                        fill="#8784D2"
                        yKey="gib_hours"
                        xKey="starting_on"
                        data={processedData}
                      />
                    </BarWrapper>
                    <Spacer x={1} inline />
                    <BarWrapper>
                      <Bars
                        title="CPU Hours"
                        fill="#5886E0"
                        yKey="cpu_hours"
                        xKey="starting_on"
                        data={processedData}
                      />
                    </BarWrapper>
                  </Flex>
                ) : (
                  <Fieldset>
                    <Text color="helper">
                      No usage data available for this billing period.
                    </Text>
                  </Fieldset>
                )}
                <Spacer y={2} />
              </div>
            ) : (
              <Text>This project does not have an active billing plan.</Text>
            )}
          </div>
        </div>
      ) : (
        <div></div>
      )}
    </>
  );
}

export default BillingPage;

const Flex = styled.div`
  display: flex;
  flex-wrap: wrap;
`;

const BarWrapper = styled.div`
  flex: 1;
  height: 300px;
  min-width: 450px;
`;

const I = styled.i`
  font-size: 18px;
  margin-right: 10px;
`;

const DeleteButton = styled.div`
  cursor: pointer;
`;

const DeleteButtonContainer = styled.div`
  text-align: center;
`;<|MERGE_RESOLUTION|>--- conflicted
+++ resolved
@@ -44,8 +44,10 @@
 
   const { refetchPaymentEnabled } = checkIfProjectHasPayment();
 
-<<<<<<< HEAD
-  const { usage } = useCustomerUsage();
+  // const { url: usageDashboard } = useCustomeUsageDashboard("usage");
+
+  // This will return the aggregated daily usage, only for this billing period
+  const { usage } = useCustomerUsage("day", true);
 
   const processedData = useMemo(() => {
     const before = usage;
@@ -72,12 +74,6 @@
     const x = Array.from(resultMap.values());
     return x;
   }, [usage]);
-=======
-  const { url: usageDashboard } = useCustomeUsageDashboard("usage");
-
-  // This will return the aggregated daily usage, only for this billing period
-  const { usage } = useCustomerUsage("day", true);
->>>>>>> b28a8a71
 
   const formatCredits = (credits: number): string => {
     return (credits / 100).toFixed(2);
