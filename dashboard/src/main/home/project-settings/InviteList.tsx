--- conflicted
+++ resolved
@@ -27,7 +27,7 @@
   roles: string[];
 };
 
-const InvitePage: React.FunctionComponent<Props> = ({}) => {
+const InvitePage: React.FunctionComponent<Props> = ({ }) => {
   const {
     currentProject,
     setCurrentModal,
@@ -116,15 +116,11 @@
     api
       .createInvite(
         "<token>",
-<<<<<<< HEAD
         {
           email,
           kind: "developer",
           roles: selectedRoles.map((role) => role.id),
         },
-=======
-        { email: email.toLowerCase(), kind: role },
->>>>>>> 712daefa
         { id: currentProject.id }
       )
       .then(() => {
@@ -357,9 +353,8 @@
     inviteList.sort((a, b) => (a.email > b.email ? 1 : -1));
     inviteList.sort((a, b) => (a.accepted > b.accepted ? 1 : -1));
     const buildInviteLink = (token: string) => `
-      ${isHTTPS ? "https://" : ""}${window.location.host}/api/projects/${
-      currentProject.id
-    }/invites/${token}
+      ${isHTTPS ? "https://" : ""}${window.location.host}/api/projects/${currentProject.id
+      }/invites/${token}
     `;
 
     if (!user) {
