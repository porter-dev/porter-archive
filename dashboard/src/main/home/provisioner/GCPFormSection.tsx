--- conflicted
+++ resolved
@@ -190,47 +190,13 @@
           handleError();
           return;
         }
-        this.props.history.push("provisioner");
-      }
-<<<<<<< HEAD
-    );
-  };
-=======
-      this.props.history.push("dashboard?tab=provisioner");
-    })
-  }
->>>>>>> 5b9415e3
+        this.props.history.push("dashboard?tab=provisioner");
+    });
+  }
 
   handleCreateFlow = () => {
     let { selectedInfras, gcpKeyData, gcpProjectId, gcpRegion } = this.state;
     let { currentProject } = this.context;
-<<<<<<< HEAD
-    api.createGCPIntegration(
-      "<token>",
-      {
-        gcp_region: gcpRegion,
-        gcp_key_data: gcpKeyData,
-        gcp_project_id: gcpProjectId,
-      },
-      { project_id: currentProject.id },
-      (err: any, res: any) => {
-        if (err) {
-          console.log(err);
-        } else if (res?.data) {
-          console.log("gcp provisioned with response: ", res.data);
-          let { id } = res.data;
-
-          if (selectedInfras.length === 2) {
-            // Case: project exists, provision GCR + GKE
-            this.provisionGCR(id, () => this.provisionGKE(id));
-          } else if (selectedInfras[0].value === "gcr") {
-            // Case: project exists, only provision GCR
-            this.provisionGCR(id, () => this.props.history.push("provisioner"));
-          } else {
-            // Case: project exists, only provision GKE
-            this.provisionGKE(id);
-          }
-=======
     api.createGCPIntegration('<token>', {
       gcp_region: gcpRegion,
       gcp_key_data: gcpKeyData,
@@ -251,10 +217,9 @@
         } else {
           // Case: project exists, only provision GKE
           this.provisionGKE(id);
->>>>>>> 5b9415e3
         }
       }
-    );
+    });
   };
 
   // TODO: handle generically (with > 2 steps)
