import React, { useContext, useEffect, useRef, useState } from "react";
import { withRouter } from "react-router";
import styled from "styled-components";

import Icon from "components/porter/Icon";

import api from "shared/api";
import { Context } from "shared/Context";
import { pushFiltered } from "shared/routing";
import { type ClusterType } from "shared/types";
import infra from "assets/cluster.svg";

import ProvisionClusterModal from "./ProvisionClusterModal";
import SidebarLink from "./SidebarLink";

type ClusterOptions = {
  label: string;
  value: string;
};
type NavButtonProps = {
  disabled?: boolean;
  active?: boolean;
};
const ClusterList: React.FC = (props) => {
  const { setCurrentCluster, currentCluster, currentProject } =
    useContext(Context);
  const [expanded, setExpanded] = useState<boolean>(false);
  const [clusterModalVisible, setClusterModalVisible] =
    useState<boolean>(false);
  const wrapperRef = useRef<HTMLDivElement>(null);
  const [clusters, setClusters] = useState<ClusterType[]>([]);
  const [options, setOptions] = useState<ClusterOptions[]>([]);

  useEffect(() => {
    const handleClickOutside = (e: MouseEvent): void => {
      if (
        wrapperRef.current &&
        !wrapperRef.current.contains(e.target as Node)
      ) {
        setExpanded(false);
      }
    };

    document.addEventListener("mousedown", handleClickOutside);

    return () => {
      document.removeEventListener("mousedown", handleClickOutside);
    };
  }, []);

  useEffect(() => {
    if (currentProject) {
      api
        .getClusters("<token>", {}, { id: currentProject?.id })
        .then((res) => {
          if (res.data) {
            const clusters = res.data;
            clusters.sort(
              (a: { id: number }, b: { id: number }) => a.id - b.id
            );
            if (clusters.length > 0) {
              const options: ClusterOptions[] = clusters.map(
                (item: { vanity_name: string; name: string }) => ({
                  label: item.vanity_name ? item.vanity_name : item.name,
                  value: item.name,
                })
              );
              setClusters(clusters);
              setOptions(options);
            }
          }
        })
        .catch((error) => {
          if (error) {
            setClusters([]);
            setOptions([]);
          }
        });
    }
  }, [currentProject, currentCluster]);

  const truncate = (input: string): string =>
    input.length > 27 ? `${input.substring(0, 27)}...` : input;

  const renderOptionList = (): JSX.Element[] =>
    options.map((option, i: number) => (
      <OptionDiv
        key={i}
        selected={option.value === currentCluster?.name}
        title={option.label}
        onClick={() => {
          setExpanded(false);
          const cluster = clusters.find((c) => c.name === option.value);
          setCurrentCluster(cluster);
          pushFiltered(props, "/apps", ["project_id"], {});
        }}
      >
        <Icon src={infra} height={"14px"} />
        <ClusterLabel>{option.label}</ClusterLabel>
      </OptionDiv>
    ));

  const renderDropdown = (): false | JSX.Element =>
    expanded && (
      <>
        <Dropdown>
          {renderOptionList()}
          {currentProject?.enable_reprovision && (
            <OptionDiv
              selected={false}
              onClick={() => {
                setClusterModalVisible(true);
                setExpanded(false);
              }}
            >
              <Plus>+</Plus> Deploy new cluster
            </OptionDiv>
          )}
        </Dropdown>
      </>
    );

  if (currentCluster) {
    return (
      <StyledClusterSection ref={wrapperRef}>
        <MainSelector
          onClick={() => {
            setExpanded(!expanded);
          }}
          expanded={expanded}
        >
          <NavButton active={false} path={``}>
            <Img src={infra} />
            <ClusterName>
              {truncate(
                currentCluster.vanity_name
                  ? currentCluster.vanity_name
                  : currentCluster?.name
              )}
            </ClusterName>

            <i className="material-icons">arrow_drop_down</i>
          </NavButton>
        </MainSelector>
        {renderDropdown()}
        {clusterModalVisible && (
          <ProvisionClusterModal
            closeModal={() => {
              setClusterModalVisible(false);
            }}
          />
        )}
      </StyledClusterSection>
    );
  }

  return (
    <InitializeButton
      onClick={() => {
        pushFiltered(props, "/new-cluster", ["cluster_id"], {
          new_cluster: true,
        });
      }}
    >
      <Plus>+</Plus> Create a cluster
    </InitializeButton>
  );
};

export default withRouter(ClusterList);

const ClusterLabel = styled.div`
  overflow: hidden;
  white-space: nowrap;
  text-overflow: ellipsis;
  margin-left: 12px;
`;

const Plus = styled.div`
  margin-right: 10px;
  font-size: 15px;
`;

const InitializeButton = styled.div`
  position: relative;
  display: flex;
  align-items: center;
  justify-content: center;
  width: calc(100% - 30px);
  height: 38px;
  margin: 8px 15px;
  font-size: 13px;
  font-weight: 500;
  border-radius: 3px;
  color: ${(props) => props.theme.text.primary};
  padding-bottom: 1px;
  cursor: pointer;
  background: #ffffff11;

  :hover {
    background: #ffffff22;
  }
`;

const OptionDiv = styled.div<{ selected: boolean }>`
  width: 100%;
  height: 45px;
  display: flex;
  align-items: center;
  font-size: 13px;
  align-items: center;
  padding: 0 15px;
  cursor: pointer;
  padding-right: 10px;
  text-decoration: ${(props) => (props.selected ? "underline" : "none")};
  color: ${(props) => props.theme.text.primary};
  opacity: 0.6;
  :hover {
    opacity: 1;
  }

  > i {
    font-size: 18px;
    margin-right: 12px;
    margin-left: 5px;
    color: #ffffff44;
  }
`;

const Dropdown = styled.div`
  position: absolute;
  left: 12px;
  top: calc(100% + 10px);
  background: #121212;
  width: 230px;
  max-height: 500px;
  border-radius: 5px;
  border: 1px solid #494b4f;
  z-index: 999;
  overflow-y: auto;
  margin-bottom: 20px;
`;

const ClusterName = styled.div`
  overflow: hidden;
  white-space: nowrap;
  text-overflow: ellipsis;
  display: flex;
  align-items: center;
  max-width: 200px;
`;

const MainSelector = styled.div`
  display: flex;
  align-items: center;
  justify-content: space-between;

  font-size: 14px;
  cursor: pointer;
  padding: 10px 0;

  :hover {
    > i {
      background: #ffffff22;
    }
  }

  > i {
    margin-left: 0px;
    margin-right: 0px;
    font-size: 20px;
    display: flex;
    align-items: center;
    justify-content: center;
    border-radius: 20px;
    background: ${(props: { expanded: boolean }) =>
      props.expanded ? "#ffffff22" : ""};
  }
`;

const StyledClusterSection = styled.div`
  position: relative;
  margin-left: 3px;
  background: #181b20;
  border: 1px solid #383a3f;
  border-left: none;
`;

const NavButton = styled(SidebarLink)`
  display: flex;
  align-items: center;
  position: relative;
  text-decoration: none;
  border-radius: 5px;
  margin-left: 16px;
  font-size: 13px;
  color: ${(props) => props.theme.text.primary};
  cursor: ${(props: { disabled?: boolean }) =>
    props.disabled ? "not-allowed" : "pointer"};

  background: ${(props: NavButtonProps) => (props.active ? "#ffffff11" : "")};

  :hover {
    background: ${(props: NavButtonProps) =>
<<<<<<< HEAD
    props.active ? "#ffffff11" : "#ffffff08"};
=======
      props.active ? "#ffffff11" : "#ffffff08"};
>>>>>>> bd71ac6f
  }

  &.active {
    background: #ffffff11;

    :hover {
      background: #ffffff11;
    }
  }

  :hover {
    background: #ffffff08;
  }

  > i {
    font-size: 18px;
    border-radius: 0px;
    margin-left: 2px;
    margin-right: 0px;
  }
`;

const Img = styled.img<{ enlarge?: boolean }>`
  padding: ${(props) => (props.enlarge ? "0 0 0 1px" : "4px")};
  height: 25px;
  padding-top: 4px;
  border-radius: 3px;
  margin-right: 8px;
  margin-left: 2px;
  opacity: 0.8;
`;<|MERGE_RESOLUTION|>--- conflicted
+++ resolved
@@ -274,7 +274,7 @@
     justify-content: center;
     border-radius: 20px;
     background: ${(props: { expanded: boolean }) =>
-      props.expanded ? "#ffffff22" : ""};
+    props.expanded ? "#ffffff22" : ""};
   }
 `;
 
@@ -301,12 +301,7 @@
   background: ${(props: NavButtonProps) => (props.active ? "#ffffff11" : "")};
 
   :hover {
-    background: ${(props: NavButtonProps) =>
-<<<<<<< HEAD
-    props.active ? "#ffffff11" : "#ffffff08"};
-=======
-      props.active ? "#ffffff11" : "#ffffff08"};
->>>>>>> bd71ac6f
+    background: ${(props: any) => (props.active ? "#ffffff11" : "#ffffff08")};
   }
 
   &.active {
