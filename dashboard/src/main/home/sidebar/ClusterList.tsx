import React, { useState, useEffect, useRef, useContext } from "react";
import styled from "styled-components";
import gradient from "assets/gradient.png";
import api from "shared/api";
import infra from "assets/cluster.svg";

import { Context } from "shared/Context";
import { ClusterType } from "shared/types";
import { RouteComponentProps, withRouter } from "react-router";
import Icon from "components/porter/Icon";
import Spacer from "components/porter/Spacer";
import { pushFiltered } from "shared/routing";
import SidebarLink from "./SidebarLink";
import { OFState } from "main/home/onboarding/state";
import ProvisionClusterModal from "./ProvisionClusterModal";


const ClusterList: React.FC<PropsType> = (props) => {
  const { setCurrentCluster, user, currentCluster, currentProject, setHasFinishedOnboarding } = useContext(Context);
  const [expanded, setExpanded] = useState<boolean>(false);
  const [clusterModalVisible, setClusterModalVisible] = useState<boolean>(false);
  const wrapperRef = useRef<HTMLDivElement>(null);
  const [clusters, setClusters] = useState<ClusterType[]>([]);
  const [options, setOptions] = useState<any[]>([]);

  useEffect(() => {
    const handleClickOutside = (e: MouseEvent) => {
      if (
        wrapperRef.current &&
        !wrapperRef.current.contains(e.target as Node)
      ) {
        setExpanded(false);
      }
    };

    document.addEventListener("mousedown", handleClickOutside);

    return () => {
      document.removeEventListener("mousedown", handleClickOutside);
    };
  }, []);

  useEffect(() => {
    if (currentProject) {
      api
        .getClusters("<token>", {}, { id: currentProject?.id })
        .then((res) => {
          if (res.data) {
            let clusters = res.data;
            clusters.sort((a: any, b: any) => a.id - b.id);
            if (clusters.length > 0) {
              let options = clusters.map((item: { name: any; vanity_name: string; }) => ({
                label: (item.vanity_name ? item.vanity_name : item.name),
                value: item.name
              }));
              setClusters(clusters);
              setOptions(options);
            }
          }
        });
    }
  }, [currentProject, currentCluster]);
  const truncate = (input: string) => input.length > 27 ? `${input.substring(0, 27)}...` : input;

  const renderOptionList = () =>
    options.map((option, i: number) => (
      <Option
        key={i}
        selected={option.value === currentCluster?.name}
        title={option.label}
        onClick={() => {
          setExpanded(false);
          const cluster = clusters.find(c => c.name === option.value);
          setCurrentCluster(cluster);
          pushFiltered(props, "/apps", ["project_id"], {});
        }}
      >
        <Icon src={infra} height={"14px"} />
        <ClusterLabel>{option.label}</ClusterLabel>
      </Option>

    ));

  const renderDropdown = () =>
    expanded && (
      <>
        <Dropdown>
          {renderOptionList()}

          {/* Connect Cluster Option */}
          {
            currentProject?.enable_reprovision && <Option
              onClick={() => {
                setClusterModalVisible(true)
                setExpanded(false);

              }}>

              <Plus>+</Plus>    Deploy new cluster
            </Option>
          }

        </Dropdown>

      </>
    );

  if (currentCluster) {
    return (
      <StyledClusterSection ref={wrapperRef}>
        <MainSelector
          onClick={() => setExpanded(!expanded)}
          expanded={expanded}
        >

          <NavButton>
            <Img src={infra} />
            <ClusterName>{truncate(currentCluster.vanity_name ? currentCluster.vanity_name : currentCluster?.name)}</ClusterName>

            {(clusters.length > 1 || user.isPorterUser) && <i className="material-icons">arrow_drop_down</i>}
          </NavButton>
        </MainSelector>
        {(clusters.length > 1 || user.isPorterUser) && renderDropdown()}
        {
          clusterModalVisible && <ProvisionClusterModal
            closeModal={() => setClusterModalVisible(false)} />
        }
      </StyledClusterSection >
    );
  }

  return (
    <InitializeButton
      onClick={() =>
        pushFiltered(props, "/new-cluster", ["cluster_id"], {
          new_cluster: true,
        })
      }
    >
      <Plus>+</Plus> Create a cluster
    </InitializeButton>
  );
};

export default withRouter(ClusterList);

const ClusterLabel = styled.div`
  overflow: hidden;
  white-space: nowrap;
  text-overflow: ellipsis;
  margin-left: 12px
`;

const Plus = styled.div`
  margin-right: 10px;
  font-size: 15px;
`;

const InitializeButton = styled.div`
  position: relative;
  display: flex;
  align-items: center;
  justify-content: center;
  width: calc(100% - 30px);
  height: 38px;
  margin: 8px 15px;
  font-size: 13px;
  font-weight: 500;
  border-radius: 3px;
  color: ${props => props.theme.text.primary};
  padding-bottom: 1px;
  cursor: pointer;
  background: #ffffff11;

  :hover {
    background: #ffffff22;
  }
`;

const Option = styled.div<{ selected: boolean }>`
  width: 100%;
  height: 45px;
  display: flex;
  align-items: center;
  font-size: 13px;
  align-items: center;
  padding: 0 15px;
  cursor: pointer;
  padding-right: 10px;
  text-decoration: ${props => props.selected ? "underline" : "none"};
  color: ${props => props.theme.text.primary};
  opacity: 0.6;
  :hover {
    opacity: 1;
<<<<<<< HEAD
=======

>>>>>>> 022ce178
  }

  > i {
    font-size: 18px;
    margin-right: 12px;
    margin-left: 5px;
    color: #ffffff44;
  }
`;

const Dropdown = styled.div`
  position: absolute;
  left: 12px;
  top: calc(100% + 10px);
  background: #121212;
  width: 230px;
  max-height: 500px;
  border-radius: 5px;
  border: 1px solid #494B4F;
  z-index: 999;
  overflow-y: auto;
  margin-bottom: 20px;
`;

const ClusterName = styled.div`
  overflow: hidden;
  white-space: nowrap;
  text-overflow: ellipsis;
  display: flex;
  align-items: center;
  max-width: 200px; 
`;

const MainSelector = styled.div`
  display: flex;
  align-items: center;
  justify-content: space-between;

  font-size: 14px;
  cursor: pointer;
  padding: 10px 0;
  
  :hover {
    > i {
      background: #ffffff22;
    }
  }

  > i {
    margin-left: 0px;
    margin-right: 0px;
    font-size: 20px;
    display: flex;
    align-items: center;
    justify-content: center;
    border-radius: 20px;
    background: ${(props: { expanded: boolean }) =>
    props.expanded ? "#ffffff22" : ""};
  }
`;

const StyledClusterSection = styled.div`
  position: relative;
  margin-left: 3px;
  background: #181B20;
  border: 1px solid #383a3f;
  border-left: none;
`;

const NavButton = styled(SidebarLink)`
  display: flex;
  align-items: center;
  position: relative;
  text-decoration: none;
  border-radius: 5px;
  margin-left: 16px;
  font-size: 13px;
  color: ${props => props.theme.text.primary};
  cursor: ${(props: { disabled?: boolean }) =>
    props.disabled ? "not-allowed" : "pointer"};

  background: ${(props: any) => (props.active ? "#ffffff11" : "")};

  :hover {
    background: ${(props: any) => (props.active ? "#ffffff11" : "#ffffff08")};
  }

  &.active {
    background: #ffffff11;

    :hover {
      background: #ffffff11;
    }
  }

  :hover {
    background: #ffffff08;
  }

  > i {
    font-size: 18px;
    border-radius: 0px;
    margin-left: 2px;
    margin-right: 0px;
  }
`;


const Img = styled.img<{ enlarge?: boolean }>`
  padding: ${(props) => (props.enlarge ? "0 0 0 1px" : "4px")};
  height: 25px;
  padding-top: 4px;
  border-radius: 3px;
  margin-right: 8px;
  margin-left: 2px;
  opacity: 0.8;
`;<|MERGE_RESOLUTION|>--- conflicted
+++ resolved
@@ -192,10 +192,6 @@
   opacity: 0.6;
   :hover {
     opacity: 1;
-<<<<<<< HEAD
-=======
-
->>>>>>> 022ce178
   }
 
   > i {
