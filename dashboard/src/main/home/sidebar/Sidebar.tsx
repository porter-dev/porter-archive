import React, { Component } from "react";
import { withRouter, type RouteComponentProps } from "react-router";
import styled from "styled-components";

import Container from "components/porter/Container";
import Image from "components/porter/Image";
import Spacer from "components/porter/Spacer";
import Text from "components/porter/Text";

import { withAuth, type WithAuthProps } from "shared/auth/AuthorizationHoc";
import { Context } from "shared/Context";
import addOns from "assets/add-ons.svg";
import applications from "assets/applications.svg";
import category from "assets/category.svg";
import infra from "assets/cluster.svg";
import collapseSidebar from "assets/collapse-sidebar.svg";
import compliance from "assets/compliance.svg";
import database from "assets/database.svg";
import sliders from "assets/env-groups.svg";
import integrations from "assets/integrations.svg";
import lock from "assets/lock.svg";
import pr_icon from "assets/pull_request_icon.svg";
import rocket from "assets/rocket.png";
import settings from "assets/settings.svg";

import ClusterListContainer from "./ClusterListContainer";
import Clusters from "./Clusters";
import ProjectSectionContainer from "./ProjectSectionContainer";
<<<<<<< HEAD
import { type RouteComponentProps, withRouter } from "react-router";
import { withAuth, type WithAuthProps } from "shared/auth/AuthorizationHoc";
=======
>>>>>>> d968c185
import SidebarLink from "./SidebarLink";

type PropsType = RouteComponentProps &
  WithAuthProps & {
    forceSidebar: boolean;
    setWelcome: (x: boolean) => void;
    currentView: string;
    forceRefreshClusters: boolean;
    setRefreshClusters: (x: boolean) => void;
  };

type StateType = {
  showSidebar: boolean;
  initializedSidebar: boolean;
  pressingCtrl: boolean;
  showTooltip: boolean;
  forceCloseDrawer: boolean;
  showLinkTooltip: Record<string, boolean>;
};

class Sidebar extends Component<PropsType, StateType> {
  // Need closeDrawer to hide drawer on sidebar close
  state = {
    showSidebar: true,
    initializedSidebar: false,
    pressingCtrl: false,
    showTooltip: false,
    forceCloseDrawer: false,
    showLinkTooltip: {
      prev_envs: false,
    },
  };

  componentDidMount() {
    document.addEventListener("keydown", this.handleKeyDown);
    document.addEventListener("keyup", this.handleKeyUp);
  }

  componentWillUnmount() {
    document.removeEventListener("keydown", this.handleKeyDown);
    document.removeEventListener("keyup", this.handleKeyUp);
  }

  // Need to override showDrawer when the sidebar is closed
  componentDidUpdate(prevProps: PropsType) {
    if (prevProps.forceSidebar !== this.props.forceSidebar) {
      this.setState({ showSidebar: this.props.forceSidebar });
    }
  }

  handleKeyDown = (e: KeyboardEvent): void => {
    if (e.key === "Meta" || e.key === "Control") {
      this.setState({ pressingCtrl: true });
    } else if (e.code === "Backslash" && this.state.pressingCtrl) {
      this.toggleSidebar();
    }
  };

  handleKeyUp = (e: KeyboardEvent): void => {
    if (e.key === "Meta" || e.key === "Control") {
      this.setState({ pressingCtrl: false });
    }
  };

  toggleSidebar = (): void => {
    this.setState({
      showSidebar: !this.state.showSidebar,
      forceCloseDrawer: true,
    });
  };

  renderPullTab = (): JSX.Element | undefined => {
    if (!this.state.showSidebar) {
      return (
        <PullTab onClick={this.toggleSidebar}>
          <img src={collapseSidebar} />
        </PullTab>
      );
    }
  };

  renderTooltip = (): JSX.Element | undefined => {
    if (this.state.showTooltip) {
      return <Tooltip>⌘/CTRL + \</Tooltip>;
    }
  };

  renderProjectContents = (): React.ReactNode => {
    const { currentView } = this.props;
    const { currentProject, user, currentCluster, hasFinishedOnboarding } =
      this.context;
    if (!currentProject?.simplified_view_enabled) {
      return (
        <ScrollWrapper>
          <Spacer y={0.5} />
          <SidebarLabel>Home</SidebarLabel>
          <NavButton path={"/dashboard"}>
            <Img src={category} />
            Dashboard
          </NavButton>
          <NavButton path="/launch">
            <Img src={rocket} />
            Launch
          </NavButton>
          {this.props.isAuthorized("integrations", "", [
            "get",
            "create",
            "update",
            "delete",
          ]) && (
            <NavButton path={"/integrations"}>
              <Img src={integrations} />
              Integrations
            </NavButton>
          )}
          {this.props.isAuthorized("settings", "", [
            "get",
            "update",
            "delete",
          ]) && (
            <NavButton path={"/project-settings"}>
              <Img src={settings} />
              Project settings
            </NavButton>
          )}

          <br />

          <SidebarLabel>
            {currentProject?.capi_provisioner_enabled
              ? "Your team"
              : "Clusters"}
          </SidebarLabel>
          <Clusters
            setWelcome={this.props.setWelcome}
            currentView={currentView}
            isSelected={false}
            forceRefreshClusters={this.props.forceRefreshClusters}
            setRefreshClusters={this.props.setRefreshClusters}
          />
        </ScrollWrapper>
      );
    } else if (currentProject.simplified_view_enabled) {
      if (currentProject.multi_cluster) {
        return (
          <ScrollWrapper>
            {this.props.isAuthorized("settings", "", [
              "get",
              "update",
              "delete",
            ]) && (
              <NavButton path={"/project-settings"}>
                <Img src={settings} />
                Project settings
              </NavButton>
            )}
            {this.props.isAuthorized("integrations", "", [
              "get",
              "create",
              "update",
              "delete",
            ]) && (
              <NavButton path={"/integrations"}>
                <Img src={integrations} />
                Integrations
              </NavButton>
            )}
            <NavButton
              path="/datastores"
              active={window.location.pathname.startsWith("/apps")}
            >
              <Container row spaced style={{ width: "100%" }}>
                <Container row>
                  <Img src={database} />
                  Datastores
                </Container>
                {(currentProject.sandbox_enabled ||
                  !currentProject.db_enabled) && <Image size={15} src={lock} />}
              </Container>
            </NavButton>
            {this.props.isAuthorized("settings", "", [
              "get",
              "update",
              "delete",
            ]) &&
              currentProject?.simplified_view_enabled &&
              currentProject?.capi_provisioner_enabled &&
              currentProject?.beta_features_enabled && (
                <NavButton
                  path={"/infrastructure"}
                  active={window.location.pathname.startsWith(
                    "/infrastructure"
                  )}
                >
                  <Img src={infra} />
                  Infrastructure
                </NavButton>
              )}
            {currentCluster && (
              <>
                <Spacer y={0.5} />
                <ClusterListContainer />
              </>
            )}
            <NavButton
              path="/apps"
              active={window.location.pathname.startsWith("/apps")}
            >
              <Img src={applications} />
              Applications
            </NavButton>
            <NavButton
              path="/addons"
              active={window.location.pathname.startsWith("/addons")}
            >
              <Img src={addOns} />
              Add-ons
            </NavButton>
            <NavButton
              path="/environment-groups"
              active={window.location.pathname.startsWith(
                "/environment-groups"
              )}
            >
              <Img src={sliders} />
              Env groups
            </NavButton>
            {this.props.isAuthorized("settings", "", [
              "get",
              "update",
              "delete",
            ]) &&
              !(
                currentProject?.simplified_view_enabled &&
                currentProject?.capi_provisioner_enabled &&
                currentProject?.beta_features_enabled
              ) && (
                <NavButton
                  path={"/cluster-dashboard"}
                  active={window.location.pathname.startsWith(
                    "/cluster-dashboard"
                  )}
                >
                  <Img src={infra} />
                  Infrastructure
                </NavButton>
              )}
            <NavButton path="/preview-environments">
              <Container row spaced style={{ width: "100%" }}>
                <Container row>
                  <Img src={pr_icon} />
                  Preview apps
                </Container>
                {(currentProject.sandbox_enabled ||
                  !currentProject.preview_envs_enabled) && (
                  <Image size={15} src={lock} />
                )}
              </Container>
            </NavButton>
            {/* Hacky workaround for setting currentCluster with legacy method */}
            <Clusters
              setWelcome={this.props.setWelcome}
              currentView={currentView}
              isSelected={false}
              forceRefreshClusters={this.props.forceRefreshClusters}
              setRefreshClusters={this.props.setRefreshClusters}
            />
          </ScrollWrapper>
        );
      } else {
        return (
          <ScrollWrapper>
            <Spacer y={0.4} />
            <NavButton
              path="/apps"
              active={window.location.pathname.startsWith("/apps")}
            >
              <Img src={applications} />
              Applications
            </NavButton>
            <NavButton
              path="/datastores"
              active={window.location.pathname.startsWith("/apps")}
            >
              <Container row spaced style={{ width: "100%" }}>
                <Container row>
                  <Img src={database} />
                  Datastores
                </Container>
                {(currentProject.sandbox_enabled ||
                  !currentProject.db_enabled) && <Image size={15} src={lock} />}
              </Container>
            </NavButton>
            <NavButton
              path="/addons"
              active={window.location.pathname.startsWith("/addons")}
            >
              <Img src={addOns} />
              Add-ons
              {currentProject.sandbox_enabled && (
                <Container row>
                  <Spacer inline width="15px" />
                  <Image size={15} src={lock} />
                </Container>
              )}
            </NavButton>
            <NavButton
              path="/environment-groups"
              active={window.location.pathname.startsWith(
                "/environment-groups"
              )}
            >
              <Img src={sliders} />
              Env groups
              {currentProject.sandbox_enabled && (
                <Container row>
                  <Spacer inline width="15px" />
                  <Image size={15} src={lock} />
                </Container>
              )}
            </NavButton>
            {this.props.isAuthorized("settings", "", [
              "get",
              "update",
              "delete",
            ]) && (
<<<<<<< HEAD
                <NavButton
                  path={"/cluster-dashboard"}
                  active={window.location.pathname.startsWith(
                    "/cluster-dashboard"
                  )}
                >
                  <Img src={infra} />
                  Infrastructure
                  {currentProject.sandbox_enabled && (
                    <Container row>
                      <Spacer inline width="15px" />
                      <Image size={15} src={lock} />
                    </Container>
                  )}
                </NavButton>
              )}
=======
              <NavButton
                path={
                  currentProject?.simplified_view_enabled &&
                  currentProject?.capi_provisioner_enabled &&
                  currentProject?.beta_features_enabled
                    ? "/infrastructure"
                    : "/cluster-dashboard"
                }
                active={window.location.pathname.startsWith(
                  currentProject?.simplified_view_enabled &&
                    currentProject?.capi_provisioner_enabled &&
                    currentProject?.beta_features_enabled
                    ? "/infrastructure"
                    : "/cluster-dashboard"
                )}
              >
                <Img src={infra} />
                Infrastructure
              </NavButton>
            )}
>>>>>>> d968c185

            <NavButton path="/preview-environments">
              <Container row spaced style={{ width: "100%" }}>
                <Container row>
                  <Img src={pr_icon} />
                  Preview apps
                </Container>
                {(currentProject.sandbox_enabled ||
                  !currentProject.preview_envs_enabled) && (
                  <Image size={15} src={lock} />
                )}
              </Container>
            </NavButton>

            <NavButton path="/compliance">
              <Container row spaced style={{ width: "100%" }}>
                <Container row>
                  <Img src={compliance} />
                  Compliance
                </Container>
                {(currentProject.sandbox_enabled ||
                  !currentProject.soc2_controls_enabled) && (
                  <Image size={15} src={lock} />
                )}
              </Container>
            </NavButton>

            {!currentProject.sandbox_enabled && this.props.isAuthorized("integrations", "", [
              "get",
              "create",
              "update",
              "delete",
            ]) && (
              <NavButton path={"/integrations"}>
                <Img src={integrations} />
                Integrations
              </NavButton>
            )}

            {this.props.isAuthorized("settings", "", [
              "get",
              "update",
              "delete",
            ]) && (
              <NavButton path={"/project-settings"}>
                <Img src={settings} />
                Project settings
              </NavButton>
            )}

            {/* Hacky workaround for setting currentCluster with legacy method */}
            <Clusters
              setWelcome={this.props.setWelcome}
              currentView={currentView}
              isSelected={false}
              forceRefreshClusters={this.props.forceRefreshClusters}
              setRefreshClusters={this.props.setRefreshClusters}
            />
          </ScrollWrapper>
        );
      }
    }

    // Render placeholder if no project exists
    return <ProjectPlaceholder>No projects found.</ProjectPlaceholder>;
  };

  // SidebarBg is separate to cover retracted drawer
  render(): React.ReactNode {
    return (
      <>
        {this.renderPullTab()}
        <StyledSidebar showSidebar={this.state.showSidebar}>
          <SidebarBg />
          <Spacer y={0.5} />
          <ProjectSectionContainer collapseSidebar={this.toggleSidebar} />
          {this.renderProjectContents()}
          {this.context.featurePreview && (
            <Container row>
              <Spacer inline width="25px" />
              <Text color="helper">(Feature preview enabled)</Text>
            </Container>
          )}
        </StyledSidebar>
      </>
    );
  }
}

Sidebar.contextType = Context;

export default withRouter(withAuth(Sidebar));

const ScrollWrapper = styled.div`
  overflow-y: auto;
  padding-bottom: 25px;
  max-height: calc(100vh - 95px);
`;

const ProjectPlaceholder = styled.div`
  background: #ffffff11;
  border-radius: 5px;
  margin: 0 15px;
  display: flex;
  align-items: center;
  justify-content: center;
  height: calc(100% - 100px);
  font-size: 13px;
  color: #aaaabb;
  padding-bottom: 80px;

  > img {
    width: 17px;
    margin-right: 10px;
  }
`;

const NavButton = styled(SidebarLink)`
  display: flex;
  align-items: center;
  border-radius: 5px;
  position: relative;
  text-decoration: none;
  height: 45px;
  margin: 7px 22px;
  padding: 0 30px 2px 7px;
  font-size: 13px;
  cursor: ${(props: { disabled?: boolean }) =>
    props.disabled ? "not-allowed" : "pointer"};

  &.active {
    background: #202126;

    :hover {
      background: #202126;
    }
  }

  :hover {
    background: #ffffff09;
  }

  > i {
    font-size: 18px;
    border-radius: 3px;
    margin-left: 2px;
    margin-right: 10px;
  }
`;

const Img = styled.img<{ enlarge?: boolean }>`
  padding: ${(props) => (props.enlarge ? "0 0 0 1px" : "4px")};
  height: 25px;
  padding-top: 4px;
  border-radius: 3px;
  margin-right: 8px;
  opacity: 0.8;
`;

const SidebarBg = styled.div`
  position: absolute;
  top: 0;
  left: 0;
  width: 100%;
  background-color: ${(props) => props.theme.bg};
  height: 100%;
  z-index: -1;
  border-right: 1px solid #383a3f;
`;

const SidebarLabel = styled.div`
  color: ${(props) => props.theme.text.primary};
  padding: 5px 23px;
  margin-bottom: 5px;
  font-size: 13px;
  z-index: 1;
`;

const PullTab = styled.div`
  position: fixed;
  width: 30px;
  height: 30px;
  border: 1px solid #383a3f;
  border-left: none;
  top: calc(50vh - 60px);
  left: 0;
  z-index: 1;
  border-top-right-radius: 5px;
  border-bottom-right-radius: 5px;
  cursor: pointer;
  display: flex;
  align-items: center;
  justify-content: center;

  > img {
    height: 14px;
    width: 14px;
    opacity: 0.5;
  }

  :hover {
    border: 1px solid ${(props) => props.theme.text.primary};
    border-left: none;
    > img {
      opacity: 0.9;
    }
  }
`;

const Tooltip = styled.div`
  position: absolute;
  right: -60px;
  top: 34px;
  min-width: 67px;
  height: 18px;
  padding-bottom: 2px;
  background: #383842dd;
  display: flex;
  align-items: center;
  justify-content: center;
  flex: 1;
  color: white;
  font-size: 12px;
  outline: 1px solid #ffffff55;
  opacity: 0;
  animation: faded-in 0.2s 0.15s;
  animation-fill-mode: forwards;
  @keyframes faded-in {
    from {
      opacity: 0;
    }
    to {
      opacity: 1;
    }
  }
`;

const StyledSidebar = styled.section`
  width: 260px;
  position: relative;
  padding-top: 20px;
  height: 100vh;
  z-index: 2;
  animation: ${(props: { showSidebar: boolean }) =>
    props.showSidebar ? "showSidebar 0.4s" : "hideSidebar 0.4s"};
  animation-fill-mode: forwards;
  @keyframes showSidebar {
    from {
      margin-left: -260px;
    }
    to {
      margin-left: 0px;
    }
  }
  @keyframes hideSidebar {
    from {
      margin-left: 0px;
    }
    to {
      margin-left: -260px;
    }
  }
`;<|MERGE_RESOLUTION|>--- conflicted
+++ resolved
@@ -26,11 +26,6 @@
 import ClusterListContainer from "./ClusterListContainer";
 import Clusters from "./Clusters";
 import ProjectSectionContainer from "./ProjectSectionContainer";
-<<<<<<< HEAD
-import { type RouteComponentProps, withRouter } from "react-router";
-import { withAuth, type WithAuthProps } from "shared/auth/AuthorizationHoc";
-=======
->>>>>>> d968c185
 import SidebarLink from "./SidebarLink";
 
 type PropsType = RouteComponentProps &
@@ -352,51 +347,31 @@
                 </Container>
               )}
             </NavButton>
-            {this.props.isAuthorized("settings", "", [
-              "get",
-              "update",
-              "delete",
-            ]) && (
-<<<<<<< HEAD
-                <NavButton
-                  path={"/cluster-dashboard"}
-                  active={window.location.pathname.startsWith(
-                    "/cluster-dashboard"
-                  )}
-                >
-                  <Img src={infra} />
-                  Infrastructure
-                  {currentProject.sandbox_enabled && (
-                    <Container row>
-                      <Spacer inline width="15px" />
-                      <Image size={15} src={lock} />
-                    </Container>
-                  )}
-                </NavButton>
-              )}
-=======
-              <NavButton
-                path={
-                  currentProject?.simplified_view_enabled &&
+            <NavButton
+              path={
+                currentProject?.simplified_view_enabled &&
+                currentProject?.capi_provisioner_enabled &&
+                currentProject?.beta_features_enabled
+                  ? "/infrastructure"
+                  : "/cluster-dashboard"
+              }
+              active={window.location.pathname.startsWith(
+                currentProject?.simplified_view_enabled &&
                   currentProject?.capi_provisioner_enabled &&
                   currentProject?.beta_features_enabled
-                    ? "/infrastructure"
-                    : "/cluster-dashboard"
-                }
-                active={window.location.pathname.startsWith(
-                  currentProject?.simplified_view_enabled &&
-                    currentProject?.capi_provisioner_enabled &&
-                    currentProject?.beta_features_enabled
-                    ? "/infrastructure"
-                    : "/cluster-dashboard"
-                )}
-              >
-                <Img src={infra} />
-                Infrastructure
-              </NavButton>
-            )}
->>>>>>> d968c185
-
+                  ? "/infrastructure"
+                  : "/cluster-dashboard"
+              )}
+            >
+              <Img src={infra} />
+              Infrastructure
+              {currentProject.sandbox_enabled && (
+                <Container row>
+                  <Spacer inline width="15px" />
+                  <Image size={15} src={lock} />
+                </Container>
+              )}
+            </NavButton>
             <NavButton path="/preview-environments">
               <Container row spaced style={{ width: "100%" }}>
                 <Container row>
