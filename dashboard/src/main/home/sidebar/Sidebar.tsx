--- conflicted
+++ resolved
@@ -369,17 +369,6 @@
                 </Container>
               </NavButton>
             )}
-
-            <NavButton path="/preview-environments">
-              <Container row spaced style={{ width: "100%" }}>
-                <Container row>
-                  <Img src={pr_icon} />
-                  Preview apps
-                </Container>
-                {!currentProject.preview_envs_enabled && <Badge>Beta</Badge>}
-              </Container>
-            </NavButton>
-
             {!currentProject.sandbox_enabled && (
               <NavButton
                 path={
@@ -403,9 +392,6 @@
                 </Container>
               </NavButton>
             )}
-
-<<<<<<< HEAD
-=======
             <NavButton path="/preview-environments">
               <Container row spaced style={{ width: "100%" }}>
                 <Container row>
@@ -416,7 +402,6 @@
               </Container>
             </NavButton>
 
->>>>>>> 71615a83
             <NavButton path="/compliance">
               <Container row spaced style={{ width: "100%" }}>
                 <Container row>
