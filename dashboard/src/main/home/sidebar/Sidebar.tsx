import React, { Component } from "react";
import styled from "styled-components";

import category from "assets/category.svg";
import integrations from "assets/integrations.svg";
import rocket from "assets/rocket.png";
import settings from "assets/settings.svg";
import applications from "assets/applications.svg";
import infra from "assets/cluster.svg";
import sliders from "assets/env-groups.svg";
import addOns from "assets/add-ons.svg";
import database from "assets/database.svg";
import collapseSidebar from "assets/collapse-sidebar.svg";
import pr_icon from "assets/pull_request_icon.svg";
<<<<<<< HEAD
import lock from "assets/lock.svg";
=======
import compliance from "assets/compliance.svg";
>>>>>>> 855e42c8

import { Context } from "shared/Context";

import Text from "components/porter/Text";
import Container from "components/porter/Container";
import Spacer from "components/porter/Spacer";
import Clusters from "./Clusters";
import ProjectSectionContainer from "./ProjectSectionContainer";
import { type RouteComponentProps, withRouter } from "react-router";
import { getQueryParam, pushFiltered } from "shared/routing";
import { withAuth, type WithAuthProps } from "shared/auth/AuthorizationHoc";
import SidebarLink from "./SidebarLink";
import { overrideInfraTabEnabled } from "utils/infrastructure";
import ClusterListContainer from "./ClusterListContainer";
import lock from "assets/lock.svg";
import Image from "components/porter/Image";

type PropsType = RouteComponentProps &
  WithAuthProps & {
    forceSidebar: boolean;
    setWelcome: (x: boolean) => void;
    currentView: string;
    forceRefreshClusters: boolean;
    setRefreshClusters: (x: boolean) => void;
  };

type StateType = {
  showSidebar: boolean;
  initializedSidebar: boolean;
  pressingCtrl: boolean;
  showTooltip: boolean;
  forceCloseDrawer: boolean;
  showLinkTooltip: Record<string, boolean>;
};

class Sidebar extends Component<PropsType, StateType> {
  // Need closeDrawer to hide drawer on sidebar close
  state = {
    showSidebar: true,
    initializedSidebar: false,
    pressingCtrl: false,
    showTooltip: false,
    forceCloseDrawer: false,
    showLinkTooltip: {
      prev_envs: false,
    },
  };

  componentDidMount() {
    document.addEventListener("keydown", this.handleKeyDown);
    document.addEventListener("keyup", this.handleKeyUp);
  }

  componentWillUnmount() {
    document.removeEventListener("keydown", this.handleKeyDown);
    document.removeEventListener("keyup", this.handleKeyUp);
  }

  // Need to override showDrawer when the sidebar is closed
  componentDidUpdate(prevProps: PropsType) {
    if (prevProps.forceSidebar !== this.props.forceSidebar) {
      this.setState({ showSidebar: this.props.forceSidebar });
    }
  }

  handleKeyDown = (e: KeyboardEvent): void => {
    if (e.key === "Meta" || e.key === "Control") {
      this.setState({ pressingCtrl: true });
    } else if (e.code === "Backslash" && this.state.pressingCtrl) {
      this.toggleSidebar();
    }
  };

  handleKeyUp = (e: KeyboardEvent): void => {
    if (e.key === "Meta" || e.key === "Control") {
      this.setState({ pressingCtrl: false });
    }
  };

  toggleSidebar = (): void => {
    this.setState({
      showSidebar: !this.state.showSidebar,
      forceCloseDrawer: true,
    });
  };

  renderPullTab = (): JSX.Element | undefined => {
    if (!this.state.showSidebar) {
      return (
        <PullTab onClick={this.toggleSidebar}>
          <img src={collapseSidebar} />
        </PullTab>
      );
    }
  };

  renderTooltip = (): JSX.Element | undefined => {
    if (this.state.showTooltip) {
      return <Tooltip>⌘/CTRL + \</Tooltip>;
    }
  };

  renderProjectContents = () => {
    const { currentView } = this.props;
    const {
      currentProject,
      user,
      currentCluster,
      hasFinishedOnboarding,
    } = this.context;
    if (!currentProject?.simplified_view_enabled) {
      return (
        <ScrollWrapper>
          <Spacer y={0.5} />
          <SidebarLabel>Home</SidebarLabel>
          <NavButton path={"/dashboard"}>
            <Img src={category} />
            Dashboard
          </NavButton>
          <NavButton path="/launch">
            <Img src={rocket} />
            Launch
          </NavButton>
          {currentProject?.managed_infra_enabled &&
            (user?.isPorterUser ||
              overrideInfraTabEnabled({ projectID: currentProject.id })) && (
              <NavButton path={"/infrastructure"}>
                <i className="material-icons">build_circle</i>
                Infrastructure
              </NavButton>
            )
          }
          {this.props.isAuthorized("integrations", "", [
            "get",
            "create",
            "update",
            "delete",
          ]) && (
              <NavButton path={"/integrations"}>
                <Img src={integrations} />
                Integrations
              </NavButton>
            )}
          {this.props.isAuthorized("settings", "", [
            "get",
            "update",
            "delete",
          ]) && (
              <NavButton path={"/project-settings"}>
                <Img src={settings} />
                Project settings
              </NavButton>
            )}

          <br />

          <SidebarLabel>
            {currentProject?.capi_provisioner_enabled
              ? "Your team"
              : "Clusters"}
          </SidebarLabel>
          <Clusters
            setWelcome={this.props.setWelcome}
            currentView={currentView}
            isSelected={false}
            forceRefreshClusters={this.props.forceRefreshClusters}
            setRefreshClusters={this.props.setRefreshClusters}
          />
        </ScrollWrapper>
      );
    } else if (currentProject.simplified_view_enabled) {
      if (currentProject.multi_cluster) {
        return (
          <ScrollWrapper>
            {this.props.isAuthorized("settings", "", [
              "get",
              "update",
              "delete",
            ]) && (
                <NavButton path={"/project-settings"}>
                  <Img src={settings} />
                  Project settings
                </NavButton>
              )}
            {this.props.isAuthorized("integrations", "", [
              "get",
              "create",
              "update",
              "delete",
            ]) && (
                <NavButton path={"/integrations"}>
                  <Img src={integrations} />
                  Integrations
                </NavButton>
              )}
            {currentProject.db_enabled && (
              <NavButton
                path="/datastores"
                active={window.location.pathname.startsWith("/apps")}
              >
                <Img src={database} />
                Datastores
              </NavButton>
            )}
            {currentCluster && (
              <>
                <Spacer y={0.5} />
                <ClusterListContainer />
              </>
            )}
            <NavButton
              path="/apps"
              active={window.location.pathname.startsWith("/apps")}
            >
              <Img src={applications} />
              Applications
            </NavButton>
            <NavButton
              path="/addons"
              active={window.location.pathname.startsWith("/addons")}
            >
              <Img src={addOns} />
              Add-ons
            </NavButton>
            <NavButton
              path="/env-groups"
              active={window.location.pathname.startsWith("/env-groups")}
            >
              <Img src={sliders} />
              Env groups
            </NavButton>
            {this.props.isAuthorized("settings", "", [
              "get",
              "update",
              "delete",
            ]) && (
                <NavButton
                  path={"/cluster-dashboard"}
                  active={window.location.pathname.startsWith(
                    "/cluster-dashboard"
                  )}
                >
                  <Img src={settings} />
                  Infrastructure
                </NavButton>
              )}

            {currentProject.preview_envs_enabled && (
              <NavButton path="/preview-environments">
                <Img src={pr_icon} />
                Preview apps
              </NavButton>
            )}

            {/* Hacky workaround for setting currentCluster with legacy method */}
            <Clusters
              setWelcome={this.props.setWelcome}
              currentView={currentView}
              isSelected={false}
              forceRefreshClusters={this.props.forceRefreshClusters}
              setRefreshClusters={this.props.setRefreshClusters}
            />
          </ScrollWrapper>
        );
      } else {
        return (
          <ScrollWrapper>
            <Spacer y={0.4} />
            <NavButton
              path="/apps"
              active={window.location.pathname.startsWith("/apps")}
            >
              <Img src={applications} />
              Applications
            </NavButton>
            <NavButton
<<<<<<< HEAD
              path="/databases"
              active={window.location.pathname.startsWith("/apps")}
            >
              <Img src={database} />
              Databases
              {(currentProject.sandbox_enabled || !currentProject.db_enabled) && (
                <Image src={lock} />
=======
              path="/datastores"
              active={window.location.pathname.startsWith("/apps")}
            >
              <Img src={database} />
              Datastores
              {(currentProject.sandbox_enabled || !currentProject.db_enabled) && (
                <Container row>
                  <Spacer inline width="15px" />
                  <Image size={15} src={lock} />
                </Container>
>>>>>>> 855e42c8
              )}
            </NavButton>
            <NavButton
              path="/addons"
              active={window.location.pathname.startsWith("/addons")}
            >
              <Img src={addOns} />
              Add-ons
              {currentProject.sandbox_enabled && (
                <Image src={lock} />
              )}
            </NavButton>
            <NavButton
              path="/env-groups"
              active={window.location.pathname.startsWith("/env-groups")}
            >
              <Img src={sliders} />
              Env groups
              {currentProject.sandbox_enabled && (
                <Image src={lock} />
              )}
            </NavButton>
            {this.props.isAuthorized("settings", "", [
              "get",
              "update",
              "delete",
            ]) && (
                <NavButton
                  path={"/cluster-dashboard"}
                  active={window.location.pathname.startsWith(
                    "/cluster-dashboard"
                  )}
                >
                  <Img src={infra} />
                  Infrastructure
                  {currentProject.sandbox_enabled && (
                    <Image src={lock} />
                  )}
                </NavButton>
              )}
<<<<<<< HEAD
            
            {(currentProject.preview_envs_enabled) && (
              <NavButton path="/preview-environments">
                <Img src={pr_icon} />
                Preview apps
              </NavButton>
=======

            <NavButton path="/preview-environments">
              <Img src={pr_icon} />
              Preview apps
              {(currentProject.sandbox_enabled || !currentProject.preview_envs_enabled) && (
              <Container row>
                <Spacer inline width="15px" />
                <Image size={15} src={lock} />
              </Container>
>>>>>>> 855e42c8
            )}
            </NavButton>

            <NavButton 
              path="/compliance"
            >
              <Img src={compliance} />
              Compliance
              {(currentProject.sandbox_enabled || !currentProject.soc2_controls_enabled) && (
                <Container row>
                  <Spacer inline width="15px" />
                  <Image size={15} src={lock} />
                </Container>
              )}
            </NavButton>

            {this.props.isAuthorized("integrations", "", [
              "get",
              "create",
              "update",
              "delete",
            ]) && (
                <NavButton path={"/integrations"}>
                  <Img src={integrations} />
                  Integrations
                </NavButton>
              )}

            {this.props.isAuthorized("settings", "", [
              "get",
              "update",
              "delete",
            ]) && (
                <NavButton path={"/project-settings"}>
                  <Img src={settings} />
                  Project settings
                </NavButton>
              )}

            {/* Hacky workaround for setting currentCluster with legacy method */}
            <Clusters
              setWelcome={this.props.setWelcome}
              currentView={currentView}
              isSelected={false}
              forceRefreshClusters={this.props.forceRefreshClusters}
              setRefreshClusters={this.props.setRefreshClusters}
            />
          </ScrollWrapper>
        );
      }
    }

    // Render placeholder if no project exists
    return <ProjectPlaceholder>No projects found.</ProjectPlaceholder>;
  };

  // SidebarBg is separate to cover retracted drawer
  render() {
    return (
      <>
        {this.renderPullTab()}
        <StyledSidebar showSidebar={this.state.showSidebar}>
          <SidebarBg />
          <Spacer y={0.5} />
          <ProjectSectionContainer collapseSidebar={this.toggleSidebar} />
          {this.renderProjectContents()}
          {this.context.featurePreview && (
            <Container row>
              <Spacer inline width="25px" />
              <Text color="helper">(Feature preview enabled)</Text>
            </Container>
          )}
        </StyledSidebar>
      </>
    );
  }
}

Sidebar.contextType = Context;

export default withRouter(withAuth(Sidebar));

const Image = styled.img`
  height: 15px;
  margin-left: 15px;
`;

const ScrollWrapper = styled.div`
  overflow-y: auto;
  padding-bottom: 25px;
  max-height: calc(100vh - 95px);
`;

const ProjectPlaceholder = styled.div`
  background: #ffffff11;
  border-radius: 5px;
  margin: 0 15px;
  display: flex;
  align-items: center;
  justify-content: center;
  height: calc(100% - 100px);
  font-size: 13px;
  color: #aaaabb;
  padding-bottom: 80px;

  > img {
    width: 17px;
    margin-right: 10px;
  }
`;

const NavButton = styled(SidebarLink)`
  display: flex;
  align-items: center;
  border-radius: 5px;
  position: relative;
  text-decoration: none;
  height: 45px;
  margin: 7px 22px;
  padding: 0 30px 2px 7px;
  font-size: 13px;
  cursor: ${(props: { disabled?: boolean }) =>
    props.disabled ? "not-allowed" : "pointer"};

  &.active {
    background: #202126;

    :hover {
      background: #202126;
    }
  }

  :hover {
    background: #ffffff09;
  }

  > i {
    font-size: 18px;
    border-radius: 3px;
    margin-left: 2px;
    margin-right: 10px;
  }
`;

const Img = styled.img<{ enlarge?: boolean }>`
  padding: ${(props) => (props.enlarge ? "0 0 0 1px" : "4px")};
  height: 25px;
  padding-top: 4px;
  border-radius: 3px;
  margin-right: 8px;
  opacity: 0.8;
`;

const SidebarBg = styled.div`
  position: absolute;
  top: 0;
  left: 0;
  width: 100%;
  background-color: ${(props) => props.theme.bg};
  height: 100%;
  z-index: -1;
  border-right: 1px solid #383a3f;
`;

const SidebarLabel = styled.div`
  color: ${(props) => props.theme.text.primary};
  padding: 5px 23px;
  margin-bottom: 5px;
  font-size: 13px;
  z-index: 1;
`;

const PullTab = styled.div`
  position: fixed;
  width: 30px;
  height: 30px;
  border: 1px solid #383a3f;
  border-left: none;
  top: calc(50vh - 60px);
  left: 0;
  z-index: 1;
  border-top-right-radius: 5px;
  border-bottom-right-radius: 5px;
  cursor: pointer;
  display: flex;
  align-items: center;
  justify-content: center;

  > img {
    height: 14px;
    width: 14px;
    opacity: 0.5;
  }

  :hover {
    border: 1px solid ${(props) => props.theme.text.primary};
    border-left: none;
    > img {
      opacity: 0.9;
    }
  }
`;

const Tooltip = styled.div`
  position: absolute;
  right: -60px;
  top: 34px;
  min-width: 67px;
  height: 18px;
  padding-bottom: 2px;
  background: #383842dd;
  display: flex;
  align-items: center;
  justify-content: center;
  flex: 1;
  color: white;
  font-size: 12px;
  outline: 1px solid #ffffff55;
  opacity: 0;
  animation: faded-in 0.2s 0.15s;
  animation-fill-mode: forwards;
  @keyframes faded-in {
    from {
      opacity: 0;
    }
    to {
      opacity: 1;
    }
  }
`;

const CollapseButton = styled.div`
  position: absolute;
  right: 0;
  top: 8px;
  height: 23px;
  width: 23px;
  background: #525563aa;
  border-top-left-radius: 3px;
  border-bottom-left-radius: 3px;
  cursor: pointer;

  :hover {
    background: #636674;
  }

  > i {
    color: #ffffff77;
    font-size: 14px;
    transform: rotate(180deg);
    position: absolute;
    top: 4px;
    right: 5px;
  }
`;

const StyledSidebar = styled.section`
  width: 260px;
  position: relative;
  padding-top: 20px;
  height: 100vh;
  z-index: 2;
  animation: ${(props: { showSidebar: boolean }) =>
    props.showSidebar ? "showSidebar 0.4s" : "hideSidebar 0.4s"};
  animation-fill-mode: forwards;
  @keyframes showSidebar {
    from {
      margin-left: -260px;
    }
    to {
      margin-left: 0px;
    }
  }
  @keyframes hideSidebar {
    from {
      margin-left: 0px;
    }
    to {
      margin-left: -260px;
    }
  }
`;<|MERGE_RESOLUTION|>--- conflicted
+++ resolved
@@ -12,11 +12,7 @@
 import database from "assets/database.svg";
 import collapseSidebar from "assets/collapse-sidebar.svg";
 import pr_icon from "assets/pull_request_icon.svg";
-<<<<<<< HEAD
-import lock from "assets/lock.svg";
-=======
 import compliance from "assets/compliance.svg";
->>>>>>> 855e42c8
 
 import { Context } from "shared/Context";
 
@@ -26,7 +22,6 @@
 import Clusters from "./Clusters";
 import ProjectSectionContainer from "./ProjectSectionContainer";
 import { type RouteComponentProps, withRouter } from "react-router";
-import { getQueryParam, pushFiltered } from "shared/routing";
 import { withAuth, type WithAuthProps } from "shared/auth/AuthorizationHoc";
 import SidebarLink from "./SidebarLink";
 import { overrideInfraTabEnabled } from "utils/infrastructure";
@@ -119,7 +114,7 @@
     }
   };
 
-  renderProjectContents = () => {
+  renderProjectContents = (): React.ReactNode => {
     const { currentView } = this.props;
     const {
       currentProject,
@@ -293,15 +288,6 @@
               Applications
             </NavButton>
             <NavButton
-<<<<<<< HEAD
-              path="/databases"
-              active={window.location.pathname.startsWith("/apps")}
-            >
-              <Img src={database} />
-              Databases
-              {(currentProject.sandbox_enabled || !currentProject.db_enabled) && (
-                <Image src={lock} />
-=======
               path="/datastores"
               active={window.location.pathname.startsWith("/apps")}
             >
@@ -312,7 +298,6 @@
                   <Spacer inline width="15px" />
                   <Image size={15} src={lock} />
                 </Container>
->>>>>>> 855e42c8
               )}
             </NavButton>
             <NavButton
@@ -353,14 +338,6 @@
                   )}
                 </NavButton>
               )}
-<<<<<<< HEAD
-            
-            {(currentProject.preview_envs_enabled) && (
-              <NavButton path="/preview-environments">
-                <Img src={pr_icon} />
-                Preview apps
-              </NavButton>
-=======
 
             <NavButton path="/preview-environments">
               <Img src={pr_icon} />
@@ -370,7 +347,6 @@
                 <Spacer inline width="15px" />
                 <Image size={15} src={lock} />
               </Container>
->>>>>>> 855e42c8
             )}
             </NavButton>
 
@@ -428,7 +404,7 @@
   };
 
   // SidebarBg is separate to cover retracted drawer
-  render() {
+  render(): React.ReactNode {
     return (
       <>
         {this.renderPullTab()}
@@ -452,11 +428,6 @@
 Sidebar.contextType = Context;
 
 export default withRouter(withAuth(Sidebar));
-
-const Image = styled.img`
-  height: 15px;
-  margin-left: 15px;
-`;
 
 const ScrollWrapper = styled.div`
   overflow-y: auto;
@@ -602,31 +573,6 @@
   }
 `;
 
-const CollapseButton = styled.div`
-  position: absolute;
-  right: 0;
-  top: 8px;
-  height: 23px;
-  width: 23px;
-  background: #525563aa;
-  border-top-left-radius: 3px;
-  border-bottom-left-radius: 3px;
-  cursor: pointer;
-
-  :hover {
-    background: #636674;
-  }
-
-  > i {
-    color: #ffffff77;
-    font-size: 14px;
-    transform: rotate(180deg);
-    position: absolute;
-    top: 4px;
-    right: 5px;
-  }
-`;
-
 const StyledSidebar = styled.section`
   width: 260px;
   position: relative;
