import React, { Component } from "react";
import styled from "styled-components";
import category from "assets/category.svg";
import integrations from "assets/integrations.svg";
import rocket from "assets/rocket.png";
import monojob from "assets/monojob.png";
import monoweb from "assets/monoweb.png";
import settings from "assets/settings.svg";
import sliders from "assets/sliders.svg";

import { Context } from "shared/Context";

import ClusterSection from "./ClusterSection";
import ProjectSectionContainer from "./ProjectSectionContainer";
import { RouteComponentProps, withRouter } from "react-router";
import { pushFiltered } from "shared/routing";
import { withAuth, WithAuthProps } from "shared/auth/AuthorizationHoc";
import { NavLink } from "react-router-dom";

type PropsType = RouteComponentProps &
  WithAuthProps & {
    forceSidebar: boolean;
    setWelcome: (x: boolean) => void;
    currentView: string;
    forceRefreshClusters: boolean;
    setRefreshClusters: (x: boolean) => void;
  };

type StateType = {
  showSidebar: boolean;
  initializedSidebar: boolean;
  pressingCtrl: boolean;
  showTooltip: boolean;
  forceCloseDrawer: boolean;
};

class Sidebar extends Component<PropsType, StateType> {
  // Need closeDrawer to hide drawer on sidebar close
  state = {
    showSidebar: true,
    initializedSidebar: false,
    pressingCtrl: false,
    showTooltip: false,
    forceCloseDrawer: false,
  };

  componentDidMount() {
    document.addEventListener("keydown", this.handleKeyDown);
    document.addEventListener("keyup", this.handleKeyUp);
  }

  componentWillUnmount() {
    document.removeEventListener("keydown", this.handleKeyDown);
    document.removeEventListener("keyup", this.handleKeyUp);
  }

  // Need to override showDrawer when the sidebar is closed
  componentDidUpdate(prevProps: PropsType) {
    if (prevProps.forceSidebar !== this.props.forceSidebar) {
      this.setState({ showSidebar: this.props.forceSidebar });
    }
  }

  handleKeyDown = (e: KeyboardEvent): void => {
    if (e.key === "Meta" || e.key === "Control") {
      this.setState({ pressingCtrl: true });
    } else if (e.code === "Backslash" && this.state.pressingCtrl) {
      this.toggleSidebar();
    }
  };

  handleKeyUp = (e: KeyboardEvent): void => {
    if (e.key === "Meta" || e.key === "Control") {
      this.setState({ pressingCtrl: false });
    }
  };

  toggleSidebar = (): void => {
    this.setState({
      showSidebar: !this.state.showSidebar,
      forceCloseDrawer: true,
    });
  };

  renderPullTab = (): JSX.Element | undefined => {
    if (!this.state.showSidebar) {
      return (
        <PullTab onClick={this.toggleSidebar}>
          <i className="material-icons">double_arrow</i>
        </PullTab>
      );
    }
  };

  renderTooltip = (): JSX.Element | undefined => {
    if (this.state.showTooltip) {
      return <Tooltip>⌘/CTRL + \</Tooltip>;
    }
  };

  renderClusterContent = () => {
    let { currentCluster, currentProject } = this.context;

    if (currentCluster) {
      return (
        <>
          <NavButton
            to={(location) => {
              let params = this.props.match.params as any;
              let pathNamespace = params.namespace;
              let search = `?cluster=${currentCluster.name}&project_id=${currentProject.id}`;

              if (pathNamespace) {
                search.concat(`&namespace=${pathNamespace}`);
              }

              return {
                ...location,
                pathname: "/applications",
                search,
              };
            }}
          >
            <Img src={monoweb} />
            Applications
          </NavButton>
          <NavButton
            to={() => {
              let params = this.props.match.params as any;
              let pathNamespace = params.namespace;
              let search = `?cluster=${currentCluster.name}&project_id=${currentProject.id}`;

              if (pathNamespace) {
                search.concat(`&namespace=${pathNamespace}`);
              }

              return {
                ...location,
                pathname: "/jobs",
                search,
              };
            }}
          >
            <Img src={monojob} />
            Jobs
          </NavButton>
          <NavButton
            to={() => {
              let params = this.props.match.params as any;
              let pathNamespace = params.namespace;
              let search = `?cluster=${currentCluster.name}&project_id=${currentProject.id}`;

              if (pathNamespace) {
                search.concat(`&namespace=${pathNamespace}`);
              }

              return {
                ...location,
                pathname: "/env-groups",
                search,
              };
            }}
          >
            <Img src={sliders} />
            Env Groups
          </NavButton>
          {currentCluster.service === "eks" &&
            currentCluster.infra_id > 0 &&
            currentProject.enable_rds_databases && (
              <NavButton to={"/databases"}>
                <Icon className="material-icons-outlined">storage</Icon>
                Databases
              </NavButton>
            )}
        </>
      );
    }
  };

  renderProjectContents = () => {
    let { currentView } = this.props;
    let { currentProject } = this.context;
    if (currentProject) {
      return (
        <>
          <SidebarLabel>Home</SidebarLabel>
          <NavButton to="/dashboard">
            <Img src={category} />
            Dashboard
          </NavButton>
          <NavButton to="/launch">
            <Img src={rocket} />
            Launch
          </NavButton>
          <NavButton
            onClick={() =>
              currentView !== "infrastructure" &&
              pushFiltered(this.props, "/infrastructure", ["project_id"])
            }
            selected={currentView === "infrastructure"}
          >
            <i className="material-icons">build_circle</i>
            Infrastructure
          </NavButton>

          {this.props.isAuthorized("integrations", "", [
            "get",
            "create",
            "update",
            "delete",
          ]) && (
            <NavButton to="/integrations">
              <Img src={integrations} />
              Integrations
            </NavButton>
          )}
          {this.props.isAuthorized("settings", "", [
            "get",
            "update",
            "delete",
          ]) && (
            <NavButton to="/project-settings">
              <Img enlarge={true} src={settings} />
              Settings
            </NavButton>
          )}

          <br />

          {this.context.hasFinishedOnboarding && (
            <>
              <SidebarLabel>Current Cluster</SidebarLabel>
              <ClusterSection
                forceCloseDrawer={this.state.forceCloseDrawer}
                releaseDrawer={() => this.setState({ forceCloseDrawer: false })}
                setWelcome={this.props.setWelcome}
                currentView={currentView}
                isSelected={false}
                forceRefreshClusters={this.props.forceRefreshClusters}
                setRefreshClusters={this.props.setRefreshClusters}
              />
              {this.renderClusterContent()}
            </>
          )}
        </>
      );
    }

    // Render placeholder if no project exists
    return <ProjectPlaceholder>No projects found.</ProjectPlaceholder>;
  };

  // SidebarBg is separate to cover retracted drawer
  render() {
    return (
      <>
        {this.renderPullTab()}
        <StyledSidebar showSidebar={this.state.showSidebar}>
          <SidebarBg />
          <CollapseButton
            onClick={this.toggleSidebar}
            onMouseOver={() => {
              this.setState({ showTooltip: true });
            }}
            onMouseOut={() => {
              this.setState({ showTooltip: false });
            }}
          >
            {this.renderTooltip()}
            <i className="material-icons">double_arrow</i>
          </CollapseButton>

          <ProjectSectionContainer />

          <br />

          {this.renderProjectContents()}
        </StyledSidebar>
      </>
    );
  }
}

Sidebar.contextType = Context;

export default withRouter(withAuth(Sidebar));

<<<<<<< HEAD
=======
const Icon = styled.span`
  padding: 4px;
  width: 23px;
  padding-top: 4px;
  border-radius: 3px;
  margin-right: 10px;
  font-size: 18px;
`;

>>>>>>> 038b8229
const ProjectPlaceholder = styled.div`
  background: #ffffff11;
  border-radius: 5px;
  margin: 0 15px;
  display: flex;
  align-items: center;
  justify-content: center;
  height: calc(100% - 100px);
  font-size: 13px;
  font-family: "Work Sans", sans-serif;
  color: #aaaabb;
  padding-bottom: 80px;

  > img {
    width: 17px;
    margin-right: 10px;
  }
`;

const NavButton = styled(NavLink)`
  display: flex;
  align-items: center;
  position: relative;
  text-decoration: none;
  height: 42px;
  padding: 0 30px 2px 20px;
  font-size: 14px;
  font-family: "Work Sans", sans-serif;
  color: #ffffff;
  overflow: hidden;
  white-space: nowrap;
  text-overflow: ellipsis;
  cursor: ${(props: { disabled?: boolean }) =>
    props.disabled ? "not-allowed" : "pointer"};

  &.active {
    background: #ffffff11;

    :hover {
      background: #ffffff11;
    }
  }

  :hover {
    background: #ffffff08;
  }

  > i {
    font-size: 20px;
    padding-top: 4px;
    border-radius: 3px;
    margin-right: 10px;
  }
`;

const Img = styled.img<{ enlarge?: boolean }>`
  padding: ${(props) => (props.enlarge ? "0 0 0 1px" : "4px")};
  height: 23px;
  width: 23px;
  padding-top: 4px;
  border-radius: 3px;
  margin-right: 10px;
`;

const SidebarBg = styled.div`
  position: absolute;
  top: 0;
  left: 0;
  width: 100%;
  background-color: #292c35;
  height: 100%;
  z-index: -1;
  box-shadow: 8px 0px 8px 0px #00000010;
`;

const SidebarLabel = styled.div`
  color: #ffffff99;
  padding: 5px 16px;
  margin-bottom: 5px;
  font-size: 14px;
  z-index: 1;
  font-weight: 500;
`;

const PullTab = styled.div`
  position: fixed;
  width: 30px;
  height: 50px;
  background: #7a838f77;
  top: calc(50vh - 60px);
  left: 0;
  z-index: 1;
  border-top-right-radius: 5px;
  border-bottom-right-radius: 5px;
  cursor: pointer;

  :hover {
    background: #99a5af77;
  }

  > i {
    color: #ffffff77;
    font-size: 18px;
    position: absolute;
    top: 15px;
    left: 4px;
  }
`;

const Tooltip = styled.div`
  position: absolute;
  right: -60px;
  top: 34px;
  width: 67px;
  height: 18px;
  padding-bottom: 2px;
  background: #383842dd;
  display: flex;
  align-items: center;
  justify-content: center;
  flex: 1;
  color: white;
  font-size: 12px;
  font-family: Work Sans, sans-serif;
  outline: 1px solid #ffffff55;
  opacity: 0;
  animation: faded-in 0.2s 0.15s;
  animation-fill-mode: forwards;
  @keyframes faded-in {
    from {
      opacity: 0;
    }
    to {
      opacity: 1;
    }
  }
`;

const CollapseButton = styled.div`
  position: absolute;
  right: 0;
  top: 8px;
  height: 23px;
  width: 23px;
  background: #525563aa;
  border-top-left-radius: 3px;
  border-bottom-left-radius: 3px;
  cursor: pointer;

  :hover {
    background: #636674;
  }

  > i {
    color: #ffffff77;
    font-size: 14px;
    transform: rotate(180deg);
    position: absolute;
    top: 4px;
    right: 5px;
  }
`;

const StyledSidebar = styled.section`
  font-family: "Work Sans", sans-serif;
  width: 200px;
  position: relative;
  padding-top: 20px;
  height: 100vh;
  z-index: 2;
  animation: ${(props: { showSidebar: boolean }) =>
    props.showSidebar ? "showSidebar 0.4s" : "hideSidebar 0.4s"};
  animation-fill-mode: forwards;
  @keyframes showSidebar {
    from {
      margin-left: -200px;
    }
    to {
      margin-left: 0px;
    }
  }
  @keyframes hideSidebar {
    from {
      margin-left: 0px;
    }
    to {
      margin-left: -200px;
    }
  }
`;<|MERGE_RESOLUTION|>--- conflicted
+++ resolved
@@ -192,13 +192,7 @@
             <Img src={rocket} />
             Launch
           </NavButton>
-          <NavButton
-            onClick={() =>
-              currentView !== "infrastructure" &&
-              pushFiltered(this.props, "/infrastructure", ["project_id"])
-            }
-            selected={currentView === "infrastructure"}
-          >
+          <NavButton to={"/infrastructure"}>
             <i className="material-icons">build_circle</i>
             Infrastructure
           </NavButton>
@@ -285,8 +279,6 @@
 
 export default withRouter(withAuth(Sidebar));
 
-<<<<<<< HEAD
-=======
 const Icon = styled.span`
   padding: 4px;
   width: 23px;
@@ -296,7 +288,6 @@
   font-size: 18px;
 `;
 
->>>>>>> 038b8229
 const ProjectPlaceholder = styled.div`
   background: #ffffff11;
   border-radius: 5px;
