--- conflicted
+++ resolved
@@ -54,11 +54,7 @@
     });
   }
 
-<<<<<<< HEAD
   refreshTabs = () => {
-=======
-  componentDidMount() {
->>>>>>> c3366b80
     // Generate settings tabs from the provided form
     let tabOptions = [] as ChoiceType[];
     let tabContents = [] as any;
