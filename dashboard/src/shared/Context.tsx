import React, { Component } from "react";

import {
  CapabilityType,
  ClusterType,
  ContextProps,
  ProjectType,
  UsageData,
} from "shared/types";

import { pushQueryParams } from "shared/routing";
import api from "./api";

const Context = React.createContext<Partial<ContextProps>>(null);

const { Provider } = Context;
const ContextConsumer = Context.Consumer;

type PropsType = {
  history: any;
  location: any;
};

type StateType = GlobalContextType;

export interface GlobalContextType {
  currentModal: string;
  currentModalData: any;
  setCurrentModal: (currentModal: string, currentModalData?: any) => void;
  currentOverlay: {
    message: string;
    onYes: any;
    onNo: any;
  };
  setCurrentOverlay: (x: any) => void;
  currentError: string | null;
  setCurrentError: (currentError: string) => void;
  currentCluster: ClusterType;
  setCurrentCluster: (currentCluster: ClusterType, callback?: any) => void;
  currentProject: ProjectType | null;
  setCurrentProject: (
    currentProject: ProjectType,
    callback?: () => void
  ) => void;
  projects: ProjectType[];
  setProjects: (projects: ProjectType[]) => void;
  user: any;
  setUser: (userId: number, email: string) => void;
  devOpsMode: boolean;
  setDevOpsMode: (devOpsMode: boolean) => void;
  capabilities: CapabilityType;
  setCapabilities: (capabilities: CapabilityType) => void;
  clearContext: () => void;
  edition: "ee" | "ce";
  setEdition: (appVersion: string) => void;
<<<<<<< HEAD
=======
  hasBillingEnabled: boolean;
  setHasBillingEnabled: (isBillingEnabled: boolean) => void;
  usage: UsageData;
  setUsage: (usage: UsageData) => void;
  queryUsage: (retry?: number) => Promise<void>;
>>>>>>> f07bb0a8
}

/**
 * Component managing a universal (application-wide) data store.
 *
 * Important Usage Notes:
 * 1) Each field must have an accompanying setter
 * 2) No function calls are allowed from within Context (not counting
 *    initialization)
 * 3) Context should be used as a last-resort (changes will re-render ALL
 *    components consuming Context)
 * 4) As a rule of thumb, Context should not be used for UI-related state
 */
class ContextProvider extends Component<PropsType, StateType> {
  state: GlobalContextType = {
    currentModal: null,
    currentModalData: null,
    setCurrentModal: (currentModal: string, currentModalData?: any) => {
      this.setState({ currentModal, currentModalData });
    },
    currentOverlay: null,
    setCurrentOverlay: (x: any) => this.setState({ currentOverlay: x }),
    currentError: null,
    setCurrentError: (currentError: string) => {
      this.setState({ currentError });
    },
    currentCluster: {
      id: -1,
      name: "",
      server: "",
      service_account_id: -1,
      infra_id: -1,
      service: "",
    },
    setCurrentCluster: (currentCluster: ClusterType, callback?: any) => {
      localStorage.setItem(
        this.state.currentProject.id + "-cluster",
        JSON.stringify(currentCluster)
      );
      this.setState({ currentCluster }, () => {
        callback && callback();
      });
    },
    currentProject: null,
    setCurrentProject: (currentProject: ProjectType, callback?: any) => {
      if (currentProject) {
        localStorage.setItem("currentProject", currentProject.id.toString());
        pushQueryParams(this.props, {
          project_id: currentProject.id.toString(),
        });
      } else {
        localStorage.removeItem("currentProject");
      }
      this.setState({ currentProject }, () => {
        callback && callback();
      });
    },
    projects: [],
    setProjects: (projects: ProjectType[]) => {
      projects.sort((a: any, b: any) => (a.name > b.name ? 1 : -1));
      this.setState({ projects });
    },
    user: null,
    setUser: (userId: number, email: string) => {
      this.setState({ user: { userId, email } });
    },
    devOpsMode: true,
    setDevOpsMode: (devOpsMode: boolean) => {
      this.setState({ devOpsMode });
    },
    capabilities: null,
    setCapabilities: (capabilities: CapabilityType) => {
      this.setState({ capabilities });
    },
    clearContext: () => {
      this.setState({
        currentModal: null,
        currentModalData: null,
        currentError: null,
        currentCluster: null,
        currentProject: null,
        projects: [],
        user: null,
        devOpsMode: true,
      });
    },
    edition: "ce",
    setEdition: (version: string) => {
      const [edition] = version.split("-").reverse();
      // typesafe just in case we mess up something it will default to ce
      if (edition === "ce" || edition === "ee") {
        this.setState({ edition });
      }
    },
<<<<<<< HEAD
=======
    hasBillingEnabled: null,
    setHasBillingEnabled: (isBillingEnabled: boolean) => {
      this.setState({ hasBillingEnabled: isBillingEnabled });
    },
    usage: null,
    setUsage: (usage: UsageData) => {
      this.setState({ usage });
    },
    queryUsage: async (retry: number = 0) => {
      api
        .getUsage("<token>", {}, { project_id: this.state?.currentProject?.id })
        .then((res) => {
          if (JSON.stringify(res.data) !== JSON.stringify(this.state.usage)) {
            this.state.setUsage(res.data);
          } else {
            if (retry < 10) {
              setTimeout(() => {
                this.state.queryUsage(retry + 1);
              }, 1000);
            }
          }
        });
    },
>>>>>>> f07bb0a8
  };

  render() {
    return <Provider value={{ ...this.state }}>{this.props.children}</Provider>;
  }
}

export { Context, ContextProvider, ContextConsumer };<|MERGE_RESOLUTION|>--- conflicted
+++ resolved
@@ -53,14 +53,11 @@
   clearContext: () => void;
   edition: "ee" | "ce";
   setEdition: (appVersion: string) => void;
-<<<<<<< HEAD
-=======
   hasBillingEnabled: boolean;
   setHasBillingEnabled: (isBillingEnabled: boolean) => void;
   usage: UsageData;
   setUsage: (usage: UsageData) => void;
   queryUsage: (retry?: number) => Promise<void>;
->>>>>>> f07bb0a8
 }
 
 /**
@@ -155,8 +152,6 @@
         this.setState({ edition });
       }
     },
-<<<<<<< HEAD
-=======
     hasBillingEnabled: null,
     setHasBillingEnabled: (isBillingEnabled: boolean) => {
       this.setState({ hasBillingEnabled: isBillingEnabled });
@@ -180,7 +175,6 @@
           }
         });
     },
->>>>>>> f07bb0a8
   };
 
   render() {
