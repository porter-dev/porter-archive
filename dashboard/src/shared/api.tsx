--- conflicted
+++ resolved
@@ -1431,7 +1431,6 @@
   () => "/api/can_create_project"
 );
 
-<<<<<<< HEAD
 const addApplicationToEnvGroup = baseApi<
   {
     name: string; // Env Group name
@@ -1485,7 +1484,7 @@
   "GET",
   ({ project_id, cluster_id }) =>
     `/api/projects/${project_id}/clusters/${cluster_id}/databases`
-=======
+);
 const getPreviousLogsForContainer = baseApi<
   {
     container_name: string;
@@ -1500,7 +1499,6 @@
   "GET",
   ({ cluster_id, namespace, pod_name: name, project_id }) =>
     `/api/projects/${project_id}/clusters/${cluster_id}/namespaces/${namespace}/pod/${name}/previous_logs`
->>>>>>> 9aaa81a2
 );
 
 // Bundle export to allow default api import (api.<method> is more readable)
@@ -1638,7 +1636,6 @@
   getLogBuckets,
   getLogBucketLogs,
   getCanCreateProject,
-<<<<<<< HEAD
   createEnvGroup,
   updateEnvGroup,
   listEnvGroups,
@@ -1648,7 +1645,5 @@
   removeApplicationFromEnvGroup,
   provisionDatabase,
   getDatabases,
-=======
   getPreviousLogsForContainer,
->>>>>>> 9aaa81a2
 };