import { baseApi } from "./baseApi";

import { FullActionConfigType, StorageType } from "./types";

/**
 * Generic api call format
 * @param {string} token - Bearer token.
 * @param {Object} params - Body params.
 * @param {Object} pathParams - Path params.
 * @param {(err: Object, res: Object) => void} callback - Callback function.
 */

const checkAuth = baseApi("GET", "/api/auth/check");

const connectECRRegistry = baseApi<
  {
    name: string;
    aws_integration_id: string;
  },
  { id: number }
>("POST", (pathParams) => {
  return `/api/projects/${pathParams.id}/registries`;
});

const connectGCRRegistry = baseApi<
  {
    name: string;
    gcp_integration_id: string;
    url: string;
  },
  { id: number }
>("POST", (pathParams) => {
  return `/api/projects/${pathParams.id}/registries`;
});

const createAWSIntegration = baseApi<
  {
    aws_region: string;
    aws_cluster_id?: string;
    aws_access_key_id: string;
    aws_secret_access_key: string;
  },
  { id: number }
>("POST", (pathParams) => {
  return `/api/projects/${pathParams.id}/integrations/aws`;
});

const overwriteAWSIntegration = baseApi<
  {
    aws_access_key_id: string;
    aws_secret_access_key: string;
  },
  {
    projectID: number;
    awsIntegrationID: number;
    cluster_id: number;
  }
>("POST", (pathParams) => {
  return `/api/projects/${pathParams.projectID}/integrations/aws/${pathParams.awsIntegrationID}/overwrite?cluster_id=${pathParams.cluster_id}`;
});

const createDOCR = baseApi<
  {
    do_integration_id: number;
    docr_name: string;
    docr_subscription_tier: string;
  },
  {
    project_id: number;
  }
>("POST", (pathParams) => {
  return `/api/projects/${pathParams.project_id}/provision/docr`;
});

const createDOKS = baseApi<
  {
    do_integration_id: number;
    doks_name: string;
    do_region: string;
  },
  {
    project_id: number;
  }
>("POST", (pathParams) => {
  return `/api/projects/${pathParams.project_id}/provision/doks`;
});

const createEmailVerification = baseApi<{}, {}>("POST", (pathParams) => {
  return `/api/email/verify/initiate`;
});

const createGCPIntegration = baseApi<
  {
    gcp_region: string;
    gcp_key_data: string;
    gcp_project_id: string;
  },
  {
    project_id: number;
  }
>("POST", (pathParams) => {
  return `/api/projects/${pathParams.project_id}/integrations/gcp`;
});

const createGCR = baseApi<
  {
    gcp_integration_id: number;
  },
  {
    project_id: number;
  }
>("POST", (pathParams) => {
  return `/api/projects/${pathParams.project_id}/provision/gcr`;
});

const createGKE = baseApi<
  {
    gcp_integration_id: number;
    gke_name: string;
  },
  {
    project_id: number;
  }
>("POST", (pathParams) => {
  return `/api/projects/${pathParams.project_id}/provision/gke`;
});

const createInvite = baseApi<
  {
    email: string;
    kind: string;
  },
  {
    id: number;
  }
>("POST", (pathParams) => {
  return `/api/projects/${pathParams.id}/invites`;
});

const createPasswordReset = baseApi<
  {
    email: string;
  },
  {}
>("POST", (pathParams) => {
  return `/api/password/reset/initiate`;
});

const createPasswordResetVerify = baseApi<
  {
    email: string;
    token: string;
    token_id: number;
  },
  {}
>("POST", (pathParams) => {
  return `/api/password/reset/verify`;
});

const createPasswordResetFinalize = baseApi<
  {
    email: string;
    token: string;
    token_id: number;
    new_password: string;
  },
  {}
>("POST", (pathParams) => {
  return `/api/password/reset/finalize`;
});

const createProject = baseApi<{ name: string }, {}>("POST", (pathParams) => {
  return `/api/projects`;
});

const createSubdomain = baseApi<
  {
    release_name: string;
  },
  {
    id: number;
    cluster_id: number;
  }
>("POST", (pathParams) => {
  let { cluster_id, id } = pathParams;

  return `/api/projects/${id}/k8s/subdomain?cluster_id=${cluster_id}`;
});

const deleteCluster = baseApi<
  {},
  {
    project_id: number;
    cluster_id: number;
  }
>("DELETE", (pathParams) => {
  return `/api/projects/${pathParams.project_id}/clusters/${pathParams.cluster_id}`;
});

const deleteInvite = baseApi<{}, { id: number; invId: number }>(
  "DELETE",
  (pathParams) => {
    return `/api/projects/${pathParams.id}/invites/${pathParams.invId}`;
  }
);

const deletePod = baseApi<
  {
    cluster_id: number;
  },
  { name: string; namespace: string; id: number }
>("DELETE", (pathParams) => {
  return `/api/projects/${pathParams.id}/k8s/pods/${pathParams.namespace}/${pathParams.name}`;
});

const getPodEvents = baseApi<
  {
    cluster_id: number;
  },
  { name: string; namespace: string; id: number }
>("GET", (pathParams) => {
  return `/api/projects/${pathParams.id}/k8s/pods/${pathParams.namespace}/${pathParams.name}/events/list`;
});

const deleteProject = baseApi<{}, { id: number }>("DELETE", (pathParams) => {
  return `/api/projects/${pathParams.id}`;
});

const deleteRegistryIntegration = baseApi<
  {},
  {
    project_id: number;
    registry_id: number;
  }
>("DELETE", (pathParams) => {
  return `/api/projects/${pathParams.project_id}/registries/${pathParams.registry_id}`;
});

const deleteSlackIntegration = baseApi<
  {},
  {
    project_id: number;
    slack_integration_id: number;
  }
>("DELETE", (pathParams) => {
  return `/api/projects/${pathParams.project_id}/slack_integrations/${pathParams.slack_integration_id}`;
});

<<<<<<< HEAD
const generateGHAWorkflow = baseApi<
  FullActionConfigType,
  {
    cluster_id: number;
=======
const updateNotificationConfig = baseApi<
  {
    payload: any;
    namespace: string;
    cluster_id: number;
  },
  {
>>>>>>> d269d8c7
    project_id: number;
    name: string;
  }
>("POST", (pathParams) => {
<<<<<<< HEAD
  const { name, cluster_id, project_id } = pathParams;

  return `/api/projects/${project_id}/ci/actions/generate?cluster_id=${cluster_id}&name=${name}`;
=======
  return `/api/projects/${pathParams.project_id}/releases/${pathParams.name}/notifications`;
});

const getNotificationConfig = baseApi<
  {
    namespace: string;
    cluster_id: number;
  },
  {
    project_id: number;
    name: string;
  }
>("GET", (pathParams) => {
  return `/api/projects/${pathParams.project_id}/releases/${pathParams.name}/notifications`;
>>>>>>> d269d8c7
});

const deployTemplate = baseApi<
  {
    templateName: string;
    imageURL?: string;
    formValues?: any;
    storage: StorageType;
    namespace: string;
    name: string;
    githubActionConfig?: FullActionConfigType;
  },
  {
    id: number;
    cluster_id: number;
    name: string;
    version: string;
    repo_url?: string;
  }
>("POST", (pathParams) => {
  let { cluster_id, id, name, version, repo_url } = pathParams;

  if (repo_url) {
    return `/api/projects/${id}/deploy/${name}/${version}?cluster_id=${cluster_id}&repo_url=${repo_url}`;
  }
  return `/api/projects/${id}/deploy/${name}/${version}?cluster_id=${cluster_id}`;
});

const deployAddon = baseApi<
  {
    templateName: string;
    formValues?: any;
    storage: StorageType;
    namespace: string;
    name: string;
  },
  {
    id: number;
    cluster_id: number;
    name: string;
    version: string;
    repo_url?: string;
  }
>("POST", (pathParams) => {
  let { cluster_id, id, name, version, repo_url } = pathParams;

  return `/api/projects/${id}/deploy/addon/${name}/${version}?cluster_id=${cluster_id}&repo_url=${repo_url}`;
});

const destroyCluster = baseApi<
  {
    eks_name: string;
  },
  {
    project_id: number;
    infra_id: number;
  }
>("POST", (pathParams) => {
  return `/api/projects/${pathParams.project_id}/infra/${pathParams.infra_id}/eks/destroy`;
});

const detectBuildpack = baseApi<
  {},
  {
    project_id: number;
    git_repo_id: number;
    kind: string;
    owner: string;
    name: string;
    branch: string;
  }
>("GET", (pathParams) => {
  return `/api/projects/${pathParams.project_id}/gitrepos/${pathParams.git_repo_id}/repos/${pathParams.kind}/${pathParams.owner}/${pathParams.name}/${pathParams.branch}/buildpack/detect`;
});

const getBranchContents = baseApi<
  {
    dir: string;
  },
  {
    project_id: number;
    git_repo_id: number;
    kind: string;
    owner: string;
    name: string;
    branch: string;
  }
>("GET", (pathParams) => {
  return `/api/projects/${pathParams.project_id}/gitrepos/${pathParams.git_repo_id}/repos/${pathParams.kind}/${pathParams.owner}/${pathParams.name}/${pathParams.branch}/contents`;
});

const getProcfileContents = baseApi<
  {
    path: string;
  },
  {
    project_id: number;
    git_repo_id: number;
    kind: string;
    owner: string;
    name: string;
    branch: string;
  }
>("GET", (pathParams) => {
  return `/api/projects/${pathParams.project_id}/gitrepos/${pathParams.git_repo_id}/repos/${pathParams.kind}/${pathParams.owner}/${pathParams.name}/${pathParams.branch}/procfile`;
});

const getBranches = baseApi<
  {},
  {
    project_id: number;
    git_repo_id: number;
    kind: string;
    owner: string;
    name: string;
  }
>("GET", (pathParams) => {
  return `/api/projects/${pathParams.project_id}/gitrepos/${pathParams.git_repo_id}/repos/${pathParams.kind}/${pathParams.owner}/${pathParams.name}/branches`;
});

const getChart = baseApi<
  {
    namespace: string;
    cluster_id: number;
    storage: StorageType;
  },
  { id: number; name: string; revision: number }
>("GET", (pathParams) => {
  return `/api/projects/${pathParams.id}/releases/${pathParams.name}/${pathParams.revision}`;
});

const getCharts = baseApi<
  {
    namespace: string;
    cluster_id: number;
    storage: StorageType;
    limit: number;
    skip: number;
    byDate: boolean;
    statusFilter: string[];
  },
  { id: number }
>("GET", (pathParams) => {
  return `/api/projects/${pathParams.id}/releases`;
});

const getChartComponents = baseApi<
  {
    namespace: string;
    cluster_id: number;
    storage: StorageType;
  },
  { id: number; name: string; revision: number }
>("GET", (pathParams) => {
  return `/api/projects/${pathParams.id}/releases/${pathParams.name}/${pathParams.revision}/components`;
});

const getChartControllers = baseApi<
  {
    namespace: string;
    cluster_id: number;
    storage: StorageType;
  },
  { id: number; name: string; revision: number }
>("GET", (pathParams) => {
  return `/api/projects/${pathParams.id}/releases/${pathParams.name}/${pathParams.revision}/controllers`;
});

const getClusterIntegrations = baseApi("GET", "/api/integrations/cluster");

const getClusters = baseApi<{}, { id: number }>("GET", (pathParams) => {
  return `/api/projects/${pathParams.id}/clusters`;
});

const getCluster = baseApi<
  {},
  {
    project_id: number;
    cluster_id: number;
  }
>("GET", (pathParams) => {
  return `/api/projects/${pathParams.project_id}/clusters/${pathParams.cluster_id}`;
});

const getClusterNodes = baseApi<
  {},
  {
    project_id: number;
    cluster_id: number;
  }
>("GET", (pathParams) => {
  return `/api/projects/${pathParams.project_id}/clusters/${pathParams.cluster_id}/nodes`;
});

const getClusterNode = baseApi<
  {},
  {
    project_id: number;
    cluster_id: number;
    nodeName: string;
  }
>(
  "GET",
  (pathParams) =>
    `/api/projects/${pathParams.project_id}/clusters/${pathParams.cluster_id}/node/${pathParams.nodeName}`
);

const getGitRepoList = baseApi<
  {},
  {
    project_id: number;
    git_repo_id: number;
  }
>("GET", (pathParams) => {
  return `/api/projects/${pathParams.project_id}/gitrepos/${pathParams.git_repo_id}/repos`;
});

const getGitRepos = baseApi<
  {},
  {
    project_id: number;
  }
>("GET", (pathParams) => {
  return `/api/projects/${pathParams.project_id}/gitrepos`;
});

const getImageRepos = baseApi<
  {},
  {
    project_id: number;
    registry_id: number;
  }
>("GET", (pathParams) => {
  return `/api/projects/${pathParams.project_id}/registries/${pathParams.registry_id}/repositories`;
});

const getImageTags = baseApi<
  {},
  {
    project_id: number;
    registry_id: number;
    repo_name: string;
  }
>("GET", (pathParams) => {
  return `/api/projects/${pathParams.project_id}/registries/${pathParams.registry_id}/repositories/${pathParams.repo_name}`;
});

const getInfra = baseApi<
  {},
  {
    project_id: number;
  }
>("GET", (pathParams) => {
  return `/api/projects/${pathParams.project_id}/infra`;
});

const getIngress = baseApi<
  {
    cluster_id: number;
  },
  { name: string; namespace: string; id: number }
>("GET", (pathParams) => {
  return `/api/projects/${pathParams.id}/k8s/${pathParams.namespace}/ingress/${pathParams.name}`;
});

const getInvites = baseApi<{}, { id: number }>("GET", (pathParams) => {
  return `/api/projects/${pathParams.id}/invites`;
});

const getJobs = baseApi<
  {
    cluster_id: number;
  },
  { chart: string; namespace: string; release_name: string; id: number }
>("GET", (pathParams) => {
  return `/api/projects/${pathParams.id}/k8s/${pathParams.namespace}/${pathParams.chart}/${pathParams.release_name}/jobs`;
});

const getJobStatus = baseApi<
  {
    cluster_id: number;
  },
  { name: string; namespace: string; id: number }
>("GET", (pathParams) => {
  return `/api/projects/${pathParams.id}/k8s/${pathParams.namespace}/${pathParams.name}/jobs/status`;
});

const getJobPods = baseApi<
  {
    cluster_id: number;
  },
  { name: string; namespace: string; id: number }
>("GET", (pathParams) => {
  return `/api/projects/${pathParams.id}/k8s/jobs/${pathParams.namespace}/${pathParams.name}/pods`;
});

const getMatchingPods = baseApi<
  {
    cluster_id: number;
    namespace: string;
    selectors: string[];
  },
  { id: number }
>("GET", (pathParams) => {
  return `/api/projects/${pathParams.id}/k8s/pods`;
});

const getMetrics = baseApi<
  {
    cluster_id: number;
    metric: string;
    shouldsum: boolean;
    pods?: string[];
    kind?: string; // the controller kind
    name?: string;
    percentile?: number;
    namespace: string;
    startrange: number;
    endrange: number;
    resolution: string;
  },
  { id: number }
>("GET", (pathParams) => {
  return `/api/projects/${pathParams.id}/k8s/metrics`;
});

const getNamespaces = baseApi<
  {
    cluster_id: number;
  },
  { id: number }
>("GET", (pathParams) => {
  return `/api/projects/${pathParams.id}/k8s/namespaces`;
});

const getNGINXIngresses = baseApi<
  {
    cluster_id: number;
  },
  { id: number }
>("GET", (pathParams) => {
  return `/api/projects/${pathParams.id}/k8s/prometheus/ingresses`;
});

const getOAuthIds = baseApi<
  {},
  {
    project_id: number;
  }
>("GET", (pathParams) => {
  return `/api/projects/${pathParams.project_id}/integrations/oauth`;
});

const getProjectClusters = baseApi<{}, { id: number }>("GET", (pathParams) => {
  return `/api/projects/${pathParams.id}/clusters`;
});

const getProjectRegistries = baseApi<{}, { id: number }>(
  "GET",
  (pathParams) => {
    return `/api/projects/${pathParams.id}/registries`;
  }
);

const getProjectRepos = baseApi<{}, { id: number }>("GET", (pathParams) => {
  return `/api/projects/${pathParams.id}/repos`;
});

const getProjects = baseApi<{}, { id: number }>("GET", (pathParams) => {
  return `/api/users/${pathParams.id}/projects`;
});

const getPrometheusIsInstalled = baseApi<
  {
    cluster_id: number;
  },
  { id: number }
>("GET", (pathParams) => {
  return `/api/projects/${pathParams.id}/k8s/prometheus/detect`;
});

const getRegistryIntegrations = baseApi("GET", "/api/integrations/registry");

const getReleaseToken = baseApi<
  {
    namespace: string;
    cluster_id: number;
    storage: StorageType;
  },
  { name: string; id: number }
>("GET", (pathParams) => {
  return `/api/projects/${pathParams.id}/releases/${pathParams.name}/webhook_token`;
});

const destroyEKS = baseApi<
  {
    eks_name: string;
  },
  {
    project_id: number;
    infra_id: number;
  }
>("POST", (pathParams) => {
  return `/api/projects/${pathParams.project_id}/infra/${pathParams.infra_id}/eks/destroy`;
});

const destroyGKE = baseApi<
  {
    gke_name: string;
  },
  {
    project_id: number;
    infra_id: number;
  }
>("POST", (pathParams) => {
  return `/api/projects/${pathParams.project_id}/infra/${pathParams.infra_id}/gke/destroy`;
});

const destroyDOKS = baseApi<
  {
    doks_name: string;
  },
  {
    project_id: number;
    infra_id: number;
  }
>("POST", (pathParams) => {
  return `/api/projects/${pathParams.project_id}/infra/${pathParams.infra_id}/doks/destroy`;
});

const getRepoIntegrations = baseApi("GET", "/api/integrations/repo");

const getRepos = baseApi<{}, { id: number }>("GET", (pathParams) => {
  return `/api/projects/${pathParams.id}/repos`;
});

const getSlackIntegrations = baseApi<{}, { id: number }>(
  "GET",
  (pathParams) => {
    return `/api/projects/${pathParams.id}/slack_integrations`;
  }
);

const getRevisions = baseApi<
  {
    namespace: string;
    cluster_id: number;
    storage: StorageType;
  },
  { id: number; name: string }
>("GET", (pathParams) => {
  return `/api/projects/${pathParams.id}/releases/${pathParams.name}/history`;
});

const getTemplateInfo = baseApi<
  {
    repo_url?: string;
  },
  { name: string; version: string }
>("GET", (pathParams) => {
  return `/api/templates/${pathParams.name}/${pathParams.version}`;
});

const getTemplateUpgradeNotes = baseApi<
  {
    repo_url?: string;
    prev_version: string;
  },
  { name: string; version: string }
>("GET", (pathParams) => {
  return `/api/templates/upgrade_notes/${pathParams.name}/${pathParams.version}`;
});

const getTemplates = baseApi<
  {
    repo_url?: string;
  },
  {}
>("GET", "/api/templates");

const getUser = baseApi<{}, { id: number }>("GET", (pathParams) => {
  return `/api/users/${pathParams.id}`;
});

const getCapabilities = baseApi<{}, {}>("GET", () => {
  return `/api/capabilities`;
});

const linkGithubProject = baseApi<
  {},
  {
    project_id: number;
  }
>("GET", (pathParams) => {
  return `/api/oauth/projects/${pathParams.project_id}/github`;
});

const getGithubAccess = baseApi<{}, {}>("GET", () => {
  return `/api/integrations/github-app/access`;
});

const logInUser = baseApi<{
  email: string;
  password: string;
}>("POST", "/api/login");

const logOutUser = baseApi("POST", "/api/logout");

const provisionECR = baseApi<
  {
    ecr_name: string;
    aws_integration_id: string;
  },
  { id: number }
>("POST", (pathParams) => {
  return `/api/projects/${pathParams.id}/provision/ecr`;
});

const provisionEKS = baseApi<
  {
    eks_name: string;
    aws_integration_id: string;
    machine_type: string;
  },
  { id: number }
>("POST", (pathParams) => {
  return `/api/projects/${pathParams.id}/provision/eks`;
});

const registerUser = baseApi<{
  email: string;
  password: string;
}>("POST", "/api/users");

const rollbackChart = baseApi<
  {
    namespace: string;
    storage: StorageType;
    revision: number;
  },
  {
    id: number;
    name: string;
    cluster_id: number;
  }
>("POST", (pathParams) => {
  let { id, name, cluster_id } = pathParams;
  return `/api/projects/${id}/releases/${name}/rollback?cluster_id=${cluster_id}`;
});

const uninstallTemplate = baseApi<
  {},
  {
    id: number;
    name: string;
    cluster_id: number;
    namespace: string;
    storage: StorageType;
  }
>("POST", (pathParams) => {
  let { id, name, cluster_id, storage, namespace } = pathParams;
  return `/api/projects/${id}/delete/${name}?cluster_id=${cluster_id}&namespace=${namespace}&storage=${storage}`;
});

const updateUser = baseApi<
  {
    rawKubeConfig?: string;
    allowedContexts?: string[];
  },
  { id: number }
>("PUT", (pathParams) => {
  return `/api/users/${pathParams.id}`;
});

const upgradeChartValues = baseApi<
  {
    namespace: string;
    storage: StorageType;
    values: string;
    version?: string;
  },
  {
    id: number;
    name: string;
    cluster_id: number;
  }
>("POST", (pathParams) => {
  let { id, name, cluster_id } = pathParams;
  return `/api/projects/${id}/releases/${name}/upgrade?cluster_id=${cluster_id}`;
});

const listConfigMaps = baseApi<
  {
    namespace: string;
    cluster_id: number;
  },
  { id: number }
>("GET", (pathParams) => {
  return `/api/projects/${pathParams.id}/k8s/configmap/list`;
});

const getConfigMap = baseApi<
  {
    name: string;
    namespace: string;
    cluster_id: number;
  },
  { id: number }
>("GET", (pathParams) => {
  return `/api/projects/${pathParams.id}/k8s/configmap`;
});

const createConfigMap = baseApi<
  {
    name: string;
    namespace: string;
    variables: Record<string, string>;
    secret_variables?: Record<string, string>;
  },
  { id: number; cluster_id: number }
>("POST", (pathParams) => {
  let { id, cluster_id } = pathParams;
  return `/api/projects/${id}/k8s/configmap/create?cluster_id=${cluster_id}`;
});

const updateConfigMap = baseApi<
  {
    name: string;
    namespace: string;
    variables: Record<string, string>;
    secret_variables?: Record<string, string>;
  },
  { id: number; cluster_id: number }
>("POST", (pathParams) => {
  let { id, cluster_id } = pathParams;
  return `/api/projects/${id}/k8s/configmap/update?cluster_id=${cluster_id}`;
});

const renameConfigMap = baseApi<
  {
    name: string;
    namespace: string;
    new_name: string;
  },
  { id: number; cluster_id: number }
>("POST", (pathParams) => {
  let { id, cluster_id } = pathParams;
  return `/api/projects/${id}/k8s/configmap/rename?cluster_id=${cluster_id}`;
});

const deleteConfigMap = baseApi<
  {
    name: string;
    namespace: string;
    cluster_id: number;
  },
  { id: number }
>("DELETE", (pathParams) => {
  return `/api/projects/${pathParams.id}/k8s/configmap/delete`;
});

const createNamespace = baseApi<
  {
    name: string;
  },
  { id: number; cluster_id: number }
>("POST", (pathParams) => {
  let { id, cluster_id } = pathParams;
  return `/api/projects/${id}/k8s/namespaces/create?cluster_id=${cluster_id}`;
});

const deleteNamespace = baseApi<
  {
    name: string;
    cluster_id: number;
  },
  { id: number }
>("DELETE", (pathParams) => {
  let { id } = pathParams;
  return `/api/projects/${id}/k8s/namespaces/delete`;
});

const deleteJob = baseApi<
  { cluster_id: number },
  { name: string; namespace: string; id: number }
>("DELETE", (pathParams) => {
  let { id, name, namespace } = pathParams;
  return `/api/projects/${id}/k8s/jobs/${namespace}/${name}`;
});

const stopJob = baseApi<
  {},
  { name: string; namespace: string; id: number; cluster_id: number }
>("POST", (pathParams) => {
  let { id, name, namespace, cluster_id } = pathParams;
  return `/api/projects/${id}/k8s/jobs/${namespace}/${name}/stop?cluster_id=${cluster_id}`;
});

const getAvailableRoles = baseApi<{}, { project_id: number }>(
  "GET",
  ({ project_id }) => `/api/projects/${project_id}/roles`
);

const updateInvite = baseApi<
  { kind: string },
  { project_id: number; invite_id: number }
>(
  "POST",
  ({ project_id, invite_id }) =>
    `/api/projects/${project_id}/invites/${invite_id}`
);

const getCollaborators = baseApi<{}, { project_id: number }>(
  "GET",
  ({ project_id }) => `/api/projects/${project_id}/collaborators`
);

const updateCollaborator = baseApi<
  { kind: string },
  { project_id: number; user_id: number }
>(
  "POST",
  ({ project_id, user_id }) => `/api/projects/${project_id}/roles/${user_id}`
);

const removeCollaborator = baseApi<{}, { project_id: number; user_id: number }>(
  "DELETE",
  ({ project_id, user_id }) => `/api/projects/${project_id}/roles/${user_id}`
);

const getPolicyDocument = baseApi<{}, { project_id: number }>(
  "GET",
  ({ project_id }) => `/api/projects/${project_id}/policy`
);

const createWebhookToken = baseApi<
  {},
  {
    project_id: number;
    chart_name: string;
    namespace: string;
    cluster_id: number;
    storage: StorageType;
  }
>(
  "POST",
  ({ project_id, chart_name, namespace, cluster_id, storage }) =>
    `/api/projects/${project_id}/releases/${chart_name}/webhook_token?namespace=${namespace}&cluster_id=${cluster_id}&storage=${storage}`
);

// Bundle export to allow default api import (api.<method> is more readable)
export default {
  checkAuth,
  connectECRRegistry,
  connectGCRRegistry,
  createAWSIntegration,
  overwriteAWSIntegration,
  createDOCR,
  createDOKS,
  createEmailVerification,
  createGCPIntegration,
  createGCR,
  createGKE,
  createInvite,
  createNamespace,
  createPasswordReset,
  createPasswordResetVerify,
  createPasswordResetFinalize,
  createProject,
  createConfigMap,
  deleteCluster,
  deleteConfigMap,
  deleteInvite,
  deleteNamespace,
  deletePod,
  deleteProject,
  deleteRegistryIntegration,
  deleteSlackIntegration,
  updateNotificationConfig,
  getNotificationConfig,
  createSubdomain,
  deployTemplate,
  deployAddon,
  destroyEKS,
  destroyGKE,
  destroyDOKS,
  detectBuildpack,
  getBranchContents,
  getBranches,
  getCapabilities,
  getChart,
  getCharts,
  getChartComponents,
  getChartControllers,
  getClusterIntegrations,
  getClusters,
  getCluster,
  getClusterNodes,
  getClusterNode,
  getConfigMap,
  generateGHAWorkflow,
  getGitRepoList,
  getGitRepos,
  getImageRepos,
  getImageTags,
  getInfra,
  getIngress,
  getInvites,
  getJobs,
  getJobStatus,
  getJobPods,
  getMatchingPods,
  getMetrics,
  getNamespaces,
  getNGINXIngresses,
  getOAuthIds,
  getPodEvents,
  getProcfileContents,
  getProjectClusters,
  getProjectRegistries,
  getProjectRepos,
  getProjects,
  getPrometheusIsInstalled,
  getRegistryIntegrations,
  getReleaseToken,
  getRepoIntegrations,
  getSlackIntegrations,
  getRepos,
  getRevisions,
  getTemplateInfo,
  getTemplateUpgradeNotes,
  getTemplates,
  getUser,
  linkGithubProject,
  getGithubAccess,
  listConfigMaps,
  logInUser,
  logOutUser,
  provisionECR,
  provisionEKS,
  registerUser,
  rollbackChart,
  uninstallTemplate,
  updateUser,
  renameConfigMap,
  updateConfigMap,
  upgradeChartValues,
  deleteJob,
  stopJob,
  updateInvite,
  getAvailableRoles,
  getCollaborators,
  updateCollaborator,
  removeCollaborator,
  getPolicyDocument,
  createWebhookToken,
};<|MERGE_RESOLUTION|>--- conflicted
+++ resolved
@@ -246,44 +246,44 @@
   return `/api/projects/${pathParams.project_id}/slack_integrations/${pathParams.slack_integration_id}`;
 });
 
-<<<<<<< HEAD
+const updateNotificationConfig = baseApi<
+  {
+    payload: any;
+    namespace: string;
+    cluster_id: number;
+  },
+  {
+    project_id: number;
+    name: string;
+  }
+>("POST", (pathParams) => {
+  return `/api/projects/${pathParams.project_id}/releases/${pathParams.name}/notifications`;
+});
+
+const getNotificationConfig = baseApi<
+  {
+    namespace: string;
+    cluster_id: number;
+  },
+  {
+    project_id: number;
+    name: string;
+  }
+>("GET", (pathParams) => {
+  return `/api/projects/${pathParams.project_id}/releases/${pathParams.name}/notifications`;
+});
+
 const generateGHAWorkflow = baseApi<
   FullActionConfigType,
   {
     cluster_id: number;
-=======
-const updateNotificationConfig = baseApi<
-  {
-    payload: any;
-    namespace: string;
-    cluster_id: number;
-  },
-  {
->>>>>>> d269d8c7
-    project_id: number;
-    name: string;
-  }
->("POST", (pathParams) => {
-<<<<<<< HEAD
+    project_id: number;
+    name: string;
+  }
+>("POST", (pathParams) => {
   const { name, cluster_id, project_id } = pathParams;
 
   return `/api/projects/${project_id}/ci/actions/generate?cluster_id=${cluster_id}&name=${name}`;
-=======
-  return `/api/projects/${pathParams.project_id}/releases/${pathParams.name}/notifications`;
-});
-
-const getNotificationConfig = baseApi<
-  {
-    namespace: string;
-    cluster_id: number;
-  },
-  {
-    project_id: number;
-    name: string;
-  }
->("GET", (pathParams) => {
-  return `/api/projects/${pathParams.project_id}/releases/${pathParams.name}/notifications`;
->>>>>>> d269d8c7
 });
 
 const deployTemplate = baseApi<
