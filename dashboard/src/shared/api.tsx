import axios from 'axios';
import { baseApi } from './baseApi';

import { StorageType } from './types';

/**
 * Generic api call format
 * @param {string} token - Bearer token.
 * @param {Object} params - Body params.
 * @param {Object} pathParams - Path params.
 * @param {(err: Object, res: Object) => void} callback - Callback function.
 */

const checkAuth = baseApi('GET', '/api/auth/check');

const createAWSIntegration = baseApi<{
  aws_region: string,
  aws_cluster_id?: string,
  aws_access_key_id: string,
  aws_secret_access_key: string,
}, { id: number }>('POST', pathParams => {
  return `/api/projects/${pathParams.id}/integrations/aws`;
});

const createDOCR = baseApi<{
  do_integration_id: number,
  docr_name: string,
  docr_subscription_tier: string,
}, {
  project_id: number,
}>('POST', pathParams => {
  return `/api/projects/${pathParams.project_id}/provision/docr`;
});

const createDOKS = baseApi<{
  do_integration_id: number,
  doks_name: string,
  do_region: string,
}, {
  project_id: number,
}>('POST', pathParams => {
  return `/api/projects/${pathParams.project_id}/provision/doks`;
});

const createECR = baseApi<{
  name: string,
  aws_integration_id: string,
}, { id: number }>('POST', pathParams => {
  return `/api/projects/${pathParams.id}/registries`;
});

const createGCPIntegration = baseApi<{
  gcp_region: string,
  gcp_key_data: string,
  gcp_project_id: string,
}, {
  project_id: number,
}>('POST', pathParams => {
  return `/api/projects/${pathParams.project_id}/integrations/gcp`;
});

const createGCR = baseApi<{
  gcp_integration_id: number,
}, {
  project_id: number,
}>('POST', pathParams => {
  return `/api/projects/${pathParams.project_id}/provision/gcr`;
});

const createGHAction = baseApi<{
  git_repo: string,
  image_repo_uri: string,
  dockerfile_path: string,
  git_repo_id: number,
}, {
  project_id: number,
  CLUSTER_ID: number,
  RELEASE_NAME: string,
  RELEASE_NAMESPACE: string,
}>('POST', pathParams => {
  let { project_id, CLUSTER_ID, RELEASE_NAME, RELEASE_NAMESPACE } = pathParams;
  return `/api/projects/${project_id}/ci/actions?cluster_id=${CLUSTER_ID}&name=${RELEASE_NAME}&namespace=${RELEASE_NAMESPACE}`;
})

const createGKE = baseApi<{
  gcp_integration_id: number,
  gke_name: string,
}, {
  project_id: number,
}>('POST', pathParams => {
  return `/api/projects/${pathParams.project_id}/provision/gke`;
});

const createInvite = baseApi<{
  email: string
}, {
  id: number
}>('POST', pathParams => {
  return `/api/projects/${pathParams.id}/invites`;
});

const createProject = baseApi<{ name: string }, {}>('POST', pathParams => {
  return `/api/projects`;
});

const deleteCluster = baseApi<{
}, {
  project_id: number,
  cluster_id: number,
}>('DELETE', pathParams => {
  return `/api/projects/${pathParams.project_id}/clusters/${pathParams.cluster_id}`;
});

const deleteInvite = baseApi<{}, { id: number, invId: number }>('DELETE', pathParams => {
  return `/api/projects/${pathParams.id}/invites/${pathParams.invId}`;
});

const deleteProject = baseApi<{}, { id: number }>('DELETE', pathParams => {
  return `/api/projects/${pathParams.id}`;
});

const deployTemplate = baseApi<{
  templateName: string,
  imageURL?: string,
  formValues?: any,
  storage: StorageType,
  namespace: string,
  name: string,
}, { 
  id: number,
  cluster_id: number, 
  name: string, 
  version: string 
}>('POST', pathParams => {
  let { cluster_id, id, name, version } = pathParams;
  return `/api/projects/${id}/deploy/${name}/${version}?cluster_id=${cluster_id}`;
});

const destroyCluster = baseApi<{
  eks_name: string,
}, {
  project_id: number,
  infra_id: number,
}>('POST', pathParams => {
  return `/api/projects/${pathParams.project_id}/infra/${pathParams.infra_id}/eks/destroy`;
});

const getBranchContents = baseApi<{ 
  dir: string 
}, {
  project_id: number,
  git_repo_id: number
  kind: string,
  owner: string,
  name: string,
  branch: string
}>('GET', pathParams => {
  return `/api/projects/${pathParams.project_id}/gitrepos/${pathParams.git_repo_id}/repos/${pathParams.kind}/${pathParams.owner}/${pathParams.name}/${pathParams.branch}/contents`;
});

const getBranches = baseApi<{
}, {
  project_id: number,
  git_repo_id: number,
  kind: string,
  owner: string,
  name: string
}>('GET', pathParams => {
  return `/api/projects/${pathParams.project_id}/gitrepos/${pathParams.git_repo_id}/repos/${pathParams.kind}/${pathParams.owner}/${pathParams.name}/branches`;
});

const getChart = baseApi<{
  namespace: string,
  cluster_id: number,
  storage: StorageType
}, { id: number, name: string, revision: number }>('GET', pathParams => {
  return `/api/projects/${pathParams.id}/releases/${pathParams.name}/${pathParams.revision}`;
});

const getCharts = baseApi<{
  namespace: string,
  cluster_id: number,
  storage: StorageType,
  limit: number,
  skip: number,
  byDate: boolean,
  statusFilter: string[]
}, { id: number }>('GET', pathParams => {
  return `/api/projects/${pathParams.id}/releases`;
});

const getChartComponents = baseApi<{
  namespace: string,
  cluster_id: number,
  storage: StorageType
}, { id: number, name: string, revision: number }>('GET', pathParams => {
  return `/api/projects/${pathParams.id}/releases/${pathParams.name}/${pathParams.revision}/components`;
});

const getChartControllers = baseApi<{
  namespace: string,
  cluster_id: number,
  storage: StorageType
}, { id: number, name: string, revision: number }>('GET', pathParams => {
  return `/api/projects/${pathParams.id}/releases/${pathParams.name}/${pathParams.revision}/controllers`;
});

const getClusterIntegrations = baseApi('GET', '/api/integrations/cluster');

const getClusters = baseApi<{}, { id: number }>('GET', pathParams => {
  return `/api/projects/${pathParams.id}/clusters`;
});

const getGitRepoList = baseApi<{
}, {
  project_id: number,
  git_repo_id: number,
}>('GET', pathParams => {
  return `/api/projects/${pathParams.project_id}/gitrepos/${pathParams.git_repo_id}/repos`;
});

const getGitRepos = baseApi<{
}, {
  project_id: number,
}>('GET', pathParams => {
  return `/api/projects/${pathParams.project_id}/gitrepos`;
});

const getImageRepos = baseApi<{
}, {
  project_id: number, 
  registry_id: number 
}>('GET', pathParams => {
  return `/api/projects/${pathParams.project_id}/registries/${pathParams.registry_id}/repositories`;
});

const getImageTags = baseApi<{
}, {   
  project_id: number,
  registry_id: number,
  repo_name: string,
}>('GET', pathParams => {
  return `/api/projects/${pathParams.project_id}/registries/${pathParams.registry_id}/repositories/${pathParams.repo_name}`;
});

const getInfra = baseApi<{
}, {
  project_id: number,
}>('GET', pathParams => {
  return `/api/projects/${pathParams.project_id}/infra`;
});

const getIngress = baseApi<{
  cluster_id: number,
}, { name: string, namespace: string, id: number }>('GET', pathParams => {
  return `/api/projects/${pathParams.id}/k8s/${pathParams.namespace}/ingress/${pathParams.name}`;
});

const getInvites = baseApi<{}, { id: number }>('GET', pathParams => {
  return `/api/projects/${pathParams.id}/invites`;
});

const getMatchingPods = baseApi<{
  cluster_id: number,
  selectors: string[]
}, { id: number }>('GET', pathParams => {
  return `/api/projects/${pathParams.id}/k8s/pods`;
});

const getNamespaces = baseApi<{
  cluster_id: number,
}, { id: number }>('GET', pathParams => {
  return `/api/projects/${pathParams.id}/k8s/namespaces`;
});

const getOAuthIds = baseApi<{
}, {
  project_id: number,
}>('GET', pathParams => {
  return `/api/projects/${pathParams.project_id}/integrations/oauth`;
});

<<<<<<< HEAD
const getProjectClusters = baseApi<{}, { id: number }>('GET', pathParams => {
  return `/api/projects/${pathParams.id}/clusters`;
});

const getProjectRegistries = baseApi<{}, { id: number }>('GET', pathParams => {
  return `/api/projects/${pathParams.id}/registries`;
});

const getProjectRepos = baseApi<{}, { id: number }>('GET', pathParams => {
  return `/api/projects/${pathParams.id}/repos`;
});

const getProjects = baseApi<{}, { id: number }>('GET', pathParams => {
  return `/api/users/${pathParams.id}/projects`;
});

const getRegistryIntegrations = baseApi('GET', '/api/integrations/registry');

const getReleaseToken = baseApi<{ 
  namespace: string,
=======
const destroyEKS = baseApi<{
  eks_name: string,
}, {
  project_id: number,
  infra_id: number,
}>('POST', pathParams => {
  return `/api/projects/${pathParams.project_id}/infra/${pathParams.infra_id}/eks/destroy`;
});

const destroyGKE = baseApi<{
  gke_name: string,
}, {
  project_id: number,
  infra_id: number,
}>('POST', pathParams => {
  return `/api/projects/${pathParams.project_id}/infra/${pathParams.infra_id}/gke/destroy`;
});

const destroyDOKS = baseApi<{
  doks_name: string,
}, {
  project_id: number,
  infra_id: number,
}>('POST', pathParams => {
  return `/api/projects/${pathParams.project_id}/infra/${pathParams.infra_id}/doks/destroy`;
});

const deleteCluster = baseApi<{
}, {
  project_id: number,
>>>>>>> 389edaf2
  cluster_id: number,
  storage: StorageType,
}, { name: string, id: number }>('GET', pathParams => {
  return `/api/projects/${pathParams.id}/releases/${pathParams.name}/webhook_token`;
});

const getRepoIntegrations = baseApi('GET', '/api/integrations/repo');

const getRepos = baseApi<{}, { id: number }>('GET', pathParams => {
  return `/api/projects/${pathParams.id}/repos`;
});

const getRevisions = baseApi<{
  namespace: string,
  cluster_id: number,
  storage: StorageType
}, { id: number, name: string }>('GET', pathParams => {
  return `/api/projects/${pathParams.id}/releases/${pathParams.name}/history`;
});

const getTemplateInfo = baseApi<{}, { name: string, version: string }>('GET', pathParams => {
  return `/api/templates/${pathParams.name}/${pathParams.version}`;
});

const getTemplates = baseApi('GET', '/api/templates');

const getUser = baseApi<{}, { id: number }>('GET', pathParams => {
  return `/api/users/${pathParams.id}`;
});

const linkGithubProject = baseApi<{
}, {
  project_id: number,
}>('GET', pathParams => {
  return `/api/oauth/projects/${pathParams.project_id}/github`;
});

const logInUser = baseApi<{
  email: string,
  password: string
}>('POST', '/api/login');

const logOutUser = baseApi('POST', '/api/logout');

const provisionECR = baseApi<{
  ecr_name: string,
  aws_integration_id: string,
}, { id: number }>('POST', pathParams => {
  return `/api/projects/${pathParams.id}/provision/ecr`;
});

const provisionEKS = baseApi<{
  eks_name: string,
  aws_integration_id: string,
}, { id: number }>('POST', pathParams => {
  return `/api/projects/${pathParams.id}/provision/eks`;
});

const registerUser = baseApi<{ 
  email: string,
  password: string
}>('POST', '/api/users');

const rollbackChart = baseApi<{
  namespace: string,
  storage: StorageType,
  revision: number
}, {
  id: number,
  name: string,
  cluster_id: number,
}>('POST', pathParams => {
  let { id, name, cluster_id } = pathParams;
  return `/api/projects/${id}/releases/${name}/rollback?cluster_id=${cluster_id}`;
});

const uninstallTemplate = baseApi<{
}, {
  id: number,
  name: string, 
  cluster_id: number,
  namespace: string,
  storage: StorageType,
}>('POST', pathParams => {
  let { id, name, cluster_id, storage, namespace } = pathParams;
  return `/api/projects/${id}/deploy/${name}?cluster_id=${cluster_id}&namespace=${namespace}&storage=${storage}`;
});

const updateUser = baseApi<{
  rawKubeConfig?: string,
  allowedContexts?: string[]
}, { id: number }>('PUT', pathParams => {
  return `/api/users/${pathParams.id}`;
});

const upgradeChartValues = baseApi<{
  namespace: string,
  storage: StorageType,
  values: string
}, {
  id: number,
  name: string,
  cluster_id: number,
}>('POST', pathParams => {
  let { id, name, cluster_id } = pathParams;
  return `/api/projects/${id}/releases/${name}/upgrade?cluster_id=${cluster_id}`;
});

// Bundle export to allow default api import (api.<method> is more readable)
export default {
  checkAuth,
  createAWSIntegration,
  createDOCR,
  createDOKS,
  createECR,
  createGCPIntegration,
  createGCR,
  createGHAction,
  createGKE,
  createInvite,
  createProject,
  deleteCluster,
  deleteInvite,
  deleteProject,
  deployTemplate,
  destroyEKS,
  destroyGKE,
  destroyDOKS,
  getBranchContents,
  getBranches,
  getChart,
  getCharts,
  getChartComponents,
  getChartControllers,
  getClusterIntegrations,
  getClusters,
  getGitRepoList,
  getGitRepos,
  getImageRepos,
  getImageTags,
  getInfra,
  getIngress,
  getInvites,
  getMatchingPods,
  getNamespaces,
  getOAuthIds,
  getProjectClusters,
  getProjectRegistries,
  getProjectRepos,
  getProjects,
  getRegistryIntegrations,
  getReleaseToken,
  getRepoIntegrations,
  getRepos,
  getRevisions,
  getTemplateInfo,
  getTemplates,
  getUser,
  linkGithubProject,
  logInUser,
  logOutUser,
  provisionECR,
  provisionEKS,
  registerUser,
  rollbackChart,
  uninstallTemplate,
  updateUser,
  upgradeChartValues,
}<|MERGE_RESOLUTION|>--- conflicted
+++ resolved
@@ -280,7 +280,6 @@
   return `/api/projects/${pathParams.project_id}/integrations/oauth`;
 });
 
-<<<<<<< HEAD
 const getProjectClusters = baseApi<{}, { id: number }>('GET', pathParams => {
   return `/api/projects/${pathParams.id}/clusters`;
 });
@@ -301,7 +300,12 @@
 
 const getReleaseToken = baseApi<{ 
   namespace: string,
-=======
+  cluster_id: number,
+  storage: StorageType,
+}, { name: string, id: number }>('GET', pathParams => {
+  return `/api/projects/${pathParams.id}/releases/${pathParams.name}/webhook_token`;
+});
+
 const destroyEKS = baseApi<{
   eks_name: string,
 }, {
@@ -327,16 +331,6 @@
   infra_id: number,
 }>('POST', pathParams => {
   return `/api/projects/${pathParams.project_id}/infra/${pathParams.infra_id}/doks/destroy`;
-});
-
-const deleteCluster = baseApi<{
-}, {
-  project_id: number,
->>>>>>> 389edaf2
-  cluster_id: number,
-  storage: StorageType,
-}, { name: string, id: number }>('GET', pathParams => {
-  return `/api/projects/${pathParams.id}/releases/${pathParams.name}/webhook_token`;
 });
 
 const getRepoIntegrations = baseApi('GET', '/api/integrations/repo');
