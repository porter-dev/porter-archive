import { PolicyDocType } from "./auth/types";
import { PullRequest } from "main/home/cluster-dashboard/preview-environments/types";
import { baseApi } from "./baseApi";

import { BuildConfig, FullActionConfigType } from "./types";
import {
  CreateStackBody,
  SourceConfig,
} from "main/home/cluster-dashboard/stacks/types";
import {
  CreateRoleBody,
  UpdateRoleBody,
} from "main/home/project-settings/roles-admin/types";

/**
 * Generic api call format
 * @param {string} token - Bearer token.
 * @param {Object} params - Body params.
 * @param {Object} pathParams - Path params.
 * @param {(err: Object, res: Object) => void} callback - Callback function.
 */

const checkAuth = baseApi("GET", "/api/users/current", {
  disableUnauthorizedPopup: true,
});

const connectECRRegistry = baseApi<
  {
    name: string;
    aws_integration_id: string;
  },
  { id: number }
>("POST", (pathParams) => {
  return `/api/projects/${pathParams.id}/registries`;
});

const connectGCRRegistry = baseApi<
  {
    name: string;
    gcp_integration_id: string;
    url: string;
  },
  { id: number }
>("POST", (pathParams) => {
  return `/api/projects/${pathParams.id}/registries`;
});

const connectDORegistry = baseApi<
  {
    name: string;
    do_integration_id: string;
    url: string;
  },
  { project_id: number }
>("POST", (pathParams) => {
  return `/api/projects/${pathParams.project_id}/registries`;
});

const getAWSIntegration = baseApi<{}, { project_id: number }>(
  "GET",
  ({ project_id }) => `/api/projects/${project_id}/integrations/aws`
);

const getGCPIntegration = baseApi<{}, { project_id: number }>(
  "GET",
  ({ project_id }) => `/api/projects/${project_id}/integrations/gcp`
);

const getAzureIntegration = baseApi<{}, { project_id: number }>(
  "GET",
  ({ project_id }) => `/api/projects/${project_id}/integrations/azure`
);

const getGitlabIntegration = baseApi<{}, { project_id: number }>(
  "GET",
  ({ project_id }) => `/api/projects/${project_id}/integrations/gitlab`
);

const createAWSIntegration = baseApi<
  {
    aws_region: string;
    aws_cluster_id?: string;
    aws_access_key_id: string;
    aws_secret_access_key: string;
    aws_assume_role_arn?: string;
  },
  { id: number }
>("POST", (pathParams) => {
  return `/api/projects/${pathParams.id}/integrations/aws`;
});

const overwriteAWSIntegration = baseApi<
  {
    aws_integration_id: number;
    aws_access_key_id: string;
    aws_secret_access_key: string;
    cluster_id: number;
  },
  {
    project_id: number;
  }
>("POST", (pathParams) => {
  return `/api/projects/${pathParams.project_id}/integrations/aws/overwrite`;
});

const updateCluster = baseApi<
  {
    name?: string;
    aws_cluster_id?: string;
    agent_integration_enabled?: boolean;
    preview_envs_enabled?: boolean;
  },
  {
    project_id: number;
    cluster_id: number;
  }
>("POST", (pathParams) => {
  return `/api/projects/${pathParams.project_id}/clusters/${pathParams.cluster_id}`;
});

const createAzureIntegration = baseApi<
  {
    azure_client_id: string;
    azure_subscription_id: string;
    azure_tenant_id: string;
    service_principal_key: string;
  },
  { id: number }
>("POST", (pathParams) => {
  return `/api/projects/${pathParams.id}/integrations/azure`;
});

const createGitlabIntegration = baseApi<
  {
    instance_url: string;
    client_id: string;
    client_secret: string;
  },
  { id: number }
>("POST", (pathParams) => {
  return `/api/projects/${pathParams.id}/integrations/gitlab`;
});

const createEmailVerification = baseApi<{}, {}>("POST", (pathParams) => {
  return `/api/email/verify/initiate`;
});

const createEnvironment = baseApi<
  {
    name: string;
    mode: "auto" | "manual";
    disable_new_comments: boolean;
    git_repo_branches: string[];
    namespace_annotations: Record<string, string>;
  },
  {
    project_id: number;
    cluster_id: number;
    git_installation_id: number;
    git_repo_owner: string;
    git_repo_name: string;
  }
>("POST", (pathParams) => {
  let {
    project_id,
    cluster_id,
    git_installation_id,
    git_repo_owner,
    git_repo_name,
  } = pathParams;
  return `/api/projects/${project_id}/gitrepos/${git_installation_id}/${git_repo_owner}/${git_repo_name}/clusters/${cluster_id}/environment`;
});

const updateEnvironment = baseApi<
  {
    mode: "auto" | "manual";
    disable_new_comments: boolean;
    git_repo_branches: string[]; // Array with branch names
    namespace_annotations: Record<string, string>;
  },
  {
    project_id: number;
    cluster_id: number;
    environment_id: number;
  }
>(
  "PATCH",
  ({ project_id, cluster_id, environment_id }) =>
    `/api/projects/${project_id}/clusters/${cluster_id}/environments/${environment_id}/settings`
);

const deleteEnvironment = baseApi<
  {
    name: string;
  },
  {
    project_id: number;
    cluster_id: number;
    git_installation_id: number;
    git_repo_owner: string;
    git_repo_name: string;
  }
>("DELETE", (pathParams) => {
  let {
    project_id,
    cluster_id,
    git_installation_id,
    git_repo_owner,
    git_repo_name,
  } = pathParams;
  return `/api/projects/${project_id}/gitrepos/${git_installation_id}/${git_repo_owner}/${git_repo_name}/clusters/${cluster_id}/environment`;
});

const createPreviewEnvironmentDeployment = baseApi<
  PullRequest,
  { project_id: number; cluster_id: number }
>(
  "POST",
  ({ project_id, cluster_id }) =>
    `/api/projects/${project_id}/clusters/${cluster_id}/deployments/pull_request`
);

const reenablePreviewEnvironmentDeployment = baseApi<
  {},
  {
    project_id: number;
    cluster_id: number;
    deployment_id: number;
  }
>(
  "PATCH",
  ({ project_id, cluster_id, deployment_id }) =>
    `/api/projects/${project_id}/clusters/${cluster_id}/deployments/${deployment_id}/reenable`
);

const listEnvironments = baseApi<
  {},
  {
    project_id: number;
    cluster_id: number;
  }
>("GET", (pathParams) => {
  let { project_id, cluster_id } = pathParams;
  return `/api/projects/${project_id}/clusters/${cluster_id}/environments`;
});

const getEnvironment = baseApi<
  {},
  {
    project_id: number;
    cluster_id: number;
    environment_id: number;
  }
>("GET", (pathParams) => {
  let { project_id, cluster_id, environment_id } = pathParams;
  return `/api/projects/${project_id}/clusters/${cluster_id}/environments/${environment_id}`;
});

const toggleNewCommentForEnvironment = baseApi<
  {
    disable: boolean;
  },
  {
    project_id: number;
    cluster_id: number;
    environment_id: number;
  }
>("PATCH", (pathParams) => {
  let { project_id, cluster_id, environment_id } = pathParams;
  return `/api/projects/${project_id}/clusters/${cluster_id}/environments/${environment_id}/toggle_new_comment`;
});

const validatePorterYAML = baseApi<
  {
    branch?: string;
  },
  {
    project_id: number;
    cluster_id: number;
    environment_id: number;
  }
>("GET", (pathParams) => {
  const { project_id, cluster_id, environment_id } = pathParams;
  return `/api/projects/${project_id}/clusters/${cluster_id}/environments/${environment_id}/validate_porter_yaml`;
});

const createGCPIntegration = baseApi<
  {
    gcp_key_data: string;
    gcp_project_id: string;
  },
  {
    project_id: number;
  }
>("POST", (pathParams) => {
  return `/api/projects/${pathParams.project_id}/integrations/gcp`;
});

const createInvite = baseApi<
  {
    email: string;
    roles: string[];
    // legacy field
    kind: string;
  },
  {
    id: number;
  }
>("POST", (pathParams) => {
  return `/api/projects/${pathParams.id}/invites`;
});

const createPasswordReset = baseApi<
  {
    email: string;
  },
  {}
>("POST", (pathParams) => {
  return `/api/password/reset/initiate`;
});

const createPasswordResetVerify = baseApi<
  {
    email: string;
    token: string;
    token_id: number;
  },
  {}
>("POST", (pathParams) => {
  return `/api/password/reset/verify`;
});

const createPasswordResetFinalize = baseApi<
  {
    email: string;
    token: string;
    token_id: number;
    new_password: string;
  },
  {}
>("POST", (pathParams) => {
  return `/api/password/reset/finalize`;
});

const createProject = baseApi<{ name: string }, {}>("POST", (pathParams) => {
  return `/api/projects`;
});

const createSubdomain = baseApi<
  {},
  {
    id: number;
    release_name: string;
    namespace: string;
    cluster_id: number;
  }
>("POST", (pathParams) => {
  let { cluster_id, id, namespace, release_name } = pathParams;

  return `/api/projects/${id}/clusters/${cluster_id}/namespaces/${namespace}/releases/${release_name}/subdomain`;
});

const deleteCluster = baseApi<
  {},
  {
    project_id: number;
    cluster_id: number;
  }
>("DELETE", (pathParams) => {
  return `/api/projects/${pathParams.project_id}/clusters/${pathParams.cluster_id}`;
});

const deleteInvite = baseApi<{}, { id: number; invId: number }>(
  "DELETE",
  (pathParams) => {
    return `/api/projects/${pathParams.id}/invites/${pathParams.invId}`;
  }
);

const deletePod = baseApi<
  {},
  { name: string; namespace: string; id: number; cluster_id: number }
>("DELETE", (pathParams) => {
  let { id, name, cluster_id, namespace } = pathParams;
  return `/api/projects/${id}/clusters/${cluster_id}/namespaces/${namespace}/pods/${name}`;
});

const getPodEvents = baseApi<
  {},
  { name: string; namespace: string; id: number; cluster_id: number }
>("GET", (pathParams) => {
  let { id, name, cluster_id, namespace } = pathParams;
  return `/api/projects/${id}/clusters/${cluster_id}/namespaces/${namespace}/pods/${name}/events`;
});

const deleteProject = baseApi<{}, { id: number }>("DELETE", (pathParams) => {
  return `/api/projects/${pathParams.id}`;
});

const deleteRegistryIntegration = baseApi<
  {},
  {
    project_id: number;
    registry_id: number;
  }
>("DELETE", (pathParams) => {
  return `/api/projects/${pathParams.project_id}/registries/${pathParams.registry_id}`;
});

const deleteSlackIntegration = baseApi<
  {},
  {
    project_id: number;
    slack_integration_id: number;
  }
>("DELETE", (pathParams) => {
  return `/api/projects/${pathParams.project_id}/slack_integrations/${pathParams.slack_integration_id}`;
});

const updateNotificationConfig = baseApi<
  {
    payload: any;
  },
  {
    project_id: number;
    cluster_id: number;
    namespace: string;
    name: string;
  }
>("POST", (pathParams) => {
  let { project_id, cluster_id, namespace, name } = pathParams;

  return `/api/projects/${project_id}/clusters/${cluster_id}/namespaces/${namespace}/releases/${name}/notifications`;
});

const getPRDeploymentList = baseApi<
  {
    environment_id?: number;
  },
  {
    cluster_id: number;
    project_id: number;
  }
>("GET", (pathParams) => {
  const { cluster_id, project_id } = pathParams;

  return `/api/projects/${project_id}/clusters/${cluster_id}/deployments`;
});

const getPRDeploymentByID = baseApi<
  {
    id: number;
  },
  {
    cluster_id: number;
    project_id: number;
    environment_id: number;
  }
>("GET", (pathParams) => {
  const { cluster_id, project_id, environment_id } = pathParams;

  return `/api/projects/${project_id}/clusters/${cluster_id}/environments/${environment_id}/deployment`;
});

// TODO (soham): Check if we are really using this?
// const getPRDeployment = baseApi<
//   {
//     namespace: string;
//   },
//   {
//     cluster_id: number;
//     project_id: number;
//     git_installation_id: number;
//     git_repo_owner: string;
//     git_repo_name: string;
//   }
// >("GET", (pathParams) => {
//   const {
//     cluster_id,
//     project_id,
//     git_installation_id,
//     git_repo_owner,
//     git_repo_name,
//   } = pathParams;
//   return `/api/projects/${project_id}/gitrepos/${git_installation_id}/${git_repo_owner}/${git_repo_name}/clusters/${cluster_id}/deployment`;
// });

const deletePRDeployment = baseApi<
  {},
  {
    cluster_id: number;
    project_id: number;
    deployment_id: number;
  }
>("DELETE", (pathParams) => {
  const { cluster_id, project_id, deployment_id } = pathParams;
  return `/api/projects/${project_id}/clusters/${cluster_id}/deployments/${deployment_id}`;
});

const getNotificationConfig = baseApi<
  {},
  {
    project_id: number;
    cluster_id: number;
    namespace: string;
    name: string;
  }
>("GET", (pathParams) => {
  let { project_id, cluster_id, namespace, name } = pathParams;

  return `/api/projects/${project_id}/clusters/${cluster_id}/namespaces/${namespace}/releases/${name}/notifications`;
});

const getGHAWorkflowTemplate = baseApi<
  {
    release_name: string;
    github_action_config: FullActionConfigType;
  },
  {
    cluster_id: number;
    project_id: number;
    namespace: string;
  }
>("POST", (pathParams) => {
  const { cluster_id, project_id, namespace } = pathParams;

  return `/api/projects/${project_id}/clusters/${cluster_id}/namespaces/${namespace}/releases/gha_template`;
});

const deployTemplate = baseApi<
  {
    template_name: string;
    template_version: string;
    image_url?: string;
    values?: any;
    name: string;
    git_action_config?: FullActionConfigType;
    build_config?: any;
    synced_env_groups?: string[];
  },
  {
    id: number;
    cluster_id: number;
    namespace: string;
    repo_url?: string;
  }
>("POST", (pathParams) => {
  let { cluster_id, id, namespace, repo_url } = pathParams;

  if (repo_url) {
    return `/api/projects/${id}/clusters/${cluster_id}/namespaces/${namespace}/releases?repo_url=${repo_url}`;
  }
  return `/api/projects/${id}/clusters/${cluster_id}/namespaces/${namespace}/releases`;
});

const deployAddon = baseApi<
  {
    template_name: string;
    template_version: string;
    values?: any;
    name: string;
  },
  {
    id: number;
    cluster_id: number;
    namespace: string;
    repo_url?: string;
  }
>("POST", (pathParams) => {
  let { cluster_id, id, namespace, repo_url } = pathParams;

  return `/api/projects/${id}/clusters/${cluster_id}/namespaces/${namespace}/addons?repo_url=${repo_url}`;
});

const detectBuildpack = baseApi<
  {},
  {
    project_id: number;
    git_repo_id: number;
    kind: string;
    owner: string;
    name: string;
    branch: string;
  }
>("GET", (pathParams) => {
  return `/api/projects/${pathParams.project_id}/gitrepos/${
    pathParams.git_repo_id
  }/repos/${pathParams.kind}/${pathParams.owner}/${
    pathParams.name
  }/${encodeURIComponent(pathParams.branch)}/buildpack/detect`;
});

const detectGitlabBuildpack = baseApi<
  { dir: string },
  {
    project_id: number;
    integration_id: number;
    repo_owner: string;
    repo_name: string;
    branch: string;
  }
>(
  "GET",
  ({ project_id, integration_id, repo_name, repo_owner, branch }) =>
    `/api/projects/${project_id}/integrations/gitlab/${integration_id}/repos/${repo_owner}/${repo_name}/${branch}/buildpack/detect`
);

const getBranchContents = baseApi<
  {
    dir: string;
  },
  {
    project_id: number;
    git_repo_id: number;
    kind: string;
    owner: string;
    name: string;
    branch: string;
  }
>("GET", (pathParams) => {
  return `/api/projects/${pathParams.project_id}/gitrepos/${
    pathParams.git_repo_id
  }/repos/${pathParams.kind}/${pathParams.owner}/${
    pathParams.name
  }/${encodeURIComponent(pathParams.branch)}/contents`;
});

const getProcfileContents = baseApi<
  {
    path: string;
  },
  {
    project_id: number;
    git_repo_id: number;
    kind: string;
    owner: string;
    name: string;
    branch: string;
  }
>("GET", (pathParams) => {
  return `/api/projects/${pathParams.project_id}/gitrepos/${
    pathParams.git_repo_id
  }/repos/${pathParams.kind}/${pathParams.owner}/${
    pathParams.name
  }/${encodeURIComponent(pathParams.branch)}/procfile`;
});

const getGitlabProcfileContents = baseApi<
  {
    path: string;
  },
  {
    project_id: number;
    integration_id: number;
    owner: string;
    name: string;
    branch: string;
  }
>(
  "GET",
  ({ project_id, integration_id, owner, name, branch }) =>
    `/api/projects/${project_id}/integrations/gitlab/${integration_id}/repos/${owner}/${name}/${encodeURIComponent(
      branch
    )}/procfile`
);

const getBranches = baseApi<
  {},
  {
    project_id: number;
    git_repo_id: number;
    kind: string;
    owner: string;
    name: string;
  }
>("GET", (pathParams) => {
  return `/api/projects/${pathParams.project_id}/gitrepos/${pathParams.git_repo_id}/repos/${pathParams.kind}/${pathParams.owner}/${pathParams.name}/branches`;
});

const getChart = baseApi<
  {},
  {
    id: number;
    cluster_id: number;
    namespace: string;
    name: string;
    revision: number;
  }
>("GET", (pathParams) => {
  let { id, cluster_id, namespace, name, revision } = pathParams;

  return `/api/projects/${id}/clusters/${cluster_id}/namespaces/${namespace}/releases/${name}/${revision}`;
});

const getCharts = baseApi<
  {
    limit: number;
    skip: number;
    byDate: boolean;
    statusFilter: string[];
  },
  {
    id: number;
    cluster_id: number;
    namespace: string;
  }
>("GET", (pathParams) => {
  return `/api/projects/${pathParams.id}/clusters/${pathParams.cluster_id}/namespaces/${pathParams.namespace}/releases`;
});

const getChartComponents = baseApi<
  {},
  {
    id: number;
    cluster_id: number;
    namespace: string;
    name: string;
    revision: number;
  }
>("GET", (pathParams) => {
  let { id, cluster_id, namespace, name, revision } = pathParams;

  return `/api/projects/${id}/clusters/${cluster_id}/namespaces/${namespace}/releases/${name}/${revision}/components`;
});

const getChartControllers = baseApi<
  {},
  {
    id: number;
    cluster_id: number;
    namespace: string;
    name: string;
    revision: number;
  }
>("GET", (pathParams) => {
  let { id, cluster_id, namespace, name, revision } = pathParams;

  return `/api/projects/${id}/clusters/${cluster_id}/namespaces/${namespace}/releases/${name}/${revision}/controllers`;
});

const getClusterIntegrations = baseApi("GET", "/api/integrations/cluster");

const getClusters = baseApi<{}, { id: number }>("GET", (pathParams) => {
  return `/api/projects/${pathParams.id}/clusters`;
});

const getCluster = baseApi<
  {},
  {
    project_id: number;
    cluster_id: number;
  }
>("GET", (pathParams) => {
  return `/api/projects/${pathParams.project_id}/clusters/${pathParams.cluster_id}`;
});

const getClusterNodes = baseApi<
  {},
  {
    project_id: number;
    cluster_id: number;
  }
>("GET", (pathParams) => {
  return `/api/projects/${pathParams.project_id}/clusters/${pathParams.cluster_id}/nodes`;
});

const getClusterNode = baseApi<
  {},
  {
    project_id: number;
    cluster_id: number;
    nodeName: string;
  }
>(
  "GET",
  (pathParams) =>
    `/api/projects/${pathParams.project_id}/clusters/${pathParams.cluster_id}/nodes/${pathParams.nodeName}`
);

const getGitRepoList = baseApi<
  {},
  {
    project_id: number;
    git_repo_id: number;
  }
>("GET", (pathParams) => {
  return `/api/projects/${pathParams.project_id}/gitrepos/${pathParams.git_repo_id}/repos`;
});

const getGitRepoPermission = baseApi<
  {},
  {
    project_id: number;
    git_repo_id: number;
  }
>("GET", (pathParams) => {
  return `/api/projects/${pathParams.project_id}/gitrepos/${pathParams.git_repo_id}/permissions`;
});

const getGitRepos = baseApi<
  {},
  {
    project_id: number;
  }
>("GET", (pathParams) => {
  return `/api/projects/${pathParams.project_id}/gitrepos`;
});

const getImageRepos = baseApi<
  {},
  {
    project_id: number;
    registry_id: number;
  }
>("GET", (pathParams) => {
  return `/api/projects/${pathParams.project_id}/registries/${pathParams.registry_id}/repositories`;
});

const getImageTags = baseApi<
  {},
  {
    project_id: number;
    registry_id: number;
    repo_name: string;
  }
>("GET", (pathParams) => {
  return `/api/projects/${pathParams.project_id}/registries/${pathParams.registry_id}/repositories/${pathParams.repo_name}`;
});

const getInfra = baseApi<
  {
    version?: string;
  },
  {
    project_id: number;
  }
>("GET", (pathParams) => {
  return `/api/projects/${pathParams.project_id}/infra`;
});

const listInfraTemplates = baseApi<
  {},
  {
    project_id: number;
  }
>("GET", (pathParams) => {
  return `/api/projects/${pathParams.project_id}/infras/templates`;
});

const getInfraTemplate = baseApi<
  {},
  {
    project_id: number;
    name: string;
    version: string;
  }
>("GET", (pathParams) => {
  let { project_id, name, version } = pathParams;

  return `/api/projects/${project_id}/infras/templates/${name}/${version}`;
});

const provisionInfra = baseApi<
  {
    kind: string;
    values: any;
    aws_integration_id?: number;
    gcp_integration_id?: number;
    do_integration_id?: number;
    azure_integration_id?: number;
    cluster_id?: number;
  },
  {
    project_id: number;
  }
>("POST", ({ project_id }) => {
  return `/api/projects/${project_id}/infras`;
});

const updateInfra = baseApi<
  {
    values?: any;
  },
  {
    project_id: number;
    infra_id: number;
  }
>("POST", (pathParams) => {
  let { project_id, infra_id } = pathParams;
  return `/api/projects/${project_id}/infras/${infra_id}/update`;
});

const retryCreateInfra = baseApi<
  {
    aws_integration_id?: number;
    gcp_integration_id?: number;
    do_integration_id?: number;
    values?: any;
  },
  {
    project_id: number;
    infra_id: number;
  }
>("POST", (pathParams) => {
  let { project_id, infra_id } = pathParams;
  return `/api/projects/${project_id}/infras/${infra_id}/retry_create`;
});

const retryDeleteInfra = baseApi<
  {
    values?: any;
  },
  {
    project_id: number;
    infra_id: number;
  }
>("POST", (pathParams) => {
  let { project_id, infra_id } = pathParams;
  return `/api/projects/${project_id}/infras/${infra_id}/retry_delete`;
});

const deleteInfra = baseApi<
  {},
  {
    project_id: number;
    infra_id: number;
  }
>("DELETE", (pathParams) => {
  let { project_id, infra_id } = pathParams;
  return `/api/projects/${project_id}/infras/${infra_id}`;
});

const listOperations = baseApi<
  {},
  {
    project_id: number;
    infra_id: number;
  }
>("GET", (pathParams) => {
  return `/api/projects/${pathParams.project_id}/infras/${pathParams.infra_id}/operations`;
});

const getOperation = baseApi<
  {},
  {
    project_id: number;
    infra_id: number;
    operation_id: string;
  }
>("GET", (pathParams) => {
  let { project_id, infra_id, operation_id } = pathParams;
  return `/api/projects/${project_id}/infras/${infra_id}/operations/${operation_id}`;
});

const getOperationLogs = baseApi<
  {},
  {
    project_id: number;
    infra_id: number;
    operation_id: string;
  }
>("GET", (pathParams) => {
  let { project_id, infra_id, operation_id } = pathParams;
  return `/api/projects/${project_id}/infras/${infra_id}/operations/${operation_id}/logs`;
});

const getInfraState = baseApi<
  {},
  {
    project_id: number;
    infra_id: number;
  }
>("GET", (pathParams) => {
  return `/api/projects/${pathParams.project_id}/infras/${pathParams.infra_id}/state`;
});

const getInfraRawState = baseApi<
  {},
  {
    project_id: number;
    infra_id: number;
  }
>("GET", (pathParams) => {
  return `/api/projects/${pathParams.project_id}/infras/${pathParams.infra_id}/raw_state`;
});

const getInfraByID = baseApi<
  {},
  {
    project_id: number;
    infra_id: number;
  }
>("GET", (pathParams) => {
  return `/api/projects/${pathParams.project_id}/infras/${pathParams.infra_id}`;
});

const getInfraDesired = baseApi<
  {},
  {
    project_id: number;
    infra_id: number;
  }
>("GET", (pathParams) => {
  return `/api/projects/${pathParams.project_id}/infras/${pathParams.infra_id}/desired`;
});

const getInfraCurrent = baseApi<
  {},
  {
    project_id: number;
    infra_id: number;
  }
>("GET", (pathParams) => {
  return `/api/projects/${pathParams.project_id}/infras/${pathParams.infra_id}/current`;
});

const getIngress = baseApi<
  {},
  { namespace: string; cluster_id: number; name: string; id: number }
>("GET", (pathParams) => {
  let { id, name, cluster_id, namespace } = pathParams;

  return `/api/projects/${id}/clusters/${cluster_id}/namespaces/${namespace}/ingresses/${name}`;
});

const getInvites = baseApi<{}, { id: number }>("GET", (pathParams) => {
  return `/api/projects/${pathParams.id}/invites`;
});

const getJobs = baseApi<
  {},
  { namespace: string; cluster_id: number; release_name: string; id: number }
>("GET", (pathParams) => {
  let { id, release_name, cluster_id, namespace } = pathParams;

  return `/api/projects/${id}/clusters/${cluster_id}/namespaces/${namespace}/releases/${release_name}/0/jobs`;
});

const getJobStatus = baseApi<
  {},
  { namespace: string; cluster_id: number; release_name: string; id: number }
>("GET", (pathParams) => {
  let { id, release_name, cluster_id, namespace } = pathParams;

  return `/api/projects/${id}/clusters/${cluster_id}/namespaces/${namespace}/releases/${release_name}/0/jobs/status`;
});

const getJobPods = baseApi<
  {},
  { name: string; namespace: string; id: number; cluster_id: number }
>("GET", (pathParams) => {
  let { id, name, cluster_id, namespace } = pathParams;
  return `/api/projects/${id}/clusters/${cluster_id}/namespaces/${namespace}/jobs/${name}/pods`;
});

const getPodByName = baseApi<
  {},
  {
    project_id: number;
    cluster_id: number;
    namespace: string;
    name: string;
  }
>(
  "GET",
  ({ project_id, cluster_id, namespace, name }) =>
    `/api/projects/${project_id}/clusters/${cluster_id}/namespaces/${namespace}/pods/${name}`
);

const getMatchingPods = baseApi<
  {
    namespace: string;
    selectors: string[];
  },
  { id: number; cluster_id: number }
>("GET", (pathParams) => {
  return `/api/projects/${pathParams.id}/clusters/${pathParams.cluster_id}/pods`;
});

const getAllReleasePods = baseApi<
  {},
  {
    id: number;
    name: string;
    namespace: string;
    cluster_id: number;
  }
>("GET", (pathParams) => {
<<<<<<< HEAD
  let { id, name, cluster_id, namespace } = pathParams;
=======
  const { id, name, cluster_id, namespace } = pathParams;
>>>>>>> 2a1edbe2

  return `/api/projects/${id}/clusters/${cluster_id}/namespaces/${namespace}/releases/${name}/0/pods/all`;
});

const getMetrics = baseApi<
  {
    metric: string;
    shouldsum: boolean;
    pods?: string[];
    kind?: string; // the controller kind
    name?: string;
    percentile?: number;
    namespace: string;
    startrange: number;
    endrange: number;
    resolution: string;
  },
  {
    id: number;
    cluster_id: number;
  }
>("GET", (pathParams) => {
  return `/api/projects/${pathParams.id}/clusters/${pathParams.cluster_id}/metrics`;
});

const getNamespaces = baseApi<
  {},
  {
    id: number;
    cluster_id: number;
  }
>("GET", (pathParams) => {
  return `/api/projects/${pathParams.id}/clusters/${pathParams.cluster_id}/namespaces`;
});

const getNGINXIngresses = baseApi<
  {},
  {
    id: number;
    cluster_id: number;
  }
>("GET", (pathParams) => {
  return `/api/projects/${pathParams.id}/clusters/${pathParams.cluster_id}/prometheus/ingresses`;
});

const getOAuthIds = baseApi<
  {},
  {
    project_id: number;
  }
>("GET", (pathParams) => {
  return `/api/projects/${pathParams.project_id}/integrations/oauth`;
});

const getProjectClusters = baseApi<{}, { id: number }>("GET", (pathParams) => {
  return `/api/projects/${pathParams.id}/clusters`;
});

const getProjectRegistries = baseApi<{}, { id: number }>(
  "GET",
  (pathParams) => {
    return `/api/projects/${pathParams.id}/registries`;
  }
);

const getProjectRepos = baseApi<{}, { id: number }>("GET", (pathParams) => {
  return `/api/projects/${pathParams.id}/repos`;
});

const getProjects = baseApi("GET", "/api/projects");

const getPrometheusIsInstalled = baseApi<
  {},
  {
    id: number;
    cluster_id: number;
  }
>("GET", (pathParams) => {
  return `/api/projects/${pathParams.id}/clusters/${pathParams.cluster_id}/prometheus/detect`;
});

const getRegistryIntegrations = baseApi("GET", "/api/integrations/registry");

const getReleaseToken = baseApi<
  {},
  { name: string; id: number; namespace: string; cluster_id: number }
>("GET", (pathParams) => {
  let { id, cluster_id, namespace, name } = pathParams;

  return `/api/projects/${id}/clusters/${cluster_id}/namespaces/${namespace}/releases/${name}/webhook`;
});

const getReleaseSteps = baseApi<
  {},
  { name: string; id: number; namespace: string; cluster_id: number }
>("GET", (pathParams) => {
  let { id, cluster_id, namespace, name } = pathParams;

  return `/api/projects/${id}/clusters/${cluster_id}/namespaces/${namespace}/releases/${name}/steps`;
});

const destroyInfra = baseApi<
  {},
  {
    project_id: number;
    infra_id: number;
  }
>("DELETE", (pathParams) => {
  return `/api/projects/${pathParams.project_id}/infras/${pathParams.infra_id}`;
});

const updateDatabaseStatus = baseApi<
  {
    status: string;
  },
  {
    project_id: number;
    infra_id: number;
  }
>("POST", (pathParams) => {
  return `/api/projects/${pathParams.project_id}/infras/${pathParams.infra_id}/database`;
});

const getRepoIntegrations = baseApi("GET", "/api/integrations/repo");

const getRepos = baseApi<{}, { id: number }>("GET", (pathParams) => {
  return `/api/projects/${pathParams.id}/repos`;
});

const getSlackIntegrations = baseApi<{}, { id: number }>(
  "GET",
  (pathParams) => {
    return `/api/projects/${pathParams.id}/slack_integrations`;
  }
);

const getRevisions = baseApi<
  {},
  { id: number; cluster_id: number; namespace: string; name: string }
>("GET", (pathParams) => {
  let { id, cluster_id, namespace, name } = pathParams;

  return `/api/projects/${id}/clusters/${cluster_id}/namespaces/${namespace}/releases/${name}/history`;
});

const getTemplateInfo = baseApi<
  {
    repo_url?: string;
  },
  { project_id: number; name: string; version: string }
>("GET", (pathParams) => {
  return `/api/v1/projects/${pathParams.project_id}/templates/${pathParams.name}/versions/${pathParams.version}`;
});

const getTemplateUpgradeNotes = baseApi<
  {
    repo_url?: string;
    prev_version: string;
  },
  { project_id: number; name: string; version: string }
>("GET", (pathParams) => {
  return `/api/v1/projects/${pathParams.project_id}/templates/${pathParams.name}/versions/${pathParams.version}/upgrade_notes`;
});

const getTemplates = baseApi<
  {
    repo_url?: string;
  },
  {
    project_id: number;
  }
>("GET", (pathParams) => {
  return `/api/v1/projects/${pathParams.project_id}/templates`;
});

const getHelmRepos = baseApi<
  {},
  {
    project_id: number;
  }
>("GET", (pathParams) => {
  return `/api/projects/${pathParams.project_id}/helmrepos`;
});

const getChartsFromHelmRepo = baseApi<
  {},
  {
    project_id: number;
    helm_repo_id: number;
  }
>("GET", (pathParams) => {
  return `/api/projects/${pathParams.project_id}/helmrepos/${pathParams.helm_repo_id}/charts`;
});

const getChartInfoFromHelmRepo = baseApi<
  {},
  { project_id: number; helm_repo_id: number; name: string; version: string }
>("GET", (pathParams) => {
  return `/api/projects/${pathParams.project_id}/helmrepos/${pathParams.helm_repo_id}/charts/${pathParams.name}/${pathParams.version}`;
});

const getMetadata = baseApi<{}, {}>("GET", () => {
  return `/api/metadata`;
});

const postWelcome = baseApi<{
  email: string;
  isCompany: boolean;
  name: string;
  company: string;
  role: string;
}>("POST", () => {
  return `/api/welcome`;
});

const linkGithubProject = baseApi<
  {},
  {
    project_id: number;
  }
>("GET", (pathParams) => {
  return `/api/oauth/projects/${pathParams.project_id}/github`;
});

const getGithubAccounts = baseApi<{}, {}>("GET", () => {
  return `/api/integrations/github-app/accounts`;
});

const logInUser = baseApi<{
  email: string;
  password: string;
}>("POST", "/api/login");

const logOutUser = baseApi("POST", "/api/logout");

const registerUser = baseApi<{
  email: string;
  password: string;
}>("POST", "/api/users");

const rollbackChart = baseApi<
  {
    revision: number;
  },
  {
    id: number;
    name: string;
    namespace: string;
    cluster_id: number;
  }
>("POST", (pathParams) => {
  let { id, name, cluster_id, namespace } = pathParams;
  return `/api/projects/${id}/clusters/${cluster_id}/namespaces/${namespace}/releases/${name}/0/rollback`;
});

const uninstallTemplate = baseApi<
  {},
  {
    id: number;
    name: string;
    cluster_id: number;
    namespace: string;
  }
>("DELETE", (pathParams) => {
  let { id, name, cluster_id, namespace } = pathParams;
  return `/api/projects/${id}/clusters/${cluster_id}/namespaces/${namespace}/releases/${name}/0`;
});

const updateUser = baseApi<
  {
    rawKubeConfig?: string;
    allowedContexts?: string[];
  },
  { id: number }
>("PUT", (pathParams) => {
  return `/api/users/${pathParams.id}`;
});

const upgradeChartValues = baseApi<
  {
    values: string;
    version?: string;
    latest_revision?: number;
  },
  {
    id: number;
    name: string;
    namespace: string;
    cluster_id: number;
  }
>("POST", (pathParams) => {
  let { id, name, cluster_id, namespace } = pathParams;
  return `/api/projects/${id}/clusters/${cluster_id}/namespaces/${namespace}/releases/${name}/0/upgrade`;
});

const listEnvGroups = baseApi<
  {},
  {
    id: number;
    namespace: string;
    cluster_id: number;
  }
>("GET", (pathParams) => {
  return `/api/projects/${pathParams.id}/clusters/${pathParams.cluster_id}/namespaces/${pathParams.namespace}/envgroup/list`;
});

const listConfigMaps = baseApi<
  {},
  {
    id: number;
    namespace: string;
    cluster_id: number;
  }
>("GET", (pathParams) => {
  return `/api/projects/${pathParams.id}/clusters/${pathParams.cluster_id}/namespaces/${pathParams.namespace}/configmap/list`;
});

const getEnvGroup = baseApi<
  {},
  {
    id: number;
    namespace: string;
    cluster_id: number;
    name: string;
    version?: number;
  }
>("GET", (pathParams) => {
  return `/api/projects/${pathParams.id}/clusters/${
    pathParams.cluster_id
  }/namespaces/${pathParams.namespace}/envgroup?name=${pathParams.name}${
    pathParams.version ? "&version=" + pathParams.version : ""
  }`;
});

const getConfigMap = baseApi<
  {
    name: string;
  },
  {
    id: number;
    namespace: string;
    cluster_id: number;
  }
>("GET", (pathParams) => {
  return `/api/projects/${pathParams.id}/clusters/${pathParams.cluster_id}/namespaces/${pathParams.namespace}/configmap`;
});

const createEnvGroup = baseApi<
  {
    name: string;
    variables: Record<string, string>;
    secret_variables?: Record<string, string>;
  },
  {
    id: number;
    cluster_id: number;
    namespace: string;
  }
>("POST", (pathParams) => {
  return `/api/projects/${pathParams.id}/clusters/${pathParams.cluster_id}/namespaces/${pathParams.namespace}/envgroup/create`;
});

const cloneEnvGroup = baseApi<
  {
    name: string;
    namespace: string;
    clone_name: string;
    version: number;
  },
  {
    id: number;
    namespace: string;
    cluster_id: number;
  }
>("POST", (pathParams) => {
  return `/api/projects/${pathParams.id}/clusters/${pathParams.cluster_id}/namespaces/${pathParams.namespace}/envgroup/clone`;
});

const updateEnvGroup = baseApi<
  {
    name: string;
    variables: { [key: string]: string };
    secret_variables?: { [key: string]: string };
  },
  {
    project_id: number;
    cluster_id: number;
    namespace: string;
  }
>(
  "POST",
  ({ cluster_id, project_id, namespace }) =>
    `/api/projects/${project_id}/clusters/${cluster_id}/namespaces/${namespace}/envgroup/create`
);

const createConfigMap = baseApi<
  {
    name: string;
    variables: Record<string, string>;
    secret_variables?: Record<string, string>;
  },
  {
    id: number;
    cluster_id: number;
    namespace: string;
  }
>("POST", (pathParams) => {
  return `/api/projects/${pathParams.id}/clusters/${pathParams.cluster_id}/namespaces/${pathParams.namespace}/configmap/create`;
});

const updateConfigMap = baseApi<
  {
    name: string;
    variables: Record<string, string>;
    secret_variables?: Record<string, string>;
  },
  {
    id: number;
    cluster_id: number;
    namespace: string;
  }
>("POST", (pathParams) => {
  let { id, cluster_id } = pathParams;
  return `/api/projects/${pathParams.id}/clusters/${pathParams.cluster_id}/namespaces/${pathParams.namespace}/configmap/update`;
});

const renameConfigMap = baseApi<
  {
    name: string;
    new_name: string;
  },
  {
    id: number;
    cluster_id: number;
    namespace: string;
  }
>("POST", (pathParams) => {
  return `/api/projects/${pathParams.id}/clusters/${pathParams.cluster_id}/namespaces/${pathParams.namespace}/configmap/rename`;
});

const deleteEnvGroup = baseApi<
  {
    name: string;
  },
  {
    id: number;
    namespace: string;
    cluster_id: number;
  }
>("DELETE", (pathParams) => {
  return `/api/projects/${pathParams.id}/clusters/${pathParams.cluster_id}/namespaces/${pathParams.namespace}/envgroup`;
});

const deleteConfigMap = baseApi<
  {
    name: string;
  },
  {
    id: number;
    namespace: string;
    cluster_id: number;
  }
>("DELETE", (pathParams) => {
  return `/api/projects/${pathParams.id}/clusters/${pathParams.cluster_id}/namespaces/${pathParams.namespace}/configmap/delete`;
});

const createNamespace = baseApi<
  {
    name: string;
  },
  { id: number; cluster_id: number }
>("POST", (pathParams) => {
  let { id, cluster_id } = pathParams;
  return `/api/projects/${id}/clusters/${cluster_id}/namespaces/create`;
});

const deleteNamespace = baseApi<
  {},
  {
    id: number;
    cluster_id: number;
    namespace: string;
  }
>("DELETE", (pathParams) => {
  let { id, cluster_id, namespace } = pathParams;
  return `/api/projects/${id}/clusters/${cluster_id}/namespaces/${namespace}`;
});

const deleteJob = baseApi<
  {},
  { name: string; namespace: string; id: number; cluster_id: number }
>("DELETE", (pathParams) => {
  let { id, name, cluster_id, namespace } = pathParams;
  return `/api/projects/${id}/clusters/${cluster_id}/namespaces/${namespace}/jobs/${name}`;
});

const stopJob = baseApi<
  {},
  { name: string; namespace: string; id: number; cluster_id: number }
>("POST", (pathParams) => {
  let { id, name, namespace, cluster_id } = pathParams;
  return `/api/projects/${id}/clusters/${cluster_id}/namespaces/${namespace}/jobs/${name}/stop`;
});

const listAPITokens = baseApi<{}, { project_id: number }>(
  "GET",
  ({ project_id }) => `/api/projects/${project_id}/api_token`
);

const getAPIToken = baseApi<{}, { project_id: number; token: string }>(
  "GET",
  ({ project_id, token }) => `/api/projects/${project_id}/api_token/${token}`
);

const revokeAPIToken = baseApi<{}, { project_id: number; token: string }>(
  "POST",
  ({ project_id, token }) =>
    `/api/projects/${project_id}/api_token/${token}/revoke`
);

const createAPIToken = baseApi<
  {
    name: string;
    policy_uid: string;
    expires_at?: string;
  },
  { project_id: number }
>("POST", ({ project_id }) => `/api/projects/${project_id}/api_token`);

const createPolicy = baseApi<
  {
    name: string;
    policy: PolicyDocType[];
  },
  { project_id: number }
>("POST", ({ project_id }) => `/api/projects/${project_id}/policy`);

const getAvailableRoles = baseApi<{}, { project_id: number }>(
  "GET",
  ({ project_id }) => `/api/projects/${project_id}/roles`
);

const updateInvite = baseApi<
  { kind: string; roles: string[] },
  { project_id: number; invite_id: number }
>(
  "PATCH",
  ({ project_id, invite_id }) =>
    `/api/projects/${project_id}/invites/${invite_id}`
);

const getCollaborators = baseApi<{}, { project_id: number }>(
  "GET",
  ({ project_id }) => `/api/projects/${project_id}/collaborators`
);

const updateCollaborator = baseApi<
  {
    roles: string[];
  },
  {
    project_id: number;
    user_id: number;
  }
>(
  "PATCH",
  ({ project_id, user_id }) =>
    `/api/projects/${project_id}/collaborators/${user_id}`
);

const removeCollaborator = baseApi<
  {},
  {
    project_id: number;
    user_id: number;
  }
>(
  "DELETE",
  ({ project_id, user_id }) =>
    `/api/projects/${project_id}/collaborators/${user_id}`
);

const getPolicyDocument = baseApi<{}, { project_id: number }>(
  "GET",
  ({ project_id }) => `/api/projects/${project_id}/policy`
);

const createWebhookToken = baseApi<
  {},
  {
    project_id: number;
    chart_name: string;
    namespace: string;
    cluster_id: number;
  }
>(
  "POST",
  ({ project_id, chart_name, namespace, cluster_id }) =>
    `/api/projects/${project_id}/clusters/${cluster_id}/namespaces/${namespace}/releases/${chart_name}/0/webhook`
);

const getUsage = baseApi<{}, { project_id: number }>(
  "GET",
  ({ project_id }) => `/api/projects/${project_id}/usage`
);

// Used for billing purposes
const getCustomerToken = baseApi<{}, { project_id: number }>(
  "GET",
  ({ project_id }) => `/api/projects/${project_id}/billing/token`
);

const getHasBilling = baseApi<{}, { project_id: number }>(
  "GET",
  ({ project_id }) => `/api/projects/${project_id}/billing`
);

const getOnboardingState = baseApi<{}, { project_id: number }>(
  "GET",
  ({ project_id }) => `/api/projects/${project_id}/onboarding`
);

const saveOnboardingState = baseApi<{}, { project_id: number }>(
  "POST",
  ({ project_id }) => `/api/projects/${project_id}/onboarding`
);

const getOnboardingInfra = baseApi<
  {},
  { project_id: number; registry_infra_id: number }
>(
  "GET",
  ({ project_id, registry_infra_id }) =>
    `/api/projects/${project_id}/infras/${registry_infra_id}`
);

const getOnboardingRegistry = baseApi<
  {},
  { project_id: number; registry_connection_id: number }
>(
  "GET",
  ({ project_id, registry_connection_id }) =>
    `/api/projects/${project_id}/registries/${registry_connection_id}`
);

const detectPorterAgent = baseApi<
  {},
  { project_id: number; cluster_id: number }
>(
  "GET",
  ({ project_id, cluster_id }) =>
    `/api/projects/${project_id}/clusters/${cluster_id}/agent/detect`
);

const installPorterAgent = baseApi<
  {},
  { project_id: number; cluster_id: number }
>(
  "POST",
  ({ cluster_id, project_id }) =>
    `/api/projects/${project_id}/clusters/${cluster_id}/agent/install`
);

const getKubeEvents = baseApi<
  {
    skip: number;
    resource_type: string;
    owner_type?: string;
    owner_name?: string;
    namespace?: string;
  },
  { project_id: number; cluster_id: number }
>("GET", ({ project_id, cluster_id }) => {
  return `/api/projects/${project_id}/clusters/${cluster_id}/kube_events`;
});

const getKubeEvent = baseApi<
  {},
  { project_id: number; cluster_id: number; kube_event_id: number }
>(
  "GET",
  ({ project_id, cluster_id, kube_event_id }) =>
    `/api/projects/${project_id}/clusters/${cluster_id}/kube_events/${kube_event_id}`
);

const getLogBuckets = baseApi<
  {},
  { project_id: number; cluster_id: number; kube_event_id: number }
>(
  "GET",
  ({ project_id, cluster_id, kube_event_id }) =>
    `/api/projects/${project_id}/clusters/${cluster_id}/kube_events/${kube_event_id}/log_buckets`
);

const getLogBucketLogs = baseApi<
  { timestamp: number },
  { project_id: number; cluster_id: number; kube_event_id: number }
>(
  "GET",
  ({ project_id, cluster_id, kube_event_id }) =>
    `/api/projects/${project_id}/clusters/${cluster_id}/kube_events/${kube_event_id}/logs`
);

const getCanCreateProject = baseApi<{}, {}>(
  "GET",
  () => "/api/can_create_project"
);

const addApplicationToEnvGroup = baseApi<
  {
    name: string; // Env Group name
    app_name: string;
  },
  { project_id: number; cluster_id: number; namespace: string }
>(
  "POST",
  ({ cluster_id, namespace, project_id }) =>
    `/api/projects/${project_id}/clusters/${cluster_id}/namespaces/${namespace}/envgroup/add_application`
);

const removeApplicationFromEnvGroup = baseApi<
  {
    name: string; // Env Group name
    app_name: string;
  },
  { project_id: number; cluster_id: number; namespace: string }
>(
  "POST",
  ({ cluster_id, namespace, project_id }) =>
    `/api/projects/${project_id}/clusters/${cluster_id}/namespaces/${namespace}/envgroup/remove_application`
);

const provisionDatabase = baseApi<
  {
    username: string;
    password: string;
    machine_type: string;
    db_storage_encrypted: boolean;
    db_name: string;
    db_max_allocated_storage: string;
    db_family: string;
    db_engine_version: string;
    db_allocated_storage: string;
  },
  { project_id: number; cluster_id: number; namespace: string }
>(
  "POST",
  ({ project_id, cluster_id, namespace }) =>
    `/api/projects/${project_id}/clusters/${cluster_id}/namespaces/${namespace}/provision/rds`
);

const getDatabases = baseApi<
  {},
  {
    project_id: number;
    cluster_id: number;
  }
>(
  "GET",
  ({ project_id, cluster_id }) =>
    `/api/projects/${project_id}/clusters/${cluster_id}/databases`
);
const getPreviousLogsForContainer = baseApi<
  {
    container_name: string;
  },
  {
    project_id: number;
    cluster_id: number;
    namespace: string;
    pod_name: string;
  }
>(
  "GET",
  ({ cluster_id, namespace, pod_name: name, project_id }) =>
    `/api/projects/${project_id}/clusters/${cluster_id}/namespaces/${namespace}/pod/${name}/previous_logs`
);

const upgradePorterAgent = baseApi<
  {},
  { project_id: number; cluster_id: number }
>(
  "POST",
  ({ project_id, cluster_id }) =>
    `/api/projects/${project_id}/clusters/${cluster_id}/agent/upgrade`
);

const updateBuildConfig = baseApi<
  BuildConfig,
  {
    project_id: number;
    cluster_id: number;
    namespace: string;
    release_name: string;
  }
>(
  "POST",
  ({ project_id, cluster_id, namespace, release_name }) =>
    `/api/projects/${project_id}/clusters/${cluster_id}/namespaces/${namespace}/releases/${release_name}/buildconfig`
);

const updateGitActionConfig = baseApi<
  {
    git_action_config: {
      git_branch: string;
    };
  },
  {
    project_id: number;
    cluster_id: number;
    namespace: string;
    release_name: string;
    revision?: 0; // Always update latest
  }
>(
  "PATCH",
  ({ project_id, cluster_id, namespace, release_name, revision = 0 }) =>
    `/api/projects/${project_id}/clusters/${cluster_id}/namespaces/${namespace}/releases/${release_name}/${revision}/git_action_config`
);

const reRunGHWorkflow = baseApi<
  {},
  {
    project_id: number;
    cluster_id: number;
    git_installation_id: number;
    owner: string;
    name: string;
    branch?: string;
    filename?: string;
    release_name?: string;
  }
>(
  "POST",
  ({
    project_id,
    git_installation_id,
    owner,
    name,
    cluster_id,
    filename,
    release_name,
    branch,
  }) => {
    const queryParams = new URLSearchParams();

    if (branch) {
      queryParams.set("branch", branch);
    }

    if (release_name) {
      queryParams.set("release_name", release_name);
    }
    if (filename) {
      queryParams.set("filename", filename);
    }

    return `/api/projects/${project_id}/gitrepos/${git_installation_id}/${owner}/${name}/clusters/${cluster_id}/rerun_workflow?${queryParams.toString()}`;
  }
);

const triggerPreviewEnvWorkflow = baseApi<
  {},
  { project_id: number; cluster_id: number; deployment_id: number }
>(
  "POST",
  ({ project_id, cluster_id, deployment_id }) =>
    `/api/projects/${project_id}/clusters/${cluster_id}/deployments/${deployment_id}/trigger_workflow`
);

const getTagsByProjectId = baseApi<{}, { project_id: number }>(
  "GET",
  ({ project_id }) => `/api/projects/${project_id}/tags`
);

const createTag = baseApi<
  { name: string; color: string },
  { project_id: number }
>("POST", ({ project_id }) => `/api/projects/${project_id}/tags`);

const updateReleaseTags = baseApi<
  {
    tags: string[];
  },
  {
    project_id: number;
    cluster_id: number;
    namespace: string;
    release_name: string;
  }
>(
  "PATCH",
  ({ project_id, cluster_id, namespace, release_name }) =>
    `/api/projects/${project_id}/clusters/${cluster_id}/namespaces/${namespace}/releases/${release_name}/0/update_tags`
);

const getGitProviders = baseApi<{}, { project_id: number }>(
  "GET",
  ({ project_id }) => `/api/projects/${project_id}/integrations/git`
);

const getGitlabRepos = baseApi<
  {},
  { project_id: number; integration_id: number }
>(
  "GET",
  ({ project_id, integration_id }) =>
    `/api/projects/${project_id}/integrations/gitlab/${integration_id}/repos`
);

const getGitlabBranches = baseApi<
  {},
  {
    project_id: number;
    integration_id: number;
    repo_owner: string;
    repo_name: string;
  }
>(
  "GET",
  ({ project_id, integration_id, repo_owner, repo_name }) =>
    `/api/projects/${project_id}/integrations/gitlab/${integration_id}/repos/${repo_owner}/${repo_name}/branches`
);

const getGitlabFolderContent = baseApi<
  {
    dir: string;
  },
  {
    project_id: number;
    integration_id: number;
    repo_owner: string;
    repo_name: string;
    branch: string;
  }
>(
  "GET",
  ({ project_id, integration_id, repo_owner, repo_name, branch }) =>
    `/api/projects/${project_id}/integrations/gitlab/${integration_id}/repos/${repo_owner}/${repo_name}/${branch}/contents`
);

const getLogPodValues = baseApi<
  {
    namespace?: string;
    revision?: string;
    match_prefix?: string;
    start_range?: string;
    end_range?: string;
  },
  {
    project_id: number;
    cluster_id: number;
  }
>(
  "GET",
  ({ project_id, cluster_id }) =>
    `/api/projects/${project_id}/clusters/${cluster_id}/logs/pod_values`
);

const getLogs = baseApi<
  {
    limit?: number;
    start_range?: string;
    end_range?: string;
    revision?: string;
    pod_selector: string;
    namespace: string;
    search_param?: string;
    direction?: string;
  },
  {
    project_id: number;
    cluster_id: number;
  }
>(
  "GET",
  ({ project_id, cluster_id }) =>
    `/api/projects/${project_id}/clusters/${cluster_id}/logs`
);

const listPorterEvents = baseApi<
  {
    release_name?: number;
    release_namespace?: string;
    type?: string;
  },
  {
    project_id: number;
    cluster_id: number;
  }
>(
  "GET",
  ({ project_id, cluster_id }) =>
    `/api/projects/${project_id}/clusters/${cluster_id}/events`
);

const listPorterJobEvents = baseApi<
  {
    release_name?: number;
    release_namespace?: string;
    type?: string;
    job_name: string;
  },
  {
    project_id: number;
    cluster_id: number;
  }
>(
  "GET",
  ({ project_id, cluster_id }) =>
    `/api/projects/${project_id}/clusters/${cluster_id}/events/job`
);

const listIncidents = baseApi<
  {
    release_name?: number;
    release_namespace?: string;
    status?: string;
  },
  {
    project_id: number;
    cluster_id: number;
  }
>(
  "GET",
  ({ project_id, cluster_id }) =>
    `/api/projects/${project_id}/clusters/${cluster_id}/incidents`
);

const getIncident = baseApi<
  {},
  {
    project_id: number;
    cluster_id: number;
    incident_id: string;
  }
>(
  "GET",
  ({ project_id, cluster_id, incident_id }) =>
    `/api/projects/${project_id}/clusters/${cluster_id}/incidents/${incident_id}`
);

const getIncidentEvents = baseApi<
  {
    incident_id?: string;
    pod_prefix?: string;
  },
  {
    project_id: number;
    cluster_id: number;
  }
>(
  "GET",
  ({ project_id, cluster_id }) =>
    `/api/projects/${project_id}/clusters/${cluster_id}/incidents/events`
);

// STACKS

const createStack = baseApi<
  CreateStackBody,
  {
    project_id: number;
    cluster_id: number;
    namespace: string;
  }
>(
  "POST",
  ({ project_id, cluster_id, namespace }) =>
    `/api/v1/projects/${project_id}/clusters/${cluster_id}/namespaces/${namespace}/stacks`
);

const updateStack = baseApi<
  {
    name: string;
  },
  {
    project_id: number;
    cluster_id: number;
    namespace: string;
    stack_id: string;
  }
>(
  "PATCH",
  ({ project_id, cluster_id, namespace, stack_id }) =>
    `/api/v1/projects/${project_id}/clusters/${cluster_id}/namespaces/${namespace}/stacks/${stack_id}`
);

const listStacks = baseApi<
  {},
  { project_id: number; cluster_id: number; namespace: string }
>(
  "GET",
  ({ project_id, cluster_id, namespace }) =>
    `/api/v1/projects/${project_id}/clusters/${cluster_id}/namespaces/${namespace}/stacks`
);

const getStack = baseApi<
  {},
  {
    project_id: number;
    cluster_id: number;
    namespace: string;
    stack_id: string;
  }
>(
  "GET",
  ({ project_id, cluster_id, namespace, stack_id }) =>
    `/api/v1/projects/${project_id}/clusters/${cluster_id}/namespaces/${namespace}/stacks/${stack_id}`
);

const getStackRevision = baseApi<
  {},
  {
    project_id: number;
    cluster_id: number;
    namespace: string;
    stack_id: string;
    revision_id: number;
  }
>(
  "GET",
  ({ project_id, cluster_id, namespace, stack_id, revision_id }) =>
    `/api/v1/projects/${project_id}/clusters/${cluster_id}/namespaces/${namespace}/stacks/${stack_id}/${revision_id}`
);

const rollbackStack = baseApi<
  {
    target_revision: number;
  },
  {
    project_id: number;
    cluster_id: number;
    namespace: string;
    stack_id: string;
  }
>(
  "POST",
  ({ project_id, cluster_id, namespace, stack_id }) =>
    `/api/v1/projects/${project_id}/clusters/${cluster_id}/namespaces/${namespace}/stacks/${stack_id}/rollback`
);

const deleteStack = baseApi<
  {},
  {
    project_id: number;
    cluster_id: number;
    namespace: string;
    stack_id: string;
  }
>(
  "DELETE",
  ({ project_id, cluster_id, namespace, stack_id }) =>
    `/api/v1/projects/${project_id}/clusters/${cluster_id}/namespaces/${namespace}/stacks/${stack_id}`
);

const updateStackSourceConfig = baseApi<
  {
    source_configs: SourceConfig[];
  },
  {
    project_id: number;
    cluster_id: number;
    namespace: string;
    stack_id: string;
  }
>(
  "PUT",
  ({ project_id, cluster_id, namespace, stack_id }) =>
    `/api/v1/projects/${project_id}/clusters/${cluster_id}/namespaces/${namespace}/stacks/${stack_id}/source`
);

const addStackAppResource = baseApi<
  CreateStackBody["app_resources"][0],
  {
    project_id: number;
    cluster_id: number;
    namespace: string;
    stack_id: string;
  }
>(
  "PATCH",
  ({ project_id, cluster_id, namespace, stack_id }) =>
    `/api/v1/projects/${project_id}/clusters/${cluster_id}/namespaces/${namespace}/stacks/${stack_id}/add_application`
);

const removeStackAppResource = baseApi<
  {},
  {
    project_id: number;
    cluster_id: number;
    namespace: string;
    stack_id: string;
    app_resource_name: string;
  }
>(
  "DELETE",
  ({ project_id, cluster_id, namespace, stack_id, app_resource_name }) =>
    `/api/v1/projects/${project_id}/clusters/${cluster_id}/namespaces/${namespace}/stacks/${stack_id}/remove_application/${app_resource_name}`
);

const addStackEnvGroup = baseApi<
  CreateStackBody["env_groups"][0],
  {
    project_id: number;
    cluster_id: number;
    namespace: string;
    stack_id: string;
  }
>(
  "PATCH",
  ({ project_id, cluster_id, namespace, stack_id }) =>
    `/api/v1/projects/${project_id}/clusters/${cluster_id}/namespaces/${namespace}/stacks/${stack_id}/add_env_group`
);

const removeStackEnvGroup = baseApi<
  {},
  {
    project_id: number;
    cluster_id: number;
    namespace: string;
    stack_id: string;
    env_group_name: string;
  }
>(
  "DELETE",
  ({ project_id, cluster_id, namespace, stack_id, env_group_name }) =>
    `/api/v1/projects/${project_id}/clusters/${cluster_id}/namespaces/${namespace}/stacks/${stack_id}/remove_env_group/${env_group_name}`
);

const getGithubStatus = baseApi<{}, {}>("GET", ({}) => `/api/status/github`);

// ROLES

/**
  POST /api/projects/{project_id}/project_roles
  GET /api/projects/{project_id}/project_roles/{role_id}
  GET /api/projects/{project_id}/project_roles
  PATCH /api/projects/{project_id}/project_roles/{role_id}
  DELETE /api/projects/{project_id}/project_roles/{role_id}
  PATCH /api/projects/{project_id}/invites/{invite_id}
  POST /api/projects/{project_id}/invites
 */

const listRoles = baseApi<{}, { project_id: number }>(
  "GET",
  ({ project_id }) => `/api/projects/${project_id}/project_roles`
);

const createRole = baseApi<
  CreateRoleBody,
  {
    project_id: number;
  }
>("POST", ({ project_id }) => `/api/projects/${project_id}/project_roles`);

const getRole = baseApi<
  {},
  {
    project_id: number;
    role_id: string;
  }
>(
  "GET",
  ({ project_id, role_id }) =>
    `/api/projects/${project_id}/project_roles/${role_id}`
);

const updateRole = baseApi<
  UpdateRoleBody,
  {
    project_id: number;
    role_id: string;
  }
>(
  "PATCH",
  ({ project_id, role_id }) =>
    `/api/projects/${project_id}/project_roles/${role_id}`
);

const deleteRole = baseApi<
  {},
  {
    project_id: number;
    role_id: string;
  }
>(
  "DELETE",
  ({ project_id, role_id }) =>
    `/api/projects/${project_id}/project_roles/${role_id}`
);

const getScopeHierarchy = baseApi<
  {},
  {
    project_id: number;
  }
>(
  "GET",
  ({ project_id }) =>
    `/api/projects/${project_id}/project_roles/scope_hierarchy`
);

// /ROLES

// Bundle export to allow default api import (api.<method> is more readable)
export default {
  checkAuth,
  connectECRRegistry,
  connectGCRRegistry,
  connectDORegistry,
  getAWSIntegration,
  getGCPIntegration,
  getAzureIntegration,
  getGitlabIntegration,
  createAWSIntegration,
  overwriteAWSIntegration,
  updateCluster,
  createAzureIntegration,
  createGitlabIntegration,
  createEmailVerification,
  createEnvironment,
  updateEnvironment,
  deleteEnvironment,
  createPreviewEnvironmentDeployment,
  reenablePreviewEnvironmentDeployment,
  listEnvironments,
  getEnvironment,
  toggleNewCommentForEnvironment,
  validatePorterYAML,
  createGCPIntegration,
  createInvite,
  createNamespace,
  createPasswordReset,
  createPasswordResetVerify,
  createPasswordResetFinalize,
  createProject,
  createConfigMap,
  deleteCluster,
  deleteConfigMap,
  deleteInvite,
  deleteNamespace,
  deletePod,
  deleteProject,
  deleteRegistryIntegration,
  deleteSlackIntegration,
  updateNotificationConfig,
  getNotificationConfig,
  createSubdomain,
  deployTemplate,
  deployAddon,
  destroyInfra,
  updateDatabaseStatus,
  detectBuildpack,
  detectGitlabBuildpack,
  getBranchContents,
  getBranches,
  getMetadata,
  postWelcome,
  getChart,
  getCharts,
  getChartComponents,
  getChartControllers,
  getClusterIntegrations,
  getClusters,
  getCluster,
  getClusterNodes,
  getClusterNode,
  getConfigMap,
  getPRDeploymentList,
  getPRDeploymentByID,
  // getPRDeployment,
  getGHAWorkflowTemplate,
  getGitRepoList,
  getGitRepoPermission,
  getGitRepos,
  getImageRepos,
  getImageTags,
  listInfraTemplates,
  getInfraTemplate,
  getInfra,
  provisionInfra,
  deleteInfra,
  updateInfra,
  listOperations,
  getOperation,
  getOperationLogs,
  retryCreateInfra,
  retryDeleteInfra,
  getInfraState,
  getInfraRawState,
  getInfraByID,
  getInfraDesired,
  getInfraCurrent,
  getIngress,
  getInvites,
  getJobs,
  getJobStatus,
  getJobPods,
  getPodByName,
  getMatchingPods,
  getAllReleasePods,
  getMetrics,
  getNamespaces,
  getNGINXIngresses,
  getOAuthIds,
  getPodEvents,
  getProcfileContents,
  getGitlabProcfileContents,
  getProjectClusters,
  getProjectRegistries,
  getProjectRepos,
  getProjects,
  getPrometheusIsInstalled,
  getRegistryIntegrations,
  getReleaseToken,
  getReleaseSteps,
  getRepoIntegrations,
  getSlackIntegrations,
  getRepos,
  getRevisions,
  getTemplateInfo,
  getTemplateUpgradeNotes,
  getTemplates,
  getHelmRepos,
  getChartsFromHelmRepo,
  getChartInfoFromHelmRepo,
  linkGithubProject,
  getGithubAccounts,
  listConfigMaps,
  logInUser,
  logOutUser,
  registerUser,
  rollbackChart,
  uninstallTemplate,
  updateUser,
  renameConfigMap,
  updateConfigMap,
  upgradeChartValues,
  deleteJob,
  stopJob,
  updateInvite,
  listAPITokens,
  getAPIToken,
  revokeAPIToken,
  createAPIToken,
  createPolicy,
  getAvailableRoles,
  getCollaborators,
  updateCollaborator,
  removeCollaborator,
  getPolicyDocument,
  createWebhookToken,
  getUsage,
  getCustomerToken,
  getHasBilling,
  getOnboardingState,
  saveOnboardingState,
  getOnboardingInfra,
  getOnboardingRegistry,
  detectPorterAgent,
  installPorterAgent,
  getKubeEvents,
  getKubeEvent,
  getLogBuckets,
  getLogBucketLogs,
  getCanCreateProject,
  createEnvGroup,
  cloneEnvGroup,
  updateEnvGroup,
  listEnvGroups,
  getEnvGroup,
  deleteEnvGroup,
  addApplicationToEnvGroup,
  removeApplicationFromEnvGroup,
  provisionDatabase,
  getDatabases,
  getPreviousLogsForContainer,
  upgradePorterAgent,
  deletePRDeployment,
  updateBuildConfig,
  updateGitActionConfig,
  reRunGHWorkflow,
  triggerPreviewEnvWorkflow,
  getTagsByProjectId,
  createTag,
  updateReleaseTags,
  getGitProviders,
  getGitlabRepos,
  getGitlabBranches,
  getGitlabFolderContent,
  getLogPodValues,
  getLogs,
  listPorterEvents,
  listPorterJobEvents,
  listIncidents,
  getIncident,
  getIncidentEvents,
  // STACKS
  listStacks,
  getStack,
  getStackRevision,
  createStack,
  updateStack,
  rollbackStack,
  deleteStack,
  updateStackSourceConfig,
  addStackAppResource,
  removeStackAppResource,
  addStackEnvGroup,
  removeStackEnvGroup,

  // STATUS
  getGithubStatus,

  // ROLES
  listRoles,
  getRole,
  createRole,
  updateRole,
  deleteRole,
  getScopeHierarchy,
};<|MERGE_RESOLUTION|>--- conflicted
+++ resolved
@@ -1086,11 +1086,7 @@
     cluster_id: number;
   }
 >("GET", (pathParams) => {
-<<<<<<< HEAD
-  let { id, name, cluster_id, namespace } = pathParams;
-=======
   const { id, name, cluster_id, namespace } = pathParams;
->>>>>>> 2a1edbe2
 
   return `/api/projects/${id}/clusters/${cluster_id}/namespaces/${namespace}/releases/${name}/0/pods/all`;
 });
