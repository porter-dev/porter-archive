--- conflicted
+++ resolved
@@ -1018,11 +1018,7 @@
     deletions?: {
       service_names: string[];
       predeploy: string[];
-<<<<<<< HEAD
-      env_variable_names: string[];
-=======
       env_variable_names?: string[];
->>>>>>> 30415cbb
       env_group_names: string[];
       service_deletions: Record<
         string,
