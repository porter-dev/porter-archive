--- conflicted
+++ resolved
@@ -363,14 +363,6 @@
   sub_events: any[];
 };
 
-<<<<<<< HEAD
-export type BuildConfig = {
-  builder: string;
-  buildpacks: string[];
-  config: null | {
-    [key: string]: string;
-  };
-=======
 export type InfraKind =
   | "ecr"
   | "eks"
@@ -542,5 +534,4 @@
 
 export type InfraCredentials = {
   [key in InfraCredentialOptions]?: number;
->>>>>>> 8f02fb6c
 };