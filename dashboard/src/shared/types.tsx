--- conflicted
+++ resolved
@@ -273,11 +273,8 @@
   azure_enabled: boolean;
   helm_values_enabled: boolean;
   multi_cluster: boolean;
-<<<<<<< HEAD
   full_add_ons: boolean;
-=======
   enable_reprovision: boolean;
->>>>>>> d46ae39a
   roles: {
     id: number;
     kind: string;
