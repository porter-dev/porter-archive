--- conflicted
+++ resolved
@@ -24,7 +24,6 @@
     volumes:
       - db:/var/lib/postgresql/data
 
-<<<<<<< HEAD
   # metabase:
   #   image: metabase/metabase
   #   restart: always
@@ -41,9 +40,6 @@
   #     MB_DB_HOST: postgres
   #   depends_on:
   #     - postgres
-
-=======
->>>>>>> 04c70c0c
-volumes:
-  db:
-  metabase:+  #   volumes:
+  #     db:
+  #     metabase: