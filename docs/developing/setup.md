--- conflicted
+++ resolved
@@ -44,53 +44,9 @@
 SQL_LITE=false
 ```
 
-<<<<<<< HEAD
-Once you've done this, go to the root repository, and run `docker-compose -f docker-compose.dev.yaml up`. You should see postgres, webpack, and porter containers spin up. When the webpack and porter containers have finished compiling and have spun up successfully (this will take 5-10 minutes after the containers start), you can navigate to `localhost:8080` and you should be greeted with the "Log In" screen. Create a user by entering an email/password on the "Register" screen.
-
-At this point, you can make a change to any `.go` file to trigger a backend rebuild, and any file in `/dashboard/src` to trigger a hot reload.
-
-## Setup without docker
-
-While docker is an awesome way of getting started as it simulates the real environment that we use on our hosted dashboard, for some people this may bee too much.
-
-In order to decrease the complexity of all the environment, you can just run the development environment locally without docker.
-
-To do so you should follow the next steps:
-
-1- First, inside the folder where you cloned the repo (e.g: /home/user/porter) run `make setup`. This should download all the modules for go to work and install all the dependencies that the frontend needs to work!
-
-2- After installing everything you should update the env variables:
-The `/dashboard/.env` should look like this:
-
-```
-NODE_ENV=development
-DEV_SERVER_PORT=8081 # Tell the webpack dev server in wich port we wanna run, it defaults to 8080 but we have to be carefull this is not the same port as the backend
-ENABLE_PROXY=true # Usually we would use nginx, but for this environment we're going to enable webpack-dev-server proxy
-API_SERVER=http://localhost:8080 # API server url, this url will be used for the proxy to redirect all /api calls
-```
-
-And the `/docker/.env` variables should look like this:
-
-```
-SERVER_URL=http://localhost:8080
-SERVER_PORT=8080
-SQL_LITE=true
-SQL_LITE_PATH=./porter.db
-REDIS_ENABLED=false
-```
-
-In this case SQLLite is the simplest solution for getting the environment running, but you can enable postgres or redis if you want!
-
-3- Open two terminals and run `make run-server` and in the second one `make run-frontend`. This should get everything up and running!
-
-### Disclaimer
-
-This environment is experimental, if you run into any issue don't doubt in contact us through our [discord!](https://discord.gg/GJynMR3KXK)
-=======
 Once you've done this, go to the root repository, and run `docker-compose -f docker-compose.dev.yaml up`. You should see postgres, webpack, and porter containers spin up. When the webpack and porter containers have finished compiling and have spun up successfully (this will take 5-10 minutes after the containers start), .
 
 At this point, you can make a change to any `.go` file to trigger a backend rebuild, and any file in `/dashboard/src` to trigger a hot reload.
->>>>>>> 0b6b499d
 
 ### Getting PostgreSQL Access
 
@@ -100,11 +56,7 @@
 
 This will prompt you for a password. Enter `porter`, and you should see the `psql` shell!
 
-<<<<<<< HEAD
-### Setting your email to be verified
-=======
 # Project and Cluster Setup
->>>>>>> 0b6b499d
 
 After the project has spun up, you can navigate to `localhost:8081` (for `make` quickstart) or `localhost:8080` (for `docker-compose` quickstart) and you should be greeted with the "Log In" screen. Create a user by entering an email/password on the "Register" screen. 
 
@@ -118,16 +70,6 @@
 
 At the moment, we only have instructions for setting up [Minikube on MacOS](#minikube-on-macos). However, Porter is compatible with most Kubernetes clusters, as long as the server is reachable from your host network. To connect a cluster that is currently accessible via `kubectl`, you can run the following steps:
 
-<<<<<<< HEAD
-Following the OS-specific steps to get minikube running:
-
-- [MacOS](#macos)
-- [Linux](#linux)
-
-If you now navigate to `http://localhost:8080`, you should see the minikube cluster attached! There will be some limitations:
-
-- **It is not possible to expose a service that you create. Whenever you create a web service, de-select the "Expose to external traffic" option.**
-=======
 1. `porter config set-host http://localhost:8080` (for `docker-compose` quickstart) or `porter config set-host http://localhost:8081` (for `make` quickstart). 
 2. `porter auth login`
 3. `porter connect kubeconfig` 
@@ -135,7 +77,6 @@
 If you now navigate to `http://localhost:8080`, you should see the minikube cluster attached! There will be some limitations:
 
 - **When you launch a web application, it is not possible to expose a service that you create. Whenever you create a web service, de-select the "Expose to external traffic" option.**
->>>>>>> 0b6b499d
 
 ### Minikube on MacOS
 
