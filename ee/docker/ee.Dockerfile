--- conflicted
+++ resolved
@@ -47,11 +47,6 @@
 
 RUN npm i --legacy-peer-deps
 
-<<<<<<< HEAD
-=======
-ENV NODE_ENV=production
-
->>>>>>> 7686abb1
 RUN npm run build
 
 # Deployment environment
