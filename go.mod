module github.com/porter-dev/porter

go 1.18

require (
	cloud.google.com/go v0.104.0 // indirect
	github.com/AlecAivazis/survey/v2 v2.2.9
	github.com/Masterminds/semver/v3 v3.2.0
	github.com/aws/aws-sdk-go v1.44.143
	github.com/bradleyfalzon/ghinstallation/v2 v2.0.4
	github.com/buildpacks/pack v0.27.0
	github.com/cli/cli v1.11.0
	github.com/dgrijalva/jwt-go v3.2.0+incompatible
	github.com/digitalocean/godo v1.75.0
	github.com/docker/cli v20.10.17+incompatible
	github.com/docker/distribution v2.8.1+incompatible
	github.com/docker/docker v20.10.17+incompatible
	github.com/docker/docker-credential-helpers v0.6.4
	github.com/docker/go-connections v0.4.0
	github.com/fatih/color v1.13.0
	github.com/getsentry/sentry-go v0.11.0
	github.com/go-chi/chi v4.1.2+incompatible
	github.com/go-playground/validator/v10 v10.3.0
	github.com/go-redis/redis/v8 v8.11.0
	github.com/go-test/deep v1.0.7
	github.com/golang-jwt/jwt/v4 v4.4.1 // indirect
	github.com/golang/protobuf v1.5.2 // indirect
	github.com/google/go-github/v39 v39.2.0
	github.com/google/go-github/v41 v41.0.0
	github.com/gorilla/schema v1.2.0
	github.com/gorilla/securecookie v1.1.1
	github.com/gorilla/sessions v1.2.1
	github.com/gorilla/websocket v1.4.2
	github.com/itchyny/gojq v0.12.1
	github.com/joeshaw/envdecode v0.0.0-20200121155833-099f1fc765bd
	github.com/kris-nova/logger v0.2.1
	github.com/mitchellh/mapstructure v1.5.0
	github.com/moby/moby v20.10.6+incompatible
	github.com/moby/term v0.0.0-20210619224110-3f7ff695adc6
	github.com/opencontainers/image-spec v1.0.3-0.20220114050600-8b9d41f48198
	github.com/pkg/errors v0.9.1
	github.com/porter-dev/switchboard v0.0.0-20221019155755-67ff2bf04935
	github.com/rs/zerolog v1.26.0
	github.com/sendgrid/sendgrid-go v3.8.0+incompatible
	github.com/spf13/cobra v1.6.1
	github.com/spf13/pflag v1.0.5
	github.com/spf13/viper v1.13.0
	github.com/stretchr/testify v1.8.1
	golang.org/x/crypto v0.3.0
	golang.org/x/net v0.2.0
	golang.org/x/oauth2 v0.0.0-20220909003341-f21342109be1
	google.golang.org/api v0.97.0
	google.golang.org/genproto v0.0.0-20220926220553-6981cbe3cfce
	google.golang.org/grpc v1.49.0
	google.golang.org/protobuf v1.28.1
	gorm.io/gorm v1.24.2
	k8s.io/api v0.25.2
	k8s.io/apimachinery v0.25.2
	k8s.io/cli-runtime v0.25.2
	k8s.io/client-go v0.25.2
	k8s.io/helm v2.17.0+incompatible
	k8s.io/kubectl v0.25.2
	sigs.k8s.io/yaml v1.3.0
)

require (
	cloud.google.com/go/artifactregistry v1.6.0
	cloud.google.com/go/iam v0.5.0
	github.com/Azure/azure-sdk-for-go/sdk/azcore v0.23.1
	github.com/Azure/azure-sdk-for-go/sdk/resourcemanager/containerregistry/armcontainerregistry v0.5.0
	github.com/aws/aws-sdk-go-v2 v1.17.2
	github.com/aws/aws-sdk-go-v2/credentials v1.13.4
	github.com/aws/aws-sdk-go-v2/feature/s3/manager v1.11.43
	github.com/aws/aws-sdk-go-v2/service/ec2 v1.72.0
	github.com/aws/aws-sdk-go-v2/service/ecr v1.17.5
	github.com/aws/aws-sdk-go-v2/service/eks v1.25.0
	github.com/aws/aws-sdk-go-v2/service/s3 v1.29.5
	github.com/aws/aws-sdk-go-v2/service/sts v1.17.6
	github.com/aws/smithy-go v1.13.5
	github.com/briandowns/spinner v1.18.1
	github.com/glebarez/sqlite v1.6.0
	github.com/open-policy-agent/opa v0.44.0
	github.com/santhosh-tekuri/jsonschema/v5 v5.0.1
	github.com/stefanmcshane/helm v0.0.0-20221213002717-88a4a2c6e77d
	github.com/xanzy/go-gitlab v0.68.0
	go.uber.org/goleak v1.1.12
	gopkg.in/segmentio/analytics-go.v3 v3.1.0
	gopkg.in/yaml.v2 v2.4.0
	gorm.io/driver/postgres v1.2.3
	istio.io/client-go v1.16.0
)

require (
	cloud.google.com/go/compute v1.10.0 // indirect
	github.com/Azure/azure-sdk-for-go v66.0.0+incompatible // indirect
	github.com/Azure/azure-sdk-for-go/sdk/internal v0.9.1 // indirect
	github.com/Azure/go-autorest/autorest/azure/auth v0.5.11 // indirect
	github.com/Azure/go-autorest/autorest/azure/cli v0.4.5 // indirect
	github.com/AzureAD/microsoft-authentication-library-for-go v0.4.0 // indirect
	github.com/OneOfOne/xxhash v1.2.8 // indirect
	github.com/agnivade/levenshtein v1.1.1 // indirect
	github.com/aws/aws-sdk-go-v2/aws/protocol/eventstream v1.4.10 // indirect
	github.com/aws/aws-sdk-go-v2/config v1.18.4 // indirect
	github.com/aws/aws-sdk-go-v2/feature/ec2/imds v1.12.20 // indirect
	github.com/aws/aws-sdk-go-v2/internal/configsources v1.1.26 // indirect
	github.com/aws/aws-sdk-go-v2/internal/endpoints/v2 v2.4.20 // indirect
	github.com/aws/aws-sdk-go-v2/internal/ini v1.3.27 // indirect
	github.com/aws/aws-sdk-go-v2/internal/v4a v1.0.17 // indirect
	github.com/aws/aws-sdk-go-v2/service/ecrpublic v1.13.5 // indirect
	github.com/aws/aws-sdk-go-v2/service/internal/accept-encoding v1.9.11 // indirect
	github.com/aws/aws-sdk-go-v2/service/internal/checksum v1.1.21 // indirect
	github.com/aws/aws-sdk-go-v2/service/internal/presigned-url v1.9.20 // indirect
	github.com/aws/aws-sdk-go-v2/service/internal/s3shared v1.13.20 // indirect
	github.com/aws/aws-sdk-go-v2/service/sso v1.11.26 // indirect
	github.com/aws/aws-sdk-go-v2/service/ssooidc v1.13.9 // indirect
	github.com/awslabs/amazon-ecr-credential-helper/ecr-login v0.0.0-20220517224237-e6f29200ae04 // indirect
	github.com/chrismellard/docker-credential-acr-env v0.0.0-20220327082430-c57b701bfc08 // indirect
	github.com/dimchansky/utfbom v1.1.1 // indirect
	github.com/elazarl/goproxy v0.0.0-20190421051319-9d40249d3c2f // indirect
	github.com/emicklei/go-restful/v3 v3.8.0 // indirect
	github.com/glebarez/go-sqlite v1.20.0 // indirect
	github.com/go-gorp/gorp/v3 v3.0.2 // indirect
	github.com/golang-jwt/jwt v3.2.1+incompatible // indirect
	github.com/google/gnostic v0.6.9 // indirect
	github.com/googleapis/enterprise-certificate-proxy v0.1.0 // indirect
	github.com/hashicorp/go-cleanhttp v0.5.2 // indirect
	github.com/hashicorp/go-retryablehttp v0.7.1 // indirect
	github.com/kris-nova/novaarchive v0.0.0-20210219195539-c7c1cabb2577 // indirect
	github.com/kylelemons/godebug v1.1.0 // indirect
	github.com/munnerz/goautoneg v0.0.0-20191010083416-a7dc8b61c822 // indirect
	github.com/onsi/ginkgo/v2 v2.5.1 // indirect
	github.com/onsi/gomega v1.24.1 // indirect
	github.com/pelletier/go-toml/v2 v2.0.5 // indirect
	github.com/pkg/browser v0.0.0-20210115035449-ce105d075bb4 // indirect
	github.com/rcrowley/go-metrics v0.0.0-20201227073835-cf1acfcdf475 // indirect
	github.com/remyoudompheng/bigfft v0.0.0-20200410134404-eec4a21b6bb0 // indirect
	github.com/rogpeppe/go-internal v1.9.0 // indirect
	github.com/tchap/go-patricia/v2 v2.3.1 // indirect
	github.com/yashtewari/glob-intersection v0.1.0 // indirect
<<<<<<< HEAD
	go.uber.org/goleak v1.1.12 // indirect
	istio.io/api v0.0.0-20221109202042-b9e5d446a83d // indirect
	istio.io/client-go v1.16.0 // indirect
=======
	golang.org/x/tools v0.3.0 // indirect
	istio.io/api v0.0.0-20221109202042-b9e5d446a83d // indirect
	modernc.org/libc v1.21.5 // indirect
	modernc.org/mathutil v1.5.0 // indirect
	modernc.org/memory v1.4.0 // indirect
	modernc.org/sqlite v1.20.0 // indirect
>>>>>>> caac2ec0
)

require (
	github.com/Azure/azure-sdk-for-go/sdk/azidentity v0.14.0
	github.com/Azure/go-ansiterm v0.0.0-20210617225240-d185dfc1b5a1 // indirect
	github.com/Azure/go-autorest v14.2.0+incompatible // indirect
	github.com/Azure/go-autorest/autorest v0.11.28 // indirect
	github.com/Azure/go-autorest/autorest/adal v0.9.20 // indirect
	github.com/Azure/go-autorest/autorest/date v0.3.0 // indirect
	github.com/Azure/go-autorest/logger v0.2.1 // indirect
	github.com/Azure/go-autorest/tracing v0.6.0 // indirect
	github.com/BurntSushi/toml v1.2.1 // indirect
	github.com/MakeNowJust/heredoc v1.0.0 // indirect
	github.com/Masterminds/goutils v1.1.1 // indirect
	github.com/Masterminds/semver v1.5.0 // indirect
	github.com/Masterminds/sprig/v3 v3.2.3 // indirect
	github.com/Masterminds/squirrel v1.5.3 // indirect
	github.com/Microsoft/go-winio v0.5.2 // indirect
	github.com/Microsoft/hcsshim v0.9.4 // indirect
	github.com/apex/log v1.9.0 // indirect
	github.com/asaskevich/govalidator v0.0.0-20210307081110-f21760c49a8d // indirect
	github.com/beorn7/perks v1.0.1 // indirect
	github.com/buildpacks/imgutil v0.0.0-20220527150729-7a271a852e31 // indirect
	github.com/buildpacks/lifecycle v0.14.1 // indirect
	github.com/cespare/xxhash/v2 v2.1.2 // indirect
	github.com/chai2010/gettext-go v1.0.2 // indirect
	github.com/cli/safeexec v1.0.0 // indirect
	github.com/containerd/cgroups v1.0.3 // indirect
	github.com/containerd/containerd v1.6.8 // indirect
	github.com/containerd/stargz-snapshotter/estargz v0.12.0 // indirect
	github.com/cyphar/filepath-securejoin v0.2.3 // indirect
	github.com/davecgh/go-spew v1.1.1 // indirect
	github.com/dgryski/go-rendezvous v0.0.0-20200823014737-9f7001d12a5f // indirect
	github.com/docker/go-metrics v0.0.1 // indirect
	github.com/docker/go-units v0.4.0 // indirect
	github.com/dustin/go-humanize v1.0.0 // indirect
	github.com/emirpasic/gods v1.18.1 // indirect
	github.com/evanphx/json-patch v5.6.0+incompatible // indirect
	github.com/exponent-io/jsonpath v0.0.0-20210407135951-1de76d718b3f // indirect
	github.com/fsnotify/fsnotify v1.5.4 // indirect
	github.com/gdamore/encoding v1.0.0 // indirect
	github.com/gdamore/tcell/v2 v2.5.1 // indirect
	github.com/ghodss/yaml v1.0.0 // indirect
	github.com/go-errors/errors v1.4.2 // indirect
	github.com/go-logr/logr v1.2.3 // indirect
	github.com/go-openapi/jsonpointer v0.19.5 // indirect
	github.com/go-openapi/jsonreference v0.20.0 // indirect
	github.com/go-openapi/swag v0.21.1 // indirect
	github.com/go-playground/locales v0.13.0 // indirect
	github.com/go-playground/universal-translator v0.17.0 // indirect
	github.com/gobwas/glob v0.2.3 // indirect
	github.com/gogo/protobuf v1.3.2 // indirect
	github.com/golang/groupcache v0.0.0-20210331224755-41bb18bfe9da // indirect
	github.com/google/btree v1.1.2 // indirect
	github.com/google/go-cmp v0.5.9 // indirect
	github.com/google/go-containerregistry v0.11.0 // indirect
	github.com/google/go-querystring v1.1.0 // indirect
	github.com/google/gofuzz v1.2.0 // indirect
	github.com/google/shlex v0.0.0-20191202100458-e7afc7fbc510 // indirect
	github.com/google/uuid v1.3.0
	github.com/googleapis/gax-go/v2 v2.5.1 // indirect
	github.com/gorilla/mux v1.8.0 // indirect
	github.com/gosuri/uitable v0.0.4 // indirect
	github.com/gregjones/httpcache v0.0.0-20190611155906-901d90724c79 // indirect
	github.com/hashicorp/hcl v1.0.0 // indirect
	github.com/heroku/color v0.0.6 // indirect
	github.com/huandu/xstrings v1.3.3 // indirect
	github.com/imdario/mergo v0.3.13 // indirect
	github.com/inconshreveable/mousetrap v1.0.1 // indirect
	github.com/itchyny/astgen-go v0.0.0-20210113000433-0da0671862a3 // indirect
	github.com/itchyny/timefmt-go v0.1.1 // indirect
	github.com/jackc/chunkreader/v2 v2.0.1 // indirect
	github.com/jackc/pgconn v1.10.1 // indirect
	github.com/jackc/pgio v1.0.0 // indirect
	github.com/jackc/pgpassfile v1.0.0 // indirect
	github.com/jackc/pgproto3/v2 v2.2.0 // indirect
	github.com/jackc/pgservicefile v0.0.0-20200714003250-2b9c44734f2b // indirect
	github.com/jackc/pgtype v1.9.0 // indirect
	github.com/jackc/pgx/v4 v4.14.0 // indirect
	github.com/jbenet/go-context v0.0.0-20150711004518-d14ea06fba99 // indirect
	github.com/jinzhu/inflection v1.0.0 // indirect
	github.com/jinzhu/now v1.1.5 // indirect
	github.com/jmespath/go-jmespath v0.4.0 // indirect
	github.com/jmoiron/sqlx v1.3.5 // indirect
	github.com/josharian/intern v1.0.0 // indirect
	github.com/json-iterator/go v1.1.12 // indirect
	github.com/kballard/go-shellquote v0.0.0-20180428030007-95032a82bc51 // indirect
	github.com/kevinburke/ssh_config v1.2.0 // indirect
	github.com/klauspost/compress v1.15.8 // indirect
	github.com/lann/builder v0.0.0-20180802200727-47ae307949d0 // indirect
	github.com/lann/ps v0.0.0-20150810152359-62de8c46ede0 // indirect
	github.com/leodido/go-urn v1.2.0 // indirect
	github.com/lib/pq v1.10.7 // indirect
	github.com/liggitt/tabwriter v0.0.0-20181228230101-89fcab3d43de // indirect
	github.com/lucasb-eyer/go-colorful v1.2.0 // indirect
	github.com/magiconair/properties v1.8.6 // indirect
	github.com/mailru/easyjson v0.7.7 // indirect
	github.com/mattn/go-colorable v0.1.13 // indirect
	github.com/mattn/go-isatty v0.0.16 // indirect
	github.com/mattn/go-runewidth v0.0.13 // indirect
	github.com/matttproud/golang_protobuf_extensions v1.0.2-0.20181231171920-c182affec369 // indirect
	github.com/mgutz/ansi v0.0.0-20200706080929-d51e80ef957d // indirect
	github.com/mitchellh/copystructure v1.2.0 // indirect
	github.com/mitchellh/go-homedir v1.1.0 // indirect
	github.com/mitchellh/go-wordwrap v1.0.1 // indirect
	github.com/mitchellh/ioprogress v0.0.0-20180201004757-6a23b12fa88e // indirect
	github.com/mitchellh/reflectwalk v1.0.2 // indirect
	github.com/moby/buildkit v0.10.3
	github.com/moby/locker v1.0.1 // indirect
	github.com/moby/spdystream v0.2.0 // indirect
	github.com/moby/sys/mount v0.3.2 // indirect
	github.com/moby/sys/mountinfo v0.6.1 // indirect
	github.com/modern-go/concurrent v0.0.0-20180306012644-bacd9c7ef1dd // indirect
	github.com/modern-go/reflect2 v1.0.2 // indirect
	github.com/monochromegane/go-gitignore v0.0.0-20200626010858-205db1a8cc00 // indirect
	github.com/morikuni/aec v1.0.0 // indirect
	github.com/opencontainers/go-digest v1.0.0 // indirect
	github.com/opencontainers/runc v1.1.2 // indirect
	github.com/opencontainers/selinux v1.10.1 // indirect
	github.com/pelletier/go-toml v1.9.5 // indirect
	github.com/peterbourgon/diskv v2.0.1+incompatible // indirect
	github.com/pmezard/go-difflib v1.0.0 // indirect
	github.com/prometheus/client_golang v1.13.0 // indirect
	github.com/prometheus/client_model v0.2.0 // indirect
	github.com/prometheus/common v0.37.0 // indirect
	github.com/prometheus/procfs v0.8.0 // indirect
	github.com/rivo/tview v0.0.0-20220307222120-9994674d60a8 // indirect
	github.com/rivo/uniseg v0.2.0 // indirect
	github.com/rubenv/sql-migrate v1.2.0 // indirect
	github.com/russross/blackfriday v1.6.0 // indirect
	github.com/sabhiram/go-gitignore v0.0.0-20210923224102-525f6e181f06 // indirect
	github.com/segmentio/backo-go v0.0.0-20200129164019-23eae7c10bd3 // indirect
	github.com/sendgrid/rest v2.6.3+incompatible // indirect
	github.com/sergi/go-diff v1.2.0 // indirect
	github.com/shopspring/decimal v1.3.1 // indirect
	github.com/sirupsen/logrus v1.9.0 // indirect
	github.com/spf13/afero v1.9.3 // indirect
	github.com/spf13/cast v1.5.0 // indirect
	github.com/spf13/jwalterweatherman v1.1.0 // indirect
	github.com/src-d/gcfg v1.4.0 // indirect
	github.com/subosito/gotenv v1.4.1 // indirect
	github.com/vbatts/tar-split v0.11.2 // indirect
	github.com/xanzy/ssh-agent v0.3.1 // indirect
	github.com/xeipuuv/gojsonpointer v0.0.0-20190905194746-02993c407bfb // indirect
	github.com/xeipuuv/gojsonreference v0.0.0-20180127040603-bd5ef7bd5415 // indirect
	github.com/xeipuuv/gojsonschema v1.2.0 // indirect
	github.com/xlab/treeprint v1.1.0 // indirect
	github.com/xtgo/uuid v0.0.0-20140804021211-a0b114877d4c // indirect
	go.opencensus.io v0.23.0 // indirect
	go.starlark.net v0.0.0-20220328144851-d1966c6b9fcd // indirect
	golang.org/x/mod v0.7.0 // indirect
	golang.org/x/sync v0.1.0 // indirect
	golang.org/x/sys v0.2.0 // indirect
	golang.org/x/term v0.2.0 // indirect
	golang.org/x/text v0.4.0 // indirect
	golang.org/x/time v0.0.0-20220609170525-579cf78fd858 // indirect
	google.golang.org/appengine v1.6.7 // indirect
	gopkg.in/inf.v0 v0.9.1 // indirect
	gopkg.in/ini.v1 v1.67.0 // indirect
	gopkg.in/src-d/go-billy.v4 v4.3.2 // indirect
	gopkg.in/src-d/go-git.v4 v4.13.1 // indirect
	gopkg.in/warnings.v0 v0.1.2 // indirect
	gopkg.in/yaml.v3 v3.0.1 // indirect
	k8s.io/apiextensions-apiserver v0.25.2 // indirect
	k8s.io/apiserver v0.25.2 // indirect
	k8s.io/component-base v0.25.2 // indirect
	k8s.io/klog/v2 v2.80.1 // indirect
	k8s.io/kube-openapi v0.0.0-20220803162953-67bda5d908f1 // indirect
	k8s.io/utils v0.0.0-20220922104903-7796b5f52b7e // indirect
	oras.land/oras-go v1.2.0 // indirect
	sigs.k8s.io/json v0.0.0-20220713155537-f223a00ba0e2 // indirect
	sigs.k8s.io/kustomize/api v0.12.1 // indirect
	sigs.k8s.io/kustomize/kyaml v0.13.9 // indirect
	sigs.k8s.io/structured-merge-diff/v4 v4.2.3 // indirect
)<|MERGE_RESOLUTION|>--- conflicted
+++ resolved
@@ -137,18 +137,12 @@
 	github.com/rogpeppe/go-internal v1.9.0 // indirect
 	github.com/tchap/go-patricia/v2 v2.3.1 // indirect
 	github.com/yashtewari/glob-intersection v0.1.0 // indirect
-<<<<<<< HEAD
-	go.uber.org/goleak v1.1.12 // indirect
-	istio.io/api v0.0.0-20221109202042-b9e5d446a83d // indirect
-	istio.io/client-go v1.16.0 // indirect
-=======
 	golang.org/x/tools v0.3.0 // indirect
 	istio.io/api v0.0.0-20221109202042-b9e5d446a83d // indirect
 	modernc.org/libc v1.21.5 // indirect
 	modernc.org/mathutil v1.5.0 // indirect
 	modernc.org/memory v1.4.0 // indirect
 	modernc.org/sqlite v1.20.0 // indirect
->>>>>>> caac2ec0
 )
 
 require (
