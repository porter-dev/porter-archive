--- conflicted
+++ resolved
@@ -1,85 +1,7 @@
 package billing
 
-<<<<<<< HEAD
-import (
-	"context"
-
-	"github.com/porter-dev/porter/api/types"
-)
-
-// BillingManager contains methods for managing billing for a project
-type BillingManager interface {
-	// CreateCustomer registers a project in the billing provider. This is currently a one-to-one
-	// mapping with projects and billing customers, because billing and usage are set per project.
-	CreateCustomer(ctx context.Context, userEmail string, projectID uint, projectName string) (customerID string, err error)
-
-	// DeleteCustomer will delete the customer from the billing provider
-	DeleteCustomer(ctx context.Context, customerID string) (err error)
-
-	// CheckPaymentEnabled will check if the project has a payment method configured
-	CheckPaymentEnabled(ctx context.Context, customerID string) (paymentEnabled bool, err error)
-
-	// ListPaymentMethod will return all payment methods for the project
-	ListPaymentMethod(ctx context.Context, customerID string) (paymentMethods []types.PaymentMethod, err error)
-
-	// CreatePaymentMethod will add a new payment method to the project in Stripe
-	CreatePaymentMethod(ctx context.Context, customerID string) (clientSecret string, err error)
-
-	// SetDefaultPaymentMethod will set the payment method as default in the customer invoice settings
-	SetDefaultPaymentMethod(ctx context.Context, paymentMethodID string, customerID string) (err error)
-
-	// DeletePaymentMethod will remove a payment method for the project in Stripe
-	DeletePaymentMethod(ctx context.Context, paymentMethodID string) (err error)
-
-	// GetPublishableKey returns the key used to render frontend components for the billing manager
-	GetPublishableKey(ctx context.Context) (key string)
-}
-
-// NoopBillingManager performs no billing operations
-type NoopBillingManager struct{}
-
-// CreateCustomer is a no-op
-func (s *NoopBillingManager) CreateCustomer(ctx context.Context, userEmail string, projectID uint, projectName string) (customerID string, err error) {
-	return "", nil
-}
-
-// DeleteCustomer is a no-op
-func (s *NoopBillingManager) DeleteCustomer(ctx context.Context, customerID string) (err error) {
-	return nil
-}
-
-// CheckPaymentEnabled is a  no-op
-func (s *NoopBillingManager) CheckPaymentEnabled(ctx context.Context, customerID string) (paymentEnabled bool, err error) {
-	return false, nil
-}
-
-// ListPaymentMethod is a no-op
-func (s *NoopBillingManager) ListPaymentMethod(ctx context.Context, customerID string) (paymentMethods []types.PaymentMethod, err error) {
-	return []types.PaymentMethod{}, nil
-}
-
-// CreatePaymentMethod is a no-op
-func (s *NoopBillingManager) CreatePaymentMethod(ctx context.Context, customerID string) (clientSecret string, err error) {
-	return "", nil
-}
-
-// SetDefaultPaymentMethod is a no-op
-func (s *NoopBillingManager) SetDefaultPaymentMethod(ctx context.Context, paymentMethodID string, customerID string) (err error) {
-	return nil
-}
-
-// DeletePaymentMethod is a no-op
-func (s *NoopBillingManager) DeletePaymentMethod(ctx context.Context, paymentMethodID string) (err error) {
-	return nil
-}
-
-// GetPublishableKey is a no-op
-func (s *NoopBillingManager) GetPublishableKey(ctx context.Context) (key string) {
-	return ""
-=======
 // Manager contains methods for managing billing for a project
 type Manager struct {
 	StripeClient    StripeClient
 	MetronomeClient MetronomeClient
->>>>>>> 38d3cd50
 }