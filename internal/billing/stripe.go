package billing

import (
	"context"
	"fmt"
	"strconv"

	"github.com/porter-dev/porter/api/types"
	"github.com/porter-dev/porter/internal/telemetry"
	"github.com/stripe/stripe-go/v76"
	"github.com/stripe/stripe-go/v76/customer"
	"github.com/stripe/stripe-go/v76/paymentmethod"
	"github.com/stripe/stripe-go/v76/setupintent"
)

// StripeClient interacts with the Stripe API to manage payment methods
// and customers
type StripeClient struct {
	SecretKey      string
	PublishableKey string
}

// NewStripeClient creates a new client to call the Stripe API
func NewStripeClient(secretKey string, publishableKey string) StripeClient {
	return StripeClient{
		SecretKey:      secretKey,
		PublishableKey: publishableKey,
	}
}

// CreateCustomer will create a customer in Stripe only if the project doesn't have a BillingID
<<<<<<< HEAD
func (s *StripeBillingManager) CreateCustomer(ctx context.Context, userEmail string, projectID uint, projectName string) (customerID string, err error) {
=======
func (s StripeClient) CreateCustomer(ctx context.Context, userEmail string, projectID uint, projectName string) (customerID string, err error) {
>>>>>>> 38d3cd50
	ctx, span := telemetry.NewSpan(ctx, "create-stripe-customer")
	defer span.End()

	if projectID == 0 || projectName == "" {
		return "", fmt.Errorf("invalid project id or name")
	}
<<<<<<< HEAD

	stripe.Key = s.StripeSecretKey

	// Create customer if not exists
	customerName := fmt.Sprintf("project_%s", projectName)
	projectIDStr := strconv.FormatUint(uint64(projectID), 10)
	params := &stripe.CustomerParams{
		Name:  stripe.String(customerName),
		Email: stripe.String(userEmail),
		Metadata: map[string]string{
			"porter_project_id": projectIDStr,
		},
	}

	// Create in Stripe
	customer, err := customer.New(params)
	if err != nil {
		return "", telemetry.Error(ctx, span, err, "failed to create Stripe customer")
	}

	customerID = customer.ID

	telemetry.WithAttributes(span,
		telemetry.AttributeKV{Key: "project-id", Value: projectIDStr},
		telemetry.AttributeKV{Key: "customer-id", Value: customerID},
		telemetry.AttributeKV{Key: "user-email", Value: userEmail},
	)
=======

	stripe.Key = s.SecretKey

	// Create customer if not exists
	customerName := fmt.Sprintf("project_%s", projectName)
	projectIDStr := strconv.FormatUint(uint64(projectID), 10)
	params := &stripe.CustomerParams{
		Name:  stripe.String(customerName),
		Email: stripe.String(userEmail),
		Metadata: map[string]string{
			"porter_project_id": projectIDStr,
		},
	}

	// Create in Stripe
	customer, err := customer.New(params)
	if err != nil {
		return "", telemetry.Error(ctx, span, err, "failed to create Stripe customer")
	}
>>>>>>> 38d3cd50

	customerID = customer.ID

	telemetry.WithAttributes(span,
		telemetry.AttributeKV{Key: "project-id", Value: projectIDStr},
		telemetry.AttributeKV{Key: "customer-id", Value: customerID},
		telemetry.AttributeKV{Key: "user-email", Value: userEmail},
	)

	return customerID, nil
}

// DeleteCustomer will delete the customer from the billing provider
<<<<<<< HEAD
func (s *StripeBillingManager) DeleteCustomer(ctx context.Context, customerID string) (err error) {
=======
func (s StripeClient) DeleteCustomer(ctx context.Context, customerID string) (err error) {
>>>>>>> 38d3cd50
	ctx, span := telemetry.NewSpan(ctx, "delete-stripe-customer")
	defer span.End()

	if customerID == "" {
		return nil
	}

<<<<<<< HEAD
	stripe.Key = s.StripeSecretKey
=======
	stripe.Key = s.SecretKey
>>>>>>> 38d3cd50

	telemetry.WithAttributes(span,
		telemetry.AttributeKV{Key: "billing-id", Value: customerID},
	)

	params := &stripe.CustomerParams{}
	_, err = customer.Del(customerID, params)
	if err != nil {
		return telemetry.Error(ctx, span, err, "failed to delete Stripe customer")
	}

	return nil
}

// CheckPaymentEnabled will return true if the project has a payment method added, false otherwise
<<<<<<< HEAD
func (s *StripeBillingManager) CheckPaymentEnabled(ctx context.Context, customerID string) (paymentEnabled bool, err error) {
=======
func (s StripeClient) CheckPaymentEnabled(ctx context.Context, customerID string) (paymentEnabled bool, err error) {
>>>>>>> 38d3cd50
	_, span := telemetry.NewSpan(ctx, "check-stripe-payment-enabled")
	defer span.End()

	if customerID == "" {
		return false, fmt.Errorf("customer id cannot be empty")
	}

<<<<<<< HEAD
	stripe.Key = s.StripeSecretKey
=======
	stripe.Key = s.SecretKey
>>>>>>> 38d3cd50

	params := &stripe.PaymentMethodListParams{
		Customer: stripe.String(customerID),
		Type:     stripe.String(string(stripe.PaymentMethodTypeCard)),
	}
	result := paymentmethod.List(params)

	return result.Next(), nil
}

// ListPaymentMethod will return all payment methods for the project
<<<<<<< HEAD
func (s *StripeBillingManager) ListPaymentMethod(ctx context.Context, customerID string) (paymentMethods []types.PaymentMethod, err error) {
=======
func (s StripeClient) ListPaymentMethod(ctx context.Context, customerID string) (paymentMethods []types.PaymentMethod, err error) {
>>>>>>> 38d3cd50
	ctx, span := telemetry.NewSpan(ctx, "list-stripe-payment-method")
	defer span.End()

	if customerID == "" {
		return paymentMethods, fmt.Errorf("customer id cannot be empty")
	}

<<<<<<< HEAD
	stripe.Key = s.StripeSecretKey
=======
	stripe.Key = s.SecretKey
>>>>>>> 38d3cd50

	// Get configured payment methods
	params := &stripe.PaymentMethodListParams{
		Customer: stripe.String(customerID),
		Type:     stripe.String(string(stripe.PaymentMethodTypeCard)),
	}
	result := paymentmethod.List(params)

	defaultPaymentExists, defaultPaymentID, err := s.checkDefaultPaymentMethod(customerID)
	if err != nil {
		return paymentMethods, telemetry.Error(ctx, span, err, "failed to list Stripe payment method")
	}

	for result.Next() {
		stripePaymentMethod := result.PaymentMethod()

		var isDefaultPaymentMethod bool
		if stripePaymentMethod.ID == defaultPaymentID {
			isDefaultPaymentMethod = true
		}

		paymentMethods = append(paymentMethods, types.PaymentMethod{
			ID:           stripePaymentMethod.ID,
			DisplayBrand: stripePaymentMethod.Card.DisplayBrand,
			Last4:        stripePaymentMethod.Card.Last4,
			ExpMonth:     stripePaymentMethod.Card.ExpMonth,
			ExpYear:      stripePaymentMethod.Card.ExpYear,
			Default:      isDefaultPaymentMethod,
		})
	}

	// Set default payment method when project has payment methods enabled but
	// no default setup
	if len(paymentMethods) > 0 && !defaultPaymentExists {
		err = s.SetDefaultPaymentMethod(ctx, paymentMethods[len(paymentMethods)-1].ID, customerID)
		if err != nil {
			return paymentMethods, telemetry.Error(ctx, span, err, "failed to list Stripe payment method")
		}
	}

	return paymentMethods, nil
}

// CreatePaymentMethod will add a new payment method to the project in Stripe
<<<<<<< HEAD
func (s *StripeBillingManager) CreatePaymentMethod(ctx context.Context, customerID string) (clientSecret string, err error) {
=======
func (s StripeClient) CreatePaymentMethod(ctx context.Context, customerID string) (clientSecret string, err error) {
>>>>>>> 38d3cd50
	ctx, span := telemetry.NewSpan(ctx, "create-stripe-payment-method")
	defer span.End()

	if customerID == "" {
		return "", fmt.Errorf("customer id cannot be empty")
	}

<<<<<<< HEAD
	stripe.Key = s.StripeSecretKey
=======
	stripe.Key = s.SecretKey
>>>>>>> 38d3cd50

	params := &stripe.SetupIntentParams{
		Customer: stripe.String(customerID),
		AutomaticPaymentMethods: &stripe.SetupIntentAutomaticPaymentMethodsParams{
			Enabled: stripe.Bool(false),
		},
		PaymentMethodTypes: []*string{stripe.String("card")},
	}

	intent, err := setupintent.New(params)
	if err != nil {
		return "", telemetry.Error(ctx, span, err, "failed to create Stripe payment method")
	}

	return intent.ClientSecret, nil
}

// SetDefaultPaymentMethod will add a new payment method to the project in Stripe
<<<<<<< HEAD
func (s *StripeBillingManager) SetDefaultPaymentMethod(ctx context.Context, paymentMethodID string, customerID string) (err error) {
=======
func (s StripeClient) SetDefaultPaymentMethod(ctx context.Context, paymentMethodID string, customerID string) (err error) {
>>>>>>> 38d3cd50
	ctx, span := telemetry.NewSpan(ctx, "set-default-stripe-payment-method")
	defer span.End()

	if customerID == "" || paymentMethodID == "" {
		return fmt.Errorf("empty customer id or payment method id")
	}

<<<<<<< HEAD
	stripe.Key = s.StripeSecretKey
=======
	stripe.Key = s.SecretKey
>>>>>>> 38d3cd50

	params := &stripe.CustomerParams{
		InvoiceSettings: &stripe.CustomerInvoiceSettingsParams{
			DefaultPaymentMethod: stripe.String(paymentMethodID),
		},
	}

	_, err = customer.Update(customerID, params)
	if err != nil {
		return telemetry.Error(ctx, span, err, "failed to set default Stripe payment method")
	}

	return nil
}

// DeletePaymentMethod will remove a payment method for the project in Stripe
func (s StripeClient) DeletePaymentMethod(ctx context.Context, paymentMethodID string) (err error) {
	ctx, span := telemetry.NewSpan(ctx, "delete-stripe-payment-method")
	defer span.End()

	if paymentMethodID == "" {
		return fmt.Errorf("payment method id cannot be empty")
	}

<<<<<<< HEAD
	stripe.Key = s.StripeSecretKey
=======
	stripe.Key = s.SecretKey
>>>>>>> 38d3cd50

	_, err = paymentmethod.Detach(paymentMethodID, nil)
	if err != nil {
		return telemetry.Error(ctx, span, err, "failed to delete Stripe payment method")
	}

	return nil
}

// GetPublishableKey returns the Stripe publishable key
func (s StripeClient) GetPublishableKey(ctx context.Context) (key string) {
	_, span := telemetry.NewSpan(ctx, "get-stripe-publishable-key")
	defer span.End()

	return s.PublishableKey
}

func (s StripeClient) checkDefaultPaymentMethod(customerID string) (defaultPaymentExists bool, defaultPaymentID string, err error) {
	// Get customer to check default payment method
	customer, err := customer.Get(customerID, nil)
	if err != nil {
		return defaultPaymentExists, defaultPaymentID, err
	}

	if customer.InvoiceSettings != nil && customer.InvoiceSettings.DefaultPaymentMethod != nil {
		defaultPaymentExists = true
		defaultPaymentID = customer.InvoiceSettings.DefaultPaymentMethod.ID
	}

	return defaultPaymentExists, defaultPaymentID, err
}<|MERGE_RESOLUTION|>--- conflicted
+++ resolved
@@ -29,20 +29,15 @@
 }
 
 // CreateCustomer will create a customer in Stripe only if the project doesn't have a BillingID
-<<<<<<< HEAD
-func (s *StripeBillingManager) CreateCustomer(ctx context.Context, userEmail string, projectID uint, projectName string) (customerID string, err error) {
-=======
 func (s StripeClient) CreateCustomer(ctx context.Context, userEmail string, projectID uint, projectName string) (customerID string, err error) {
->>>>>>> 38d3cd50
 	ctx, span := telemetry.NewSpan(ctx, "create-stripe-customer")
 	defer span.End()
 
 	if projectID == 0 || projectName == "" {
 		return "", fmt.Errorf("invalid project id or name")
 	}
-<<<<<<< HEAD
-
-	stripe.Key = s.StripeSecretKey
+
+	stripe.Key = s.SecretKey
 
 	// Create customer if not exists
 	customerName := fmt.Sprintf("project_%s", projectName)
@@ -68,45 +63,12 @@
 		telemetry.AttributeKV{Key: "customer-id", Value: customerID},
 		telemetry.AttributeKV{Key: "user-email", Value: userEmail},
 	)
-=======
-
-	stripe.Key = s.SecretKey
-
-	// Create customer if not exists
-	customerName := fmt.Sprintf("project_%s", projectName)
-	projectIDStr := strconv.FormatUint(uint64(projectID), 10)
-	params := &stripe.CustomerParams{
-		Name:  stripe.String(customerName),
-		Email: stripe.String(userEmail),
-		Metadata: map[string]string{
-			"porter_project_id": projectIDStr,
-		},
-	}
-
-	// Create in Stripe
-	customer, err := customer.New(params)
-	if err != nil {
-		return "", telemetry.Error(ctx, span, err, "failed to create Stripe customer")
-	}
->>>>>>> 38d3cd50
-
-	customerID = customer.ID
-
-	telemetry.WithAttributes(span,
-		telemetry.AttributeKV{Key: "project-id", Value: projectIDStr},
-		telemetry.AttributeKV{Key: "customer-id", Value: customerID},
-		telemetry.AttributeKV{Key: "user-email", Value: userEmail},
-	)
 
 	return customerID, nil
 }
 
 // DeleteCustomer will delete the customer from the billing provider
-<<<<<<< HEAD
-func (s *StripeBillingManager) DeleteCustomer(ctx context.Context, customerID string) (err error) {
-=======
 func (s StripeClient) DeleteCustomer(ctx context.Context, customerID string) (err error) {
->>>>>>> 38d3cd50
 	ctx, span := telemetry.NewSpan(ctx, "delete-stripe-customer")
 	defer span.End()
 
@@ -114,11 +76,7 @@
 		return nil
 	}
 
-<<<<<<< HEAD
-	stripe.Key = s.StripeSecretKey
-=======
-	stripe.Key = s.SecretKey
->>>>>>> 38d3cd50
+	stripe.Key = s.SecretKey
 
 	telemetry.WithAttributes(span,
 		telemetry.AttributeKV{Key: "billing-id", Value: customerID},
@@ -134,11 +92,7 @@
 }
 
 // CheckPaymentEnabled will return true if the project has a payment method added, false otherwise
-<<<<<<< HEAD
-func (s *StripeBillingManager) CheckPaymentEnabled(ctx context.Context, customerID string) (paymentEnabled bool, err error) {
-=======
 func (s StripeClient) CheckPaymentEnabled(ctx context.Context, customerID string) (paymentEnabled bool, err error) {
->>>>>>> 38d3cd50
 	_, span := telemetry.NewSpan(ctx, "check-stripe-payment-enabled")
 	defer span.End()
 
@@ -146,11 +100,7 @@
 		return false, fmt.Errorf("customer id cannot be empty")
 	}
 
-<<<<<<< HEAD
-	stripe.Key = s.StripeSecretKey
-=======
-	stripe.Key = s.SecretKey
->>>>>>> 38d3cd50
+	stripe.Key = s.SecretKey
 
 	params := &stripe.PaymentMethodListParams{
 		Customer: stripe.String(customerID),
@@ -162,11 +112,7 @@
 }
 
 // ListPaymentMethod will return all payment methods for the project
-<<<<<<< HEAD
-func (s *StripeBillingManager) ListPaymentMethod(ctx context.Context, customerID string) (paymentMethods []types.PaymentMethod, err error) {
-=======
 func (s StripeClient) ListPaymentMethod(ctx context.Context, customerID string) (paymentMethods []types.PaymentMethod, err error) {
->>>>>>> 38d3cd50
 	ctx, span := telemetry.NewSpan(ctx, "list-stripe-payment-method")
 	defer span.End()
 
@@ -174,11 +120,7 @@
 		return paymentMethods, fmt.Errorf("customer id cannot be empty")
 	}
 
-<<<<<<< HEAD
-	stripe.Key = s.StripeSecretKey
-=======
-	stripe.Key = s.SecretKey
->>>>>>> 38d3cd50
+	stripe.Key = s.SecretKey
 
 	// Get configured payment methods
 	params := &stripe.PaymentMethodListParams{
@@ -223,11 +165,7 @@
 }
 
 // CreatePaymentMethod will add a new payment method to the project in Stripe
-<<<<<<< HEAD
-func (s *StripeBillingManager) CreatePaymentMethod(ctx context.Context, customerID string) (clientSecret string, err error) {
-=======
 func (s StripeClient) CreatePaymentMethod(ctx context.Context, customerID string) (clientSecret string, err error) {
->>>>>>> 38d3cd50
 	ctx, span := telemetry.NewSpan(ctx, "create-stripe-payment-method")
 	defer span.End()
 
@@ -235,11 +173,7 @@
 		return "", fmt.Errorf("customer id cannot be empty")
 	}
 
-<<<<<<< HEAD
-	stripe.Key = s.StripeSecretKey
-=======
-	stripe.Key = s.SecretKey
->>>>>>> 38d3cd50
+	stripe.Key = s.SecretKey
 
 	params := &stripe.SetupIntentParams{
 		Customer: stripe.String(customerID),
@@ -258,11 +192,7 @@
 }
 
 // SetDefaultPaymentMethod will add a new payment method to the project in Stripe
-<<<<<<< HEAD
-func (s *StripeBillingManager) SetDefaultPaymentMethod(ctx context.Context, paymentMethodID string, customerID string) (err error) {
-=======
 func (s StripeClient) SetDefaultPaymentMethod(ctx context.Context, paymentMethodID string, customerID string) (err error) {
->>>>>>> 38d3cd50
 	ctx, span := telemetry.NewSpan(ctx, "set-default-stripe-payment-method")
 	defer span.End()
 
@@ -270,11 +200,7 @@
 		return fmt.Errorf("empty customer id or payment method id")
 	}
 
-<<<<<<< HEAD
-	stripe.Key = s.StripeSecretKey
-=======
-	stripe.Key = s.SecretKey
->>>>>>> 38d3cd50
+	stripe.Key = s.SecretKey
 
 	params := &stripe.CustomerParams{
 		InvoiceSettings: &stripe.CustomerInvoiceSettingsParams{
@@ -299,11 +225,7 @@
 		return fmt.Errorf("payment method id cannot be empty")
 	}
 
-<<<<<<< HEAD
-	stripe.Key = s.StripeSecretKey
-=======
-	stripe.Key = s.SecretKey
->>>>>>> 38d3cd50
+	stripe.Key = s.SecretKey
 
 	_, err = paymentmethod.Detach(paymentMethodID, nil)
 	if err != nil {
