package actions

import (
	"context"
	"encoding/base64"
	"fmt"
	"net/http"

	"github.com/Masterminds/semver/v3"
	ghinstallation "github.com/bradleyfalzon/ghinstallation/v2"
	"github.com/google/go-github/v41/github"
	"github.com/porter-dev/porter/internal/models"
	"github.com/porter-dev/porter/internal/oauth"
	"github.com/porter-dev/porter/internal/repository"
	"golang.org/x/crypto/nacl/box"
	"golang.org/x/oauth2"

	"strings"

	"gopkg.in/yaml.v2"
)

type GithubActions struct {
	ServerURL    string
	InstanceName string

	GithubOAuthIntegration *models.GitRepo
	GitRepoName            string
	GitRepoOwner           string
	Repo                   repository.Repository

	GithubConf           *oauth2.Config // one of these will let us authenticate
	GithubAppID          int64
	GithubAppSecretPath  string
	GithubInstallationID uint

	PorterToken      string
	BuildEnv         map[string]string
	ProjectID        uint
	ClusterID        uint
	ReleaseName      string
	ReleaseNamespace string

	GitBranch      string
	DockerFilePath string
	FolderPath     string
	ImageRepoURL   string

	defaultBranch string
	Version       string

	DryRun               bool
	ShouldCreateWorkflow bool
}

var (
	deleteWebhookAndEnvSecretsConstraint, _ = semver.NewConstraint(" < 0.1.0")
)

func (g *GithubActions) Setup() ([]byte, error) {
	client, err := g.getClient()

	if err != nil {
		return nil, err
	}

	// get the repository to find the default branch
	repo, _, err := client.Repositories.Get(
		context.TODO(),
		g.GitRepoOwner,
		g.GitRepoName,
	)

	if err != nil {
		return nil, err
	}

	g.defaultBranch = repo.GetDefaultBranch()

	if !g.DryRun {
		// create porter token secret
		if err := createGithubSecret(client, getPorterTokenSecretName(g.ProjectID), g.PorterToken, g.GitRepoOwner, g.GitRepoName); err != nil {
			return nil, err
		}
	}

	workflowYAML, err := g.GetGithubActionYAML()

	if err != nil {
		return nil, err
	}

	if !g.DryRun && g.ShouldCreateWorkflow {
		branch := g.GitBranch

		if branch == "" {
			branch = g.defaultBranch
		}

		isOAuth := g.GithubOAuthIntegration != nil

		_, err = commitGithubFile(client, g.getPorterYMLFileName(), workflowYAML, g.GitRepoOwner, g.GitRepoName, branch, isOAuth)
		if err != nil {
			return workflowYAML, err
		}
	}

	return workflowYAML, err
}

func (g *GithubActions) Cleanup() error {
	client, err := g.getClient()

	if err != nil {
		return err
	}

	// get the repository to find the default branch
	repo, _, err := client.Repositories.Get(
		context.TODO(),
		g.GitRepoOwner,
		g.GitRepoName,
	)

	if err != nil {
		return err
	}

	g.defaultBranch = repo.GetDefaultBranch()

	actionVersion, err := semver.NewVersion(g.Version)
	if err != nil {
		return err
	}

	if deleteWebhookAndEnvSecretsConstraint.Check(actionVersion) {
		// delete the webhook token secret
		if err := g.deleteGithubSecret(client, g.getWebhookSecretName()); err != nil {
			return err
		}

		// delete the env secret
		if err := g.deleteGithubSecret(client, g.getBuildEnvSecretName()); err != nil {
			return err
		}
	}

	branch := g.GitBranch

	if branch == "" {
		branch = g.defaultBranch
	}

	isOAuth := g.GithubOAuthIntegration != nil

	return deleteGithubFile(client, g.getPorterYMLFileName(), g.GitRepoOwner, g.GitRepoName, branch, isOAuth)
}

type GithubActionYAMLStep struct {
	Name    string            `yaml:"name,omitempty"`
	ID      string            `yaml:"id,omitempty"`
	Timeout uint64            `yaml:"timeout-minutes,omitempty"`
	Uses    string            `yaml:"uses,omitempty"`
	Run     string            `yaml:"run,omitempty"`
	With    map[string]string `yaml:"with,omitempty"`
	Env     map[string]string `yaml:"env,omitempty"`
}

type GithubActionYAMLOnPushBranches struct {
	Branches []string `yaml:"branches,omitempty"`
}

type GithubActionYAMLOnPush struct {
	Push GithubActionYAMLOnPushBranches `yaml:"push,omitempty"`
}

type GithubActionYAMLJob struct {
	RunsOn string                 `yaml:"runs-on,omitempty"`
	Steps  []GithubActionYAMLStep `yaml:"steps,omitempty"`
}

type GithubActionYAML struct {
	On interface{} `yaml:"on,omitempty"`

	Name string `yaml:"name,omitempty"`

	Jobs map[string]GithubActionYAMLJob `yaml:"jobs,omitempty"`
}

func (g *GithubActions) GetGithubActionYAML() ([]byte, error) {
	gaSteps := []GithubActionYAMLStep{
		getCheckoutCodeStep(),
		getSetTagStep(),
		getUpdateAppStep(g.ServerURL, getPorterTokenSecretName(g.ProjectID), g.ProjectID, g.ClusterID, g.ReleaseName, g.ReleaseNamespace, g.Version),
	}

	branch := g.GitBranch

	if branch == "" {
		branch = g.defaultBranch
	}

	actionYAML := GithubActionYAML{
		On: GithubActionYAMLOnPush{
			Push: GithubActionYAMLOnPushBranches{
				Branches: []string{
					branch,
				},
			},
		},
		Name: "Deploy to Porter",
		Jobs: map[string]GithubActionYAMLJob{
			"porter-deploy": {
				RunsOn: "ubuntu-latest",
				Steps:  gaSteps,
			},
		},
	}

	return yaml.Marshal(actionYAML)
}

func (g *GithubActions) getClient() (*github.Client, error) {

	// in the case that this still uses the oauth integration
	if g.GithubOAuthIntegration != nil {

		// get the oauth integration
		oauthInt, err := g.Repo.OAuthIntegration().ReadOAuthIntegration(g.ProjectID, g.GithubOAuthIntegration.OAuthIntegrationID)

		if err != nil {
			return nil, err
		}

		_, _, err = oauth.GetAccessToken(oauthInt.SharedOAuthModel, g.GithubConf, oauth.MakeUpdateOAuthIntegrationTokenFunction(oauthInt, g.Repo))

		if err != nil {
			return nil, err
		}

		client := github.NewClient(g.GithubConf.Client(oauth2.NoContext, &oauth2.Token{
			AccessToken:  string(oauthInt.AccessToken),
			RefreshToken: string(oauthInt.RefreshToken),
			Expiry:       oauthInt.Expiry,
			TokenType:    "Bearer",
		}))

		return client, nil
	}

	// authenticate as github app installation
	itr, err := ghinstallation.NewKeyFromFile(
		http.DefaultTransport,
		g.GithubAppID,
		int64(g.GithubInstallationID),
		g.GithubAppSecretPath)

	if err != nil {
		return nil, err
	}

	return github.NewClient(&http.Client{Transport: itr}), nil
}

func createGithubSecret(
	client *github.Client,
	secretName,
	secretValue,
	gitRepoOwner,
	gitRepoName string,
) error {
	// get the public key for the repo
	key, _, err := client.Actions.GetRepoPublicKey(context.TODO(), gitRepoOwner, gitRepoName)

	if err != nil {
		return err
	}

	// encrypt the secret with the public key
	keyBytes := [32]byte{}

	keyDecoded, err := base64.StdEncoding.DecodeString(*key.Key)

	if err != nil {
		return err
	}

	copy(keyBytes[:], keyDecoded[:])

	secretEncoded, err := box.SealAnonymous(nil, []byte(secretValue), &keyBytes, nil)

	if err != nil {
		return err
	}

	encrypted := base64.StdEncoding.EncodeToString(secretEncoded)

	encryptedSecret := &github.EncryptedSecret{
		Name:           secretName,
		KeyID:          *key.KeyID,
		EncryptedValue: encrypted,
	}

	// write the secret to the repo
	_, err = client.Actions.CreateOrUpdateRepoSecret(context.TODO(), gitRepoOwner, gitRepoName, encryptedSecret)

	return err
}

func (g *GithubActions) deleteGithubSecret(
	client *github.Client,
	secretName string,
) error {
	// delete the secret from the repo
	_, err := client.Actions.DeleteRepoSecret(
		context.TODO(),
		g.GitRepoOwner,
		g.GitRepoName,
		secretName,
	)

	return err
}

func (g *GithubActions) CreateEnvSecret() error {
	client, err := g.getClient()

	if err != nil {
		return err
	}

	return g.createEnvSecret(client)
}

func (g *GithubActions) createEnvSecret(client *github.Client) error {
	// convert the env object to a string
	lines := make([]string, 0)

	for key, val := range g.BuildEnv {
		lines = append(lines, fmt.Sprintf(`%s=%s`, key, val))
	}

	secretName := g.getBuildEnvSecretName()

	return createGithubSecret(client, secretName, strings.Join(lines, "\n"), g.GitRepoOwner, g.GitRepoName)
}

func (g *GithubActions) getWebhookSecretName() string {
	return fmt.Sprintf("WEBHOOK_%s", strings.Replace(
		strings.ToUpper(g.ReleaseName), "-", "_", -1),
	)
}

func (g *GithubActions) getBuildEnvSecretName() string {
	return fmt.Sprintf("ENV_%s", strings.Replace(
		strings.ToUpper(g.ReleaseName), "-", "_", -1),
	)
}

func (g *GithubActions) getPorterYMLFileName() string {
	if g.InstanceName != "" {
		return fmt.Sprintf("porter_%s_%s.yml", strings.Replace(
			strings.ToLower(g.ReleaseName), "-", "_", -1),
			strings.ToLower(g.InstanceName),
		)
	}

	return fmt.Sprintf("porter_%s.yml", strings.Replace(
		strings.ToLower(g.ReleaseName), "-", "_", -1),
	)
}

<<<<<<< HEAD
func getPorterTokenSecretName(projID uint) string {
	return fmt.Sprintf("PORTER_TOKEN_%d", projID)
=======
func (g *GithubActions) getPorterTokenSecretName() string {
	if g.InstanceName != "" {
		return fmt.Sprintf("PORTER_TOKEN_%s_%d", strings.ToUpper(g.InstanceName), g.ProjectID)
	}

	return fmt.Sprintf("PORTER_TOKEN_%d", g.ProjectID)
>>>>>>> 1492479b
}

func commitGithubFile(
	client *github.Client,
	filename string,
	contents []byte,
	gitRepoOwner, gitRepoName, branch string,
	isOAuth bool,
) (string, error) {
	filepath := ".github/workflows/" + filename
	sha := ""

	// get contents of a file if it exists
	fileData, _, _, _ := client.Repositories.GetContents(
		context.TODO(),
		gitRepoOwner,
		gitRepoName,
		filepath,
		&github.RepositoryContentGetOptions{
			Ref: branch,
		},
	)

	if fileData != nil {
		sha = *fileData.SHA
	}

	opts := &github.RepositoryContentFileOptions{
		Message: github.String(fmt.Sprintf("Create %s file", filename)),
		Content: contents,
		Branch:  github.String(branch),
		SHA:     &sha,
	}

	if isOAuth {
		opts.Committer = &github.CommitAuthor{
			Name:  github.String("Porter Bot"),
			Email: github.String("contact@getporter.dev"),
		}
	}

	resp, _, err := client.Repositories.UpdateFile(
		context.TODO(),
		gitRepoOwner,
		gitRepoName,
		filepath,
		opts,
	)

	if err != nil {
		return "", err
	}

	return *resp.Commit.SHA, nil
}

func deleteGithubFile(
	client *github.Client,
	filename, gitRepoOwner, gitRepoName, branch string,
	isOAuth bool,
) error {
	filepath := ".github/workflows/" + filename

	// get contents of a file if it exists
	fileData, _, _, _ := client.Repositories.GetContents(
		context.TODO(),
		gitRepoOwner,
		gitRepoName,
		filepath,
		&github.RepositoryContentGetOptions{
			Ref: branch,
		},
	)

	sha := ""
	if fileData != nil {
		sha = *fileData.SHA
	}

	opts := &github.RepositoryContentFileOptions{
		Message: github.String(fmt.Sprintf("Delete %s file", filename)),
		Branch:  &branch,
		SHA:     &sha,
	}

	if isOAuth {
		opts.Committer = &github.CommitAuthor{
			Name:  github.String("Porter Bot"),
			Email: github.String("contact@getporter.dev"),
		}
	}

	_, _, err := client.Repositories.DeleteFile(
		context.TODO(),
		gitRepoOwner,
		gitRepoName,
		filepath,
		opts,
	)

	if err != nil {
		return err
	}

	return nil
}<|MERGE_RESOLUTION|>--- conflicted
+++ resolved
@@ -79,7 +79,7 @@
 
 	if !g.DryRun {
 		// create porter token secret
-		if err := createGithubSecret(client, getPorterTokenSecretName(g.ProjectID), g.PorterToken, g.GitRepoOwner, g.GitRepoName); err != nil {
+		if err := createGithubSecret(client, g.getPorterTokenSecretName(), g.PorterToken, g.GitRepoOwner, g.GitRepoName); err != nil {
 			return nil, err
 		}
 	}
@@ -191,7 +191,7 @@
 	gaSteps := []GithubActionYAMLStep{
 		getCheckoutCodeStep(),
 		getSetTagStep(),
-		getUpdateAppStep(g.ServerURL, getPorterTokenSecretName(g.ProjectID), g.ProjectID, g.ClusterID, g.ReleaseName, g.ReleaseNamespace, g.Version),
+		getUpdateAppStep(g.ServerURL, g.getPorterTokenSecretName(), g.ProjectID, g.ClusterID, g.ReleaseName, g.ReleaseNamespace, g.Version),
 	}
 
 	branch := g.GitBranch
@@ -370,17 +370,16 @@
 	)
 }
 
-<<<<<<< HEAD
-func getPorterTokenSecretName(projID uint) string {
-	return fmt.Sprintf("PORTER_TOKEN_%d", projID)
-=======
 func (g *GithubActions) getPorterTokenSecretName() string {
 	if g.InstanceName != "" {
 		return fmt.Sprintf("PORTER_TOKEN_%s_%d", strings.ToUpper(g.InstanceName), g.ProjectID)
 	}
 
 	return fmt.Sprintf("PORTER_TOKEN_%d", g.ProjectID)
->>>>>>> 1492479b
+}
+
+func getPorterTokenSecretName(projectID uint) string {
+	return fmt.Sprintf("PORTER_TOKEN_%d", projectID)
 }
 
 func commitGithubFile(
