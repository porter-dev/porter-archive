package kubernetes

import (
	"bufio"
	"bytes"
	"context"
	"encoding/json"
	"fmt"
	"io"
	"strings"

	"github.com/porter-dev/porter/internal/kubernetes/provisioner"
	"github.com/porter-dev/porter/internal/kubernetes/provisioner/aws"
	"github.com/porter-dev/porter/internal/kubernetes/provisioner/aws/ecr"
	"github.com/porter-dev/porter/internal/kubernetes/provisioner/aws/eks"
	"github.com/porter-dev/porter/internal/kubernetes/provisioner/do"
	"github.com/porter-dev/porter/internal/kubernetes/provisioner/do/docr"
	"github.com/porter-dev/porter/internal/kubernetes/provisioner/do/doks"
	"github.com/porter-dev/porter/internal/kubernetes/provisioner/gcp"
	"github.com/porter-dev/porter/internal/kubernetes/provisioner/gcp/gke"
	"github.com/porter-dev/porter/internal/models"
	"github.com/porter-dev/porter/internal/models/integrations"
	"github.com/porter-dev/porter/internal/oauth"
	"github.com/porter-dev/porter/internal/registry"
	"github.com/porter-dev/porter/internal/repository"
	"golang.org/x/oauth2"

	"github.com/gorilla/websocket"
	"github.com/porter-dev/porter/internal/helm/grapher"
	appsv1 "k8s.io/api/apps/v1"
	batchv1 "k8s.io/api/batch/v1"
	batchv1beta1 "k8s.io/api/batch/v1beta1"
	v1 "k8s.io/api/core/v1"
	v1beta1 "k8s.io/api/extensions/v1beta1"
	"k8s.io/apimachinery/pkg/api/errors"
	metav1 "k8s.io/apimachinery/pkg/apis/meta/v1"
	"k8s.io/apimachinery/pkg/runtime"
	"k8s.io/apimachinery/pkg/runtime/schema"
	"k8s.io/apimachinery/pkg/types"
	"k8s.io/cli-runtime/pkg/genericclioptions"
	"k8s.io/client-go/informers"
	"k8s.io/client-go/kubernetes"
	"k8s.io/client-go/rest"
	"k8s.io/client-go/tools/cache"
	"k8s.io/client-go/tools/remotecommand"

	"github.com/porter-dev/porter/internal/config"
)

// Agent is a Kubernetes agent for performing operations that interact with the
// api server
type Agent struct {
	RESTClientGetter genericclioptions.RESTClientGetter
	Clientset        kubernetes.Interface
}

type Message struct {
	EventType string `json:"event_type"`
	Object    interface{}
	Kind      string
}

type ListOptions struct {
	FieldSelector string
}

// CreateConfigMap creates the configmap given the key-value pairs and namespace
func (a *Agent) CreateConfigMap(name string, namespace string, configMap map[string]string) (*v1.ConfigMap, error) {
	return a.Clientset.CoreV1().ConfigMaps(namespace).Create(
		context.TODO(),
		&v1.ConfigMap{
			ObjectMeta: metav1.ObjectMeta{
				Name:      name,
				Namespace: namespace,
				Labels: map[string]string{
					"porter": "true",
				},
			},
			Data: configMap,
		},
		metav1.CreateOptions{},
	)
}

// CreateLinkedSecret creates a secret given the key-value pairs and namespace. Values are
// base64 encoded
func (a *Agent) CreateLinkedSecret(name, namespace, cmName string, data map[string][]byte) (*v1.Secret, error) {
	return a.Clientset.CoreV1().Secrets(namespace).Create(
		context.TODO(),
		&v1.Secret{
			ObjectMeta: metav1.ObjectMeta{
				Name:      name,
				Namespace: namespace,
				Labels: map[string]string{
					"porter":    "true",
					"configmap": cmName,
				},
			},
			Data: data,
		},
		metav1.CreateOptions{},
	)
}

type mergeConfigMapData struct {
	Data map[string]*string `json:"data"`
}

// UpdateConfigMap updates the configmap given its name and namespace
func (a *Agent) UpdateConfigMap(name string, namespace string, configMap map[string]string) error {
	cmData := make(map[string]*string)

	for key, val := range configMap {
		valCopy := val
		cmData[key] = &valCopy

		if len(val) == 0 {
			cmData[key] = nil
		}
	}

	mergeCM := &mergeConfigMapData{
		Data: cmData,
	}

	patchBytes, err := json.Marshal(mergeCM)

	if err != nil {
		return err
	}

	_, err = a.Clientset.CoreV1().ConfigMaps(namespace).Patch(
		context.Background(),
		name,
		types.MergePatchType,
		patchBytes,
		metav1.PatchOptions{},
	)

	return err
}

type mergeLinkedSecretData struct {
	Data map[string]*[]byte `json:"data"`
}

// UpdateLinkedSecret updates the secret given its name and namespace
func (a *Agent) UpdateLinkedSecret(name, namespace, cmName string, data map[string][]byte) error {
	secretData := make(map[string]*[]byte)

	for key, val := range data {
		valCopy := val
		secretData[key] = &valCopy

		if len(val) == 0 {
			secretData[key] = nil
		}
	}

	mergeSecret := &mergeLinkedSecretData{
		Data: secretData,
	}

	patchBytes, err := json.Marshal(mergeSecret)

	if err != nil {
		return err
	}

	_, err = a.Clientset.CoreV1().Secrets(namespace).Patch(
		context.TODO(),
		name,
		types.MergePatchType,
		patchBytes,
		metav1.PatchOptions{},
	)

	return err
}

// DeleteConfigMap deletes the configmap given its name and namespace
func (a *Agent) DeleteConfigMap(name string, namespace string) error {
	return a.Clientset.CoreV1().ConfigMaps(namespace).Delete(
		context.TODO(),
		name,
		metav1.DeleteOptions{},
	)
}

// DeleteLinkedSecret deletes the secret given its name and namespace
func (a *Agent) DeleteLinkedSecret(name, namespace string) error {
	return a.Clientset.CoreV1().Secrets(namespace).Delete(
		context.TODO(),
		name,
		metav1.DeleteOptions{},
	)
}

// GetConfigMap retrieves the configmap given its name and namespace
func (a *Agent) GetConfigMap(name string, namespace string) (*v1.ConfigMap, error) {
	return a.Clientset.CoreV1().ConfigMaps(namespace).Get(
		context.TODO(),
		name,
		metav1.GetOptions{},
	)
}

// ListConfigMaps simply lists namespaces
func (a *Agent) ListConfigMaps(namespace string) (*v1.ConfigMapList, error) {
	return a.Clientset.CoreV1().ConfigMaps(namespace).List(
		context.TODO(),
		metav1.ListOptions{
			LabelSelector: "porter=true",
		},
	)
}

// ListEvents lists the events of a given object.
func (a *Agent) ListEvents(name string, namespace string) (*v1.EventList, error) {
	return a.Clientset.CoreV1().Events(namespace).List(
		context.TODO(),
		metav1.ListOptions{
			FieldSelector: fmt.Sprintf("involvedObject.name=%s,involvedObject.namespace=%s", name, namespace),
		},
	)
}

// ListNamespaces simply lists namespaces
func (a *Agent) ListNamespaces() (*v1.NamespaceList, error) {
	return a.Clientset.CoreV1().Namespaces().List(
		context.TODO(),
		metav1.ListOptions{},
	)
}

// CreateNamespace creates a namespace with the given name.
func (a *Agent) CreateNamespace(name string) (*v1.Namespace, error) {
	namespace := v1.Namespace{
		ObjectMeta: metav1.ObjectMeta{
			Name: name,
		},
	}

	return a.Clientset.CoreV1().Namespaces().Create(
		context.TODO(),
		&namespace,
		metav1.CreateOptions{},
	)
}

// DeleteNamespace deletes the namespace given the name.
func (a *Agent) DeleteNamespace(name string) error {
	return a.Clientset.CoreV1().Namespaces().Delete(
		context.TODO(),
		name,
		metav1.DeleteOptions{},
	)
}

// ListJobsByLabel lists jobs in a namespace matching a label
type Label struct {
	Key string
	Val string
}

func (a *Agent) ListJobsByLabel(namespace string, labels ...Label) ([]batchv1.Job, error) {
	selectors := make([]string, 0)

	for _, label := range labels {
		selectors = append(selectors, fmt.Sprintf("%s=%s", label.Key, label.Val))
	}

	resp, err := a.Clientset.BatchV1().Jobs(namespace).List(
		context.TODO(),
		metav1.ListOptions{
			LabelSelector: strings.Join(selectors, ","),
		},
	)

	if err != nil {
		return nil, err
	}

	return resp.Items, nil
}

// DeleteJob deletes the job in the given name and namespace.
func (a *Agent) DeleteJob(name, namespace string) error {
	return a.Clientset.BatchV1().Jobs(namespace).Delete(
		context.TODO(),
		name,
		metav1.DeleteOptions{},
	)
}

// GetJobPods lists all pods belonging to a job in a namespace
func (a *Agent) GetJobPods(namespace, jobName string) ([]v1.Pod, error) {
	resp, err := a.Clientset.CoreV1().Pods(namespace).List(
		context.TODO(),
		metav1.ListOptions{
			LabelSelector: fmt.Sprintf("%s=%s", "job-name", jobName),
		},
	)

	if err != nil {
		return nil, err
	}

	return resp.Items, nil
}

// GetIngress gets ingress given the name and namespace
func (a *Agent) GetIngress(namespace string, name string) (*v1beta1.Ingress, error) {
	return a.Clientset.ExtensionsV1beta1().Ingresses(namespace).Get(
		context.TODO(),
		name,
		metav1.GetOptions{},
	)
}

// GetDeployment gets the deployment given the name and namespace
func (a *Agent) GetDeployment(c grapher.Object) (*appsv1.Deployment, error) {
	return a.Clientset.AppsV1().Deployments(c.Namespace).Get(
		context.TODO(),
		c.Name,
		metav1.GetOptions{},
	)
}

// GetStatefulSet gets the statefulset given the name and namespace
func (a *Agent) GetStatefulSet(c grapher.Object) (*appsv1.StatefulSet, error) {
	return a.Clientset.AppsV1().StatefulSets(c.Namespace).Get(
		context.TODO(),
		c.Name,
		metav1.GetOptions{},
	)
}

// GetReplicaSet gets the replicaset given the name and namespace
func (a *Agent) GetReplicaSet(c grapher.Object) (*appsv1.ReplicaSet, error) {
	return a.Clientset.AppsV1().ReplicaSets(c.Namespace).Get(
		context.TODO(),
		c.Name,
		metav1.GetOptions{},
	)
}

// GetDaemonSet gets the daemonset by name and namespace
func (a *Agent) GetDaemonSet(c grapher.Object) (*appsv1.DaemonSet, error) {
	return a.Clientset.AppsV1().DaemonSets(c.Namespace).Get(
		context.TODO(),
		c.Name,
		metav1.GetOptions{},
	)
}

// GetJob gets the job by name and namespace
func (a *Agent) GetJob(c grapher.Object) (*batchv1.Job, error) {
	return a.Clientset.BatchV1().Jobs(c.Namespace).Get(
		context.TODO(),
		c.Name,
		metav1.GetOptions{},
	)
}

// GetCronJob gets the CronJob by name and namespace
func (a *Agent) GetCronJob(c grapher.Object) (*batchv1beta1.CronJob, error) {
	return a.Clientset.BatchV1beta1().CronJobs(c.Namespace).Get(
		context.TODO(),
		c.Name,
		metav1.GetOptions{},
	)
}

// GetPodsByLabel retrieves pods with matching labels
func (a *Agent) GetPodsByLabel(selector string, namespace string) (*v1.PodList, error) {
	// Search in all namespaces for matching pods
	return a.Clientset.CoreV1().Pods(namespace).List(
		context.TODO(),
		metav1.ListOptions{
			LabelSelector: selector,
		},
	)
}

// DeletePod deletes a pod by name and namespace
func (a *Agent) DeletePod(namespace string, name string) error {
	return a.Clientset.CoreV1().Pods(namespace).Delete(
		context.TODO(),
		name,
		metav1.DeleteOptions{},
	)
}

// GetPodLogs streams real-time logs from a given pod.
func (a *Agent) GetPodLogs(namespace string, name string, conn *websocket.Conn) error {
	// get the pod to read in the list of contains
	pod, err := a.Clientset.CoreV1().Pods(namespace).Get(
		context.Background(),
		name,
		metav1.GetOptions{},
	)

	if err != nil {
		return fmt.Errorf("Cannot get pod %s: %s", name, err.Error())
	}

	container := pod.Spec.Containers[0].Name

	tails := int64(400)

	// follow logs
	podLogOpts := v1.PodLogOptions{
		Follow:    true,
		TailLines: &tails,
		Container: container,
	}

	req := a.Clientset.CoreV1().Pods(namespace).GetLogs(name, &podLogOpts)

	podLogs, err := req.Stream(context.TODO())

	if err != nil {
		return fmt.Errorf("Cannot open log stream for pod %s: %s", name, err.Error())
	}
	defer podLogs.Close()

	r := bufio.NewReader(podLogs)
	errorchan := make(chan error)

	go func() {
		// listens for websocket closing handshake
		for {
			if _, _, err := conn.ReadMessage(); err != nil {
				defer conn.Close()
				errorchan <- nil
				return
			}
		}
	}()

	go func() {
		for {
			select {
			case <-errorchan:
				defer close(errorchan)
				return
			default:
			}

			bytes, err := r.ReadBytes('\n')
			if writeErr := conn.WriteMessage(websocket.TextMessage, bytes); writeErr != nil {
				errorchan <- writeErr
				return
			}
			if err != nil {
				if err != io.EOF {
					errorchan <- err
					return
				}
				errorchan <- nil
				return
			}
		}
	}()

	for {
		select {
		case err = <-errorchan:
			return err
		}
	}
}

// StopJobWithJobSidecar sends a termination signal to a job running with a sidecar
func (a *Agent) StopJobWithJobSidecar(namespace, name string) error {
	jobPods, err := a.GetJobPods(namespace, name)

	if err != nil {
		return err
	}

	podName := jobPods[0].ObjectMeta.Name

	restConf, err := a.RESTClientGetter.ToRESTConfig()

	restConf.GroupVersion = &schema.GroupVersion{
		Group:   "api",
		Version: "v1",
	}

	restConf.NegotiatedSerializer = runtime.NewSimpleNegotiatedSerializer(runtime.SerializerInfo{})

	restClient, err := rest.RESTClientFor(restConf)

	if err != nil {
		return err
	}

	req := restClient.Post().
		Resource("pods").
		Name(podName).
		Namespace(namespace).
		SubResource("exec")

	req.Param("command", "./signal.sh")
	req.Param("container", "sidecar")
	req.Param("stdin", "true")
	req.Param("stdout", "false")
	req.Param("tty", "false")

	exec, err := remotecommand.NewSPDYExecutor(restConf, "POST", req.URL())

	if err != nil {
		return err
	}

	return exec.Stream(remotecommand.StreamOptions{
		Tty:   false,
		Stdin: strings.NewReader("./signal.sh"),
	})
}

// StreamControllerStatus streams controller status. Supports Deployment, StatefulSet, ReplicaSet, and DaemonSet
// TODO: Support Jobs
func (a *Agent) StreamControllerStatus(conn *websocket.Conn, kind string, selectors string) error {
	// selectors is an array of max length 1. StreamControllerStatus accepts calls without the selectors argument.
	// selectors argument is a single string with comma separated key=value pairs. (e.g. "app=porter,porter=true")
	tweakListOptionsFunc := func(options *metav1.ListOptions) {
		options.LabelSelector = selectors
	}

	factory := informers.NewSharedInformerFactoryWithOptions(
		a.Clientset,
		0,
		informers.WithTweakListOptions(tweakListOptionsFunc),
	)

	var informer cache.SharedInformer

	// Spins up an informer depending on kind. Convert to lowercase for robustness
	switch strings.ToLower(kind) {
	case "deployment":
		informer = factory.Apps().V1().Deployments().Informer()
	case "statefulset":
		informer = factory.Apps().V1().StatefulSets().Informer()
	case "replicaset":
		informer = factory.Apps().V1().ReplicaSets().Informer()
	case "daemonset":
		informer = factory.Apps().V1().DaemonSets().Informer()
	case "job":
		informer = factory.Batch().V1().Jobs().Informer()
	case "cronjob":
		informer = factory.Batch().V1beta1().CronJobs().Informer()
<<<<<<< HEAD
	case "namespace":
		informer = factory.Core().V1().Namespaces().Informer()
=======
	case "pod":
		informer = factory.Core().V1().Pods().Informer()
>>>>>>> 969ecab5
	}

	stopper := make(chan struct{})
	errorchan := make(chan error)
	defer close(errorchan)

	informer.AddEventHandler(cache.ResourceEventHandlerFuncs{
		UpdateFunc: func(oldObj, newObj interface{}) {
			msg := Message{
				EventType: "UPDATE",
				Object:    newObj,
				Kind:      strings.ToLower(kind),
			}
			if writeErr := conn.WriteJSON(msg); writeErr != nil {
				errorchan <- writeErr
				return
			}
		},
		AddFunc: func(obj interface{}) {
			msg := Message{
				EventType: "ADD",
				Object:    obj,
				Kind:      strings.ToLower(kind),
			}

			if writeErr := conn.WriteJSON(msg); writeErr != nil {
				errorchan <- writeErr
				return
			}
		},
		DeleteFunc: func(obj interface{}) {
			msg := Message{
				EventType: "DELETE",
				Object:    obj,
				Kind:      strings.ToLower(kind),
			}

			if writeErr := conn.WriteJSON(msg); writeErr != nil {
				errorchan <- writeErr
				return
			}
		},
	})

	go func() {
		// listens for websocket closing handshake
		for {
			if _, _, err := conn.ReadMessage(); err != nil {
				defer conn.Close()
				defer close(stopper)
				errorchan <- nil
				return
			}
		}
	}()

	go informer.Run(stopper)

	for {
		select {
		case err := <-errorchan:
			return err
		}
	}
}

// ProvisionECR spawns a new provisioning pod that creates an ECR instance
func (a *Agent) ProvisionECR(
	projectID uint,
	awsConf *integrations.AWSIntegration,
	ecrName string,
	repo repository.Repository,
	infra *models.Infra,
	operation provisioner.ProvisionerOperation,
	pgConf *config.DBConf,
	redisConf *config.RedisConf,
	provImageTag string,
) (*batchv1.Job, error) {
	id := infra.GetUniqueName()
	prov := &provisioner.Conf{
		ID:                  id,
		Name:                fmt.Sprintf("prov-%s-%s", id, string(operation)),
		Kind:                provisioner.ECR,
		Operation:           operation,
		Redis:               redisConf,
		Postgres:            pgConf,
		ProvisionerImageTag: provImageTag,
		LastApplied:         infra.LastApplied,
		AWS: &aws.Conf{
			AWSRegion:          awsConf.AWSRegion,
			AWSAccessKeyID:     string(awsConf.AWSAccessKeyID),
			AWSSecretAccessKey: string(awsConf.AWSSecretAccessKey),
		},
		ECR: &ecr.Conf{
			ECRName: ecrName,
		},
	}

	return a.provision(prov, infra, repo)
}

// ProvisionEKS spawns a new provisioning pod that creates an EKS instance
func (a *Agent) ProvisionEKS(
	projectID uint,
	awsConf *integrations.AWSIntegration,
	eksName, machineType string,
	repo repository.Repository,
	infra *models.Infra,
	operation provisioner.ProvisionerOperation,
	pgConf *config.DBConf,
	redisConf *config.RedisConf,
	provImageTag string,
) (*batchv1.Job, error) {
	id := infra.GetUniqueName()
	prov := &provisioner.Conf{
		ID:                  id,
		Name:                fmt.Sprintf("prov-%s-%s", id, string(operation)),
		Kind:                provisioner.EKS,
		Operation:           operation,
		Redis:               redisConf,
		Postgres:            pgConf,
		ProvisionerImageTag: provImageTag,
		LastApplied:         infra.LastApplied,
		AWS: &aws.Conf{
			AWSRegion:          awsConf.AWSRegion,
			AWSAccessKeyID:     string(awsConf.AWSAccessKeyID),
			AWSSecretAccessKey: string(awsConf.AWSSecretAccessKey),
		},
		EKS: &eks.Conf{
			ClusterName: eksName,
			MachineType: machineType,
		},
	}

	return a.provision(prov, infra, repo)
}

// ProvisionGCR spawns a new provisioning pod that creates a GCR instance
func (a *Agent) ProvisionGCR(
	projectID uint,
	gcpConf *integrations.GCPIntegration,
	repo repository.Repository,
	infra *models.Infra,
	operation provisioner.ProvisionerOperation,
	pgConf *config.DBConf,
	redisConf *config.RedisConf,
	provImageTag string,
) (*batchv1.Job, error) {
	id := infra.GetUniqueName()
	prov := &provisioner.Conf{
		ID:                  id,
		Name:                fmt.Sprintf("prov-%s-%s", id, string(operation)),
		Kind:                provisioner.GCR,
		Operation:           operation,
		Redis:               redisConf,
		Postgres:            pgConf,
		ProvisionerImageTag: provImageTag,
		LastApplied:         infra.LastApplied,
		GCP: &gcp.Conf{
			GCPRegion:    gcpConf.GCPRegion,
			GCPProjectID: gcpConf.GCPProjectID,
			GCPKeyData:   string(gcpConf.GCPKeyData),
		},
	}

	return a.provision(prov, infra, repo)
}

// ProvisionGKE spawns a new provisioning pod that creates a GKE instance
func (a *Agent) ProvisionGKE(
	projectID uint,
	gcpConf *integrations.GCPIntegration,
	gkeName string,
	repo repository.Repository,
	infra *models.Infra,
	operation provisioner.ProvisionerOperation,
	pgConf *config.DBConf,
	redisConf *config.RedisConf,
	provImageTag string,
) (*batchv1.Job, error) {
	id := infra.GetUniqueName()
	prov := &provisioner.Conf{
		ID:                  id,
		Name:                fmt.Sprintf("prov-%s-%s", id, string(operation)),
		Kind:                provisioner.GKE,
		Operation:           operation,
		Redis:               redisConf,
		Postgres:            pgConf,
		ProvisionerImageTag: provImageTag,
		LastApplied:         infra.LastApplied,
		GCP: &gcp.Conf{
			GCPRegion:    gcpConf.GCPRegion,
			GCPProjectID: gcpConf.GCPProjectID,
			GCPKeyData:   string(gcpConf.GCPKeyData),
		},
		GKE: &gke.Conf{
			ClusterName: gkeName,
		},
	}

	return a.provision(prov, infra, repo)
}

// ProvisionDOCR spawns a new provisioning pod that creates a DOCR instance
func (a *Agent) ProvisionDOCR(
	projectID uint,
	doConf *integrations.OAuthIntegration,
	doAuth *oauth2.Config,
	repo repository.Repository,
	docrName, docrSubscriptionTier string,
	infra *models.Infra,
	operation provisioner.ProvisionerOperation,
	pgConf *config.DBConf,
	redisConf *config.RedisConf,
	provImageTag string,
) (*batchv1.Job, error) {
	// get the token
	oauthInt, err := repo.OAuthIntegration.ReadOAuthIntegration(
		infra.DOIntegrationID,
	)

	if err != nil {
		return nil, err
	}

	tok, _, err := oauth.GetAccessToken(oauthInt, doAuth, repo)

	if err != nil {
		return nil, err
	}

	id := infra.GetUniqueName()
	prov := &provisioner.Conf{
		ID:                  id,
		Name:                fmt.Sprintf("prov-%s-%s", id, string(operation)),
		Kind:                provisioner.DOCR,
		Operation:           operation,
		Redis:               redisConf,
		Postgres:            pgConf,
		ProvisionerImageTag: provImageTag,
		LastApplied:         infra.LastApplied,
		DO: &do.Conf{
			DOToken: tok,
		},
		DOCR: &docr.Conf{
			DOCRName:             docrName,
			DOCRSubscriptionTier: docrSubscriptionTier,
		},
	}

	return a.provision(prov, infra, repo)
}

// ProvisionDOKS spawns a new provisioning pod that creates a DOKS instance
func (a *Agent) ProvisionDOKS(
	projectID uint,
	doConf *integrations.OAuthIntegration,
	doAuth *oauth2.Config,
	repo repository.Repository,
	doRegion, doksClusterName string,
	infra *models.Infra,
	operation provisioner.ProvisionerOperation,
	pgConf *config.DBConf,
	redisConf *config.RedisConf,
	provImageTag string,
) (*batchv1.Job, error) {
	// get the token
	oauthInt, err := repo.OAuthIntegration.ReadOAuthIntegration(
		infra.DOIntegrationID,
	)

	if err != nil {
		return nil, err
	}

	tok, _, err := oauth.GetAccessToken(oauthInt, doAuth, repo)

	if err != nil {
		return nil, err
	}

	id := infra.GetUniqueName()
	prov := &provisioner.Conf{
		ID:                  id,
		Name:                fmt.Sprintf("prov-%s-%s", id, string(operation)),
		Kind:                provisioner.DOKS,
		Operation:           operation,
		Redis:               redisConf,
		Postgres:            pgConf,
		LastApplied:         infra.LastApplied,
		ProvisionerImageTag: provImageTag,
		DO: &do.Conf{
			DOToken: tok,
		},
		DOKS: &doks.Conf{
			DORegion:        doRegion,
			DOKSClusterName: doksClusterName,
		},
	}

	return a.provision(prov, infra, repo)
}

// ProvisionTest spawns a new provisioning pod that tests provisioning
func (a *Agent) ProvisionTest(
	projectID uint,
	infra *models.Infra,
	repo repository.Repository,
	operation provisioner.ProvisionerOperation,
	pgConf *config.DBConf,
	redisConf *config.RedisConf,
	provImageTag string,
) (*batchv1.Job, error) {
	id := infra.GetUniqueName()

	prov := &provisioner.Conf{
		ID:                  id,
		Name:                fmt.Sprintf("prov-%s-%s", id, string(operation)),
		Operation:           operation,
		Kind:                provisioner.Test,
		Redis:               redisConf,
		Postgres:            pgConf,
		ProvisionerImageTag: provImageTag,
	}

	return a.provision(prov, infra, repo)
}

func (a *Agent) provision(
	prov *provisioner.Conf,
	infra *models.Infra,
	repo repository.Repository,
) (*batchv1.Job, error) {
	prov.Namespace = "default"

	job, err := prov.GetProvisionerJobTemplate()

	if err != nil {
		return nil, err
	}

	job, err = a.Clientset.BatchV1().Jobs(prov.Namespace).Create(
		context.TODO(),
		job,
		metav1.CreateOptions{},
	)

	if err != nil {
		return nil, err
	}

	infra.LastApplied = prov.LastApplied
	infra, err = repo.Infra.UpdateInfra(infra)

	if err != nil {
		return nil, err
	}

	return job, nil
}

// CreateImagePullSecrets will create the required image pull secrets and
// return a map from the registry name to the name of the secret.
func (a *Agent) CreateImagePullSecrets(
	repo repository.Repository,
	namespace string,
	linkedRegs map[string]*models.Registry,
	doAuth *oauth2.Config,
) (map[string]string, error) {
	res := make(map[string]string)

	for key, val := range linkedRegs {
		_reg := registry.Registry(*val)

		data, err := _reg.GetDockerConfigJSON(repo, doAuth)

		if err != nil {
			return nil, err
		}

		secretName := fmt.Sprintf("porter-%s-%d", val.Externalize().Service, val.ID)

		secret, err := a.Clientset.CoreV1().Secrets(namespace).Get(
			context.TODO(),
			secretName,
			metav1.GetOptions{},
		)

		// if not found, create the secret
		if err != nil && errors.IsNotFound(err) {
			_, err = a.Clientset.CoreV1().Secrets(namespace).Create(
				context.TODO(),
				&v1.Secret{
					ObjectMeta: metav1.ObjectMeta{
						Name: secretName,
					},
					Data: map[string][]byte{
						string(v1.DockerConfigJsonKey): data,
					},
					Type: v1.SecretTypeDockerConfigJson,
				},
				metav1.CreateOptions{},
			)

			if err != nil {
				return nil, err
			}

			// add secret name to the map
			res[key] = secretName

			continue
		} else if err != nil {
			return nil, err
		}

		// otherwise, check that the secret contains the correct data: if
		// if doesn't, update it
		if !bytes.Equal(secret.Data[v1.DockerConfigJsonKey], data) {
			_, err := a.Clientset.CoreV1().Secrets(namespace).Update(
				context.TODO(),
				&v1.Secret{
					ObjectMeta: metav1.ObjectMeta{
						Name: secretName,
					},
					Data: map[string][]byte{
						string(v1.DockerConfigJsonKey): data,
					},
					Type: v1.SecretTypeDockerConfigJson,
				},
				metav1.UpdateOptions{},
			)

			if err != nil {
				return nil, err
			}
		}

		// add secret name to the map
		res[key] = secretName
	}

	return res, nil
}<|MERGE_RESOLUTION|>--- conflicted
+++ resolved
@@ -1,1005 +1,1002 @@
-package kubernetes
-
-import (
-	"bufio"
-	"bytes"
-	"context"
-	"encoding/json"
-	"fmt"
-	"io"
-	"strings"
-
-	"github.com/porter-dev/porter/internal/kubernetes/provisioner"
-	"github.com/porter-dev/porter/internal/kubernetes/provisioner/aws"
-	"github.com/porter-dev/porter/internal/kubernetes/provisioner/aws/ecr"
-	"github.com/porter-dev/porter/internal/kubernetes/provisioner/aws/eks"
-	"github.com/porter-dev/porter/internal/kubernetes/provisioner/do"
-	"github.com/porter-dev/porter/internal/kubernetes/provisioner/do/docr"
-	"github.com/porter-dev/porter/internal/kubernetes/provisioner/do/doks"
-	"github.com/porter-dev/porter/internal/kubernetes/provisioner/gcp"
-	"github.com/porter-dev/porter/internal/kubernetes/provisioner/gcp/gke"
-	"github.com/porter-dev/porter/internal/models"
-	"github.com/porter-dev/porter/internal/models/integrations"
-	"github.com/porter-dev/porter/internal/oauth"
-	"github.com/porter-dev/porter/internal/registry"
-	"github.com/porter-dev/porter/internal/repository"
-	"golang.org/x/oauth2"
-
-	"github.com/gorilla/websocket"
-	"github.com/porter-dev/porter/internal/helm/grapher"
-	appsv1 "k8s.io/api/apps/v1"
-	batchv1 "k8s.io/api/batch/v1"
-	batchv1beta1 "k8s.io/api/batch/v1beta1"
-	v1 "k8s.io/api/core/v1"
-	v1beta1 "k8s.io/api/extensions/v1beta1"
-	"k8s.io/apimachinery/pkg/api/errors"
-	metav1 "k8s.io/apimachinery/pkg/apis/meta/v1"
-	"k8s.io/apimachinery/pkg/runtime"
-	"k8s.io/apimachinery/pkg/runtime/schema"
-	"k8s.io/apimachinery/pkg/types"
-	"k8s.io/cli-runtime/pkg/genericclioptions"
-	"k8s.io/client-go/informers"
-	"k8s.io/client-go/kubernetes"
-	"k8s.io/client-go/rest"
-	"k8s.io/client-go/tools/cache"
-	"k8s.io/client-go/tools/remotecommand"
-
-	"github.com/porter-dev/porter/internal/config"
-)
-
-// Agent is a Kubernetes agent for performing operations that interact with the
-// api server
-type Agent struct {
-	RESTClientGetter genericclioptions.RESTClientGetter
-	Clientset        kubernetes.Interface
-}
-
-type Message struct {
-	EventType string `json:"event_type"`
-	Object    interface{}
-	Kind      string
-}
-
-type ListOptions struct {
-	FieldSelector string
-}
-
-// CreateConfigMap creates the configmap given the key-value pairs and namespace
-func (a *Agent) CreateConfigMap(name string, namespace string, configMap map[string]string) (*v1.ConfigMap, error) {
-	return a.Clientset.CoreV1().ConfigMaps(namespace).Create(
-		context.TODO(),
-		&v1.ConfigMap{
-			ObjectMeta: metav1.ObjectMeta{
-				Name:      name,
-				Namespace: namespace,
-				Labels: map[string]string{
-					"porter": "true",
-				},
-			},
-			Data: configMap,
-		},
-		metav1.CreateOptions{},
-	)
-}
-
-// CreateLinkedSecret creates a secret given the key-value pairs and namespace. Values are
-// base64 encoded
-func (a *Agent) CreateLinkedSecret(name, namespace, cmName string, data map[string][]byte) (*v1.Secret, error) {
-	return a.Clientset.CoreV1().Secrets(namespace).Create(
-		context.TODO(),
-		&v1.Secret{
-			ObjectMeta: metav1.ObjectMeta{
-				Name:      name,
-				Namespace: namespace,
-				Labels: map[string]string{
-					"porter":    "true",
-					"configmap": cmName,
-				},
-			},
-			Data: data,
-		},
-		metav1.CreateOptions{},
-	)
-}
-
-type mergeConfigMapData struct {
-	Data map[string]*string `json:"data"`
-}
-
-// UpdateConfigMap updates the configmap given its name and namespace
-func (a *Agent) UpdateConfigMap(name string, namespace string, configMap map[string]string) error {
-	cmData := make(map[string]*string)
-
-	for key, val := range configMap {
-		valCopy := val
-		cmData[key] = &valCopy
-
-		if len(val) == 0 {
-			cmData[key] = nil
-		}
-	}
-
-	mergeCM := &mergeConfigMapData{
-		Data: cmData,
-	}
-
-	patchBytes, err := json.Marshal(mergeCM)
-
-	if err != nil {
-		return err
-	}
-
-	_, err = a.Clientset.CoreV1().ConfigMaps(namespace).Patch(
-		context.Background(),
-		name,
-		types.MergePatchType,
-		patchBytes,
-		metav1.PatchOptions{},
-	)
-
-	return err
-}
-
-type mergeLinkedSecretData struct {
-	Data map[string]*[]byte `json:"data"`
-}
-
-// UpdateLinkedSecret updates the secret given its name and namespace
-func (a *Agent) UpdateLinkedSecret(name, namespace, cmName string, data map[string][]byte) error {
-	secretData := make(map[string]*[]byte)
-
-	for key, val := range data {
-		valCopy := val
-		secretData[key] = &valCopy
-
-		if len(val) == 0 {
-			secretData[key] = nil
-		}
-	}
-
-	mergeSecret := &mergeLinkedSecretData{
-		Data: secretData,
-	}
-
-	patchBytes, err := json.Marshal(mergeSecret)
-
-	if err != nil {
-		return err
-	}
-
-	_, err = a.Clientset.CoreV1().Secrets(namespace).Patch(
-		context.TODO(),
-		name,
-		types.MergePatchType,
-		patchBytes,
-		metav1.PatchOptions{},
-	)
-
-	return err
-}
-
-// DeleteConfigMap deletes the configmap given its name and namespace
-func (a *Agent) DeleteConfigMap(name string, namespace string) error {
-	return a.Clientset.CoreV1().ConfigMaps(namespace).Delete(
-		context.TODO(),
-		name,
-		metav1.DeleteOptions{},
-	)
-}
-
-// DeleteLinkedSecret deletes the secret given its name and namespace
-func (a *Agent) DeleteLinkedSecret(name, namespace string) error {
-	return a.Clientset.CoreV1().Secrets(namespace).Delete(
-		context.TODO(),
-		name,
-		metav1.DeleteOptions{},
-	)
-}
-
-// GetConfigMap retrieves the configmap given its name and namespace
-func (a *Agent) GetConfigMap(name string, namespace string) (*v1.ConfigMap, error) {
-	return a.Clientset.CoreV1().ConfigMaps(namespace).Get(
-		context.TODO(),
-		name,
-		metav1.GetOptions{},
-	)
-}
-
-// ListConfigMaps simply lists namespaces
-func (a *Agent) ListConfigMaps(namespace string) (*v1.ConfigMapList, error) {
-	return a.Clientset.CoreV1().ConfigMaps(namespace).List(
-		context.TODO(),
-		metav1.ListOptions{
-			LabelSelector: "porter=true",
-		},
-	)
-}
-
-// ListEvents lists the events of a given object.
-func (a *Agent) ListEvents(name string, namespace string) (*v1.EventList, error) {
-	return a.Clientset.CoreV1().Events(namespace).List(
-		context.TODO(),
-		metav1.ListOptions{
-			FieldSelector: fmt.Sprintf("involvedObject.name=%s,involvedObject.namespace=%s", name, namespace),
-		},
-	)
-}
-
-// ListNamespaces simply lists namespaces
-func (a *Agent) ListNamespaces() (*v1.NamespaceList, error) {
-	return a.Clientset.CoreV1().Namespaces().List(
-		context.TODO(),
-		metav1.ListOptions{},
-	)
-}
-
-// CreateNamespace creates a namespace with the given name.
-func (a *Agent) CreateNamespace(name string) (*v1.Namespace, error) {
-	namespace := v1.Namespace{
-		ObjectMeta: metav1.ObjectMeta{
-			Name: name,
-		},
-	}
-
-	return a.Clientset.CoreV1().Namespaces().Create(
-		context.TODO(),
-		&namespace,
-		metav1.CreateOptions{},
-	)
-}
-
-// DeleteNamespace deletes the namespace given the name.
-func (a *Agent) DeleteNamespace(name string) error {
-	return a.Clientset.CoreV1().Namespaces().Delete(
-		context.TODO(),
-		name,
-		metav1.DeleteOptions{},
-	)
-}
-
-// ListJobsByLabel lists jobs in a namespace matching a label
-type Label struct {
-	Key string
-	Val string
-}
-
-func (a *Agent) ListJobsByLabel(namespace string, labels ...Label) ([]batchv1.Job, error) {
-	selectors := make([]string, 0)
-
-	for _, label := range labels {
-		selectors = append(selectors, fmt.Sprintf("%s=%s", label.Key, label.Val))
-	}
-
-	resp, err := a.Clientset.BatchV1().Jobs(namespace).List(
-		context.TODO(),
-		metav1.ListOptions{
-			LabelSelector: strings.Join(selectors, ","),
-		},
-	)
-
-	if err != nil {
-		return nil, err
-	}
-
-	return resp.Items, nil
-}
-
-// DeleteJob deletes the job in the given name and namespace.
-func (a *Agent) DeleteJob(name, namespace string) error {
-	return a.Clientset.BatchV1().Jobs(namespace).Delete(
-		context.TODO(),
-		name,
-		metav1.DeleteOptions{},
-	)
-}
-
-// GetJobPods lists all pods belonging to a job in a namespace
-func (a *Agent) GetJobPods(namespace, jobName string) ([]v1.Pod, error) {
-	resp, err := a.Clientset.CoreV1().Pods(namespace).List(
-		context.TODO(),
-		metav1.ListOptions{
-			LabelSelector: fmt.Sprintf("%s=%s", "job-name", jobName),
-		},
-	)
-
-	if err != nil {
-		return nil, err
-	}
-
-	return resp.Items, nil
-}
-
-// GetIngress gets ingress given the name and namespace
-func (a *Agent) GetIngress(namespace string, name string) (*v1beta1.Ingress, error) {
-	return a.Clientset.ExtensionsV1beta1().Ingresses(namespace).Get(
-		context.TODO(),
-		name,
-		metav1.GetOptions{},
-	)
-}
-
-// GetDeployment gets the deployment given the name and namespace
-func (a *Agent) GetDeployment(c grapher.Object) (*appsv1.Deployment, error) {
-	return a.Clientset.AppsV1().Deployments(c.Namespace).Get(
-		context.TODO(),
-		c.Name,
-		metav1.GetOptions{},
-	)
-}
-
-// GetStatefulSet gets the statefulset given the name and namespace
-func (a *Agent) GetStatefulSet(c grapher.Object) (*appsv1.StatefulSet, error) {
-	return a.Clientset.AppsV1().StatefulSets(c.Namespace).Get(
-		context.TODO(),
-		c.Name,
-		metav1.GetOptions{},
-	)
-}
-
-// GetReplicaSet gets the replicaset given the name and namespace
-func (a *Agent) GetReplicaSet(c grapher.Object) (*appsv1.ReplicaSet, error) {
-	return a.Clientset.AppsV1().ReplicaSets(c.Namespace).Get(
-		context.TODO(),
-		c.Name,
-		metav1.GetOptions{},
-	)
-}
-
-// GetDaemonSet gets the daemonset by name and namespace
-func (a *Agent) GetDaemonSet(c grapher.Object) (*appsv1.DaemonSet, error) {
-	return a.Clientset.AppsV1().DaemonSets(c.Namespace).Get(
-		context.TODO(),
-		c.Name,
-		metav1.GetOptions{},
-	)
-}
-
-// GetJob gets the job by name and namespace
-func (a *Agent) GetJob(c grapher.Object) (*batchv1.Job, error) {
-	return a.Clientset.BatchV1().Jobs(c.Namespace).Get(
-		context.TODO(),
-		c.Name,
-		metav1.GetOptions{},
-	)
-}
-
-// GetCronJob gets the CronJob by name and namespace
-func (a *Agent) GetCronJob(c grapher.Object) (*batchv1beta1.CronJob, error) {
-	return a.Clientset.BatchV1beta1().CronJobs(c.Namespace).Get(
-		context.TODO(),
-		c.Name,
-		metav1.GetOptions{},
-	)
-}
-
-// GetPodsByLabel retrieves pods with matching labels
-func (a *Agent) GetPodsByLabel(selector string, namespace string) (*v1.PodList, error) {
-	// Search in all namespaces for matching pods
-	return a.Clientset.CoreV1().Pods(namespace).List(
-		context.TODO(),
-		metav1.ListOptions{
-			LabelSelector: selector,
-		},
-	)
-}
-
-// DeletePod deletes a pod by name and namespace
-func (a *Agent) DeletePod(namespace string, name string) error {
-	return a.Clientset.CoreV1().Pods(namespace).Delete(
-		context.TODO(),
-		name,
-		metav1.DeleteOptions{},
-	)
-}
-
-// GetPodLogs streams real-time logs from a given pod.
-func (a *Agent) GetPodLogs(namespace string, name string, conn *websocket.Conn) error {
-	// get the pod to read in the list of contains
-	pod, err := a.Clientset.CoreV1().Pods(namespace).Get(
-		context.Background(),
-		name,
-		metav1.GetOptions{},
-	)
-
-	if err != nil {
-		return fmt.Errorf("Cannot get pod %s: %s", name, err.Error())
-	}
-
-	container := pod.Spec.Containers[0].Name
-
-	tails := int64(400)
-
-	// follow logs
-	podLogOpts := v1.PodLogOptions{
-		Follow:    true,
-		TailLines: &tails,
-		Container: container,
-	}
-
-	req := a.Clientset.CoreV1().Pods(namespace).GetLogs(name, &podLogOpts)
-
-	podLogs, err := req.Stream(context.TODO())
-
-	if err != nil {
-		return fmt.Errorf("Cannot open log stream for pod %s: %s", name, err.Error())
-	}
-	defer podLogs.Close()
-
-	r := bufio.NewReader(podLogs)
-	errorchan := make(chan error)
-
-	go func() {
-		// listens for websocket closing handshake
-		for {
-			if _, _, err := conn.ReadMessage(); err != nil {
-				defer conn.Close()
-				errorchan <- nil
-				return
-			}
-		}
-	}()
-
-	go func() {
-		for {
-			select {
-			case <-errorchan:
-				defer close(errorchan)
-				return
-			default:
-			}
-
-			bytes, err := r.ReadBytes('\n')
-			if writeErr := conn.WriteMessage(websocket.TextMessage, bytes); writeErr != nil {
-				errorchan <- writeErr
-				return
-			}
-			if err != nil {
-				if err != io.EOF {
-					errorchan <- err
-					return
-				}
-				errorchan <- nil
-				return
-			}
-		}
-	}()
-
-	for {
-		select {
-		case err = <-errorchan:
-			return err
-		}
-	}
-}
-
-// StopJobWithJobSidecar sends a termination signal to a job running with a sidecar
-func (a *Agent) StopJobWithJobSidecar(namespace, name string) error {
-	jobPods, err := a.GetJobPods(namespace, name)
-
-	if err != nil {
-		return err
-	}
-
-	podName := jobPods[0].ObjectMeta.Name
-
-	restConf, err := a.RESTClientGetter.ToRESTConfig()
-
-	restConf.GroupVersion = &schema.GroupVersion{
-		Group:   "api",
-		Version: "v1",
-	}
-
-	restConf.NegotiatedSerializer = runtime.NewSimpleNegotiatedSerializer(runtime.SerializerInfo{})
-
-	restClient, err := rest.RESTClientFor(restConf)
-
-	if err != nil {
-		return err
-	}
-
-	req := restClient.Post().
-		Resource("pods").
-		Name(podName).
-		Namespace(namespace).
-		SubResource("exec")
-
-	req.Param("command", "./signal.sh")
-	req.Param("container", "sidecar")
-	req.Param("stdin", "true")
-	req.Param("stdout", "false")
-	req.Param("tty", "false")
-
-	exec, err := remotecommand.NewSPDYExecutor(restConf, "POST", req.URL())
-
-	if err != nil {
-		return err
-	}
-
-	return exec.Stream(remotecommand.StreamOptions{
-		Tty:   false,
-		Stdin: strings.NewReader("./signal.sh"),
-	})
-}
-
-// StreamControllerStatus streams controller status. Supports Deployment, StatefulSet, ReplicaSet, and DaemonSet
-// TODO: Support Jobs
-func (a *Agent) StreamControllerStatus(conn *websocket.Conn, kind string, selectors string) error {
-	// selectors is an array of max length 1. StreamControllerStatus accepts calls without the selectors argument.
-	// selectors argument is a single string with comma separated key=value pairs. (e.g. "app=porter,porter=true")
-	tweakListOptionsFunc := func(options *metav1.ListOptions) {
-		options.LabelSelector = selectors
-	}
-
-	factory := informers.NewSharedInformerFactoryWithOptions(
-		a.Clientset,
-		0,
-		informers.WithTweakListOptions(tweakListOptionsFunc),
-	)
-
-	var informer cache.SharedInformer
-
-	// Spins up an informer depending on kind. Convert to lowercase for robustness
-	switch strings.ToLower(kind) {
-	case "deployment":
-		informer = factory.Apps().V1().Deployments().Informer()
-	case "statefulset":
-		informer = factory.Apps().V1().StatefulSets().Informer()
-	case "replicaset":
-		informer = factory.Apps().V1().ReplicaSets().Informer()
-	case "daemonset":
-		informer = factory.Apps().V1().DaemonSets().Informer()
-	case "job":
-		informer = factory.Batch().V1().Jobs().Informer()
-	case "cronjob":
-		informer = factory.Batch().V1beta1().CronJobs().Informer()
-<<<<<<< HEAD
-	case "namespace":
-		informer = factory.Core().V1().Namespaces().Informer()
-=======
-	case "pod":
-		informer = factory.Core().V1().Pods().Informer()
->>>>>>> 969ecab5
-	}
-
-	stopper := make(chan struct{})
-	errorchan := make(chan error)
-	defer close(errorchan)
-
-	informer.AddEventHandler(cache.ResourceEventHandlerFuncs{
-		UpdateFunc: func(oldObj, newObj interface{}) {
-			msg := Message{
-				EventType: "UPDATE",
-				Object:    newObj,
-				Kind:      strings.ToLower(kind),
-			}
-			if writeErr := conn.WriteJSON(msg); writeErr != nil {
-				errorchan <- writeErr
-				return
-			}
-		},
-		AddFunc: func(obj interface{}) {
-			msg := Message{
-				EventType: "ADD",
-				Object:    obj,
-				Kind:      strings.ToLower(kind),
-			}
-
-			if writeErr := conn.WriteJSON(msg); writeErr != nil {
-				errorchan <- writeErr
-				return
-			}
-		},
-		DeleteFunc: func(obj interface{}) {
-			msg := Message{
-				EventType: "DELETE",
-				Object:    obj,
-				Kind:      strings.ToLower(kind),
-			}
-
-			if writeErr := conn.WriteJSON(msg); writeErr != nil {
-				errorchan <- writeErr
-				return
-			}
-		},
-	})
-
-	go func() {
-		// listens for websocket closing handshake
-		for {
-			if _, _, err := conn.ReadMessage(); err != nil {
-				defer conn.Close()
-				defer close(stopper)
-				errorchan <- nil
-				return
-			}
-		}
-	}()
-
-	go informer.Run(stopper)
-
-	for {
-		select {
-		case err := <-errorchan:
-			return err
-		}
-	}
-}
-
-// ProvisionECR spawns a new provisioning pod that creates an ECR instance
-func (a *Agent) ProvisionECR(
-	projectID uint,
-	awsConf *integrations.AWSIntegration,
-	ecrName string,
-	repo repository.Repository,
-	infra *models.Infra,
-	operation provisioner.ProvisionerOperation,
-	pgConf *config.DBConf,
-	redisConf *config.RedisConf,
-	provImageTag string,
-) (*batchv1.Job, error) {
-	id := infra.GetUniqueName()
-	prov := &provisioner.Conf{
-		ID:                  id,
-		Name:                fmt.Sprintf("prov-%s-%s", id, string(operation)),
-		Kind:                provisioner.ECR,
-		Operation:           operation,
-		Redis:               redisConf,
-		Postgres:            pgConf,
-		ProvisionerImageTag: provImageTag,
-		LastApplied:         infra.LastApplied,
-		AWS: &aws.Conf{
-			AWSRegion:          awsConf.AWSRegion,
-			AWSAccessKeyID:     string(awsConf.AWSAccessKeyID),
-			AWSSecretAccessKey: string(awsConf.AWSSecretAccessKey),
-		},
-		ECR: &ecr.Conf{
-			ECRName: ecrName,
-		},
-	}
-
-	return a.provision(prov, infra, repo)
-}
-
-// ProvisionEKS spawns a new provisioning pod that creates an EKS instance
-func (a *Agent) ProvisionEKS(
-	projectID uint,
-	awsConf *integrations.AWSIntegration,
-	eksName, machineType string,
-	repo repository.Repository,
-	infra *models.Infra,
-	operation provisioner.ProvisionerOperation,
-	pgConf *config.DBConf,
-	redisConf *config.RedisConf,
-	provImageTag string,
-) (*batchv1.Job, error) {
-	id := infra.GetUniqueName()
-	prov := &provisioner.Conf{
-		ID:                  id,
-		Name:                fmt.Sprintf("prov-%s-%s", id, string(operation)),
-		Kind:                provisioner.EKS,
-		Operation:           operation,
-		Redis:               redisConf,
-		Postgres:            pgConf,
-		ProvisionerImageTag: provImageTag,
-		LastApplied:         infra.LastApplied,
-		AWS: &aws.Conf{
-			AWSRegion:          awsConf.AWSRegion,
-			AWSAccessKeyID:     string(awsConf.AWSAccessKeyID),
-			AWSSecretAccessKey: string(awsConf.AWSSecretAccessKey),
-		},
-		EKS: &eks.Conf{
-			ClusterName: eksName,
-			MachineType: machineType,
-		},
-	}
-
-	return a.provision(prov, infra, repo)
-}
-
-// ProvisionGCR spawns a new provisioning pod that creates a GCR instance
-func (a *Agent) ProvisionGCR(
-	projectID uint,
-	gcpConf *integrations.GCPIntegration,
-	repo repository.Repository,
-	infra *models.Infra,
-	operation provisioner.ProvisionerOperation,
-	pgConf *config.DBConf,
-	redisConf *config.RedisConf,
-	provImageTag string,
-) (*batchv1.Job, error) {
-	id := infra.GetUniqueName()
-	prov := &provisioner.Conf{
-		ID:                  id,
-		Name:                fmt.Sprintf("prov-%s-%s", id, string(operation)),
-		Kind:                provisioner.GCR,
-		Operation:           operation,
-		Redis:               redisConf,
-		Postgres:            pgConf,
-		ProvisionerImageTag: provImageTag,
-		LastApplied:         infra.LastApplied,
-		GCP: &gcp.Conf{
-			GCPRegion:    gcpConf.GCPRegion,
-			GCPProjectID: gcpConf.GCPProjectID,
-			GCPKeyData:   string(gcpConf.GCPKeyData),
-		},
-	}
-
-	return a.provision(prov, infra, repo)
-}
-
-// ProvisionGKE spawns a new provisioning pod that creates a GKE instance
-func (a *Agent) ProvisionGKE(
-	projectID uint,
-	gcpConf *integrations.GCPIntegration,
-	gkeName string,
-	repo repository.Repository,
-	infra *models.Infra,
-	operation provisioner.ProvisionerOperation,
-	pgConf *config.DBConf,
-	redisConf *config.RedisConf,
-	provImageTag string,
-) (*batchv1.Job, error) {
-	id := infra.GetUniqueName()
-	prov := &provisioner.Conf{
-		ID:                  id,
-		Name:                fmt.Sprintf("prov-%s-%s", id, string(operation)),
-		Kind:                provisioner.GKE,
-		Operation:           operation,
-		Redis:               redisConf,
-		Postgres:            pgConf,
-		ProvisionerImageTag: provImageTag,
-		LastApplied:         infra.LastApplied,
-		GCP: &gcp.Conf{
-			GCPRegion:    gcpConf.GCPRegion,
-			GCPProjectID: gcpConf.GCPProjectID,
-			GCPKeyData:   string(gcpConf.GCPKeyData),
-		},
-		GKE: &gke.Conf{
-			ClusterName: gkeName,
-		},
-	}
-
-	return a.provision(prov, infra, repo)
-}
-
-// ProvisionDOCR spawns a new provisioning pod that creates a DOCR instance
-func (a *Agent) ProvisionDOCR(
-	projectID uint,
-	doConf *integrations.OAuthIntegration,
-	doAuth *oauth2.Config,
-	repo repository.Repository,
-	docrName, docrSubscriptionTier string,
-	infra *models.Infra,
-	operation provisioner.ProvisionerOperation,
-	pgConf *config.DBConf,
-	redisConf *config.RedisConf,
-	provImageTag string,
-) (*batchv1.Job, error) {
-	// get the token
-	oauthInt, err := repo.OAuthIntegration.ReadOAuthIntegration(
-		infra.DOIntegrationID,
-	)
-
-	if err != nil {
-		return nil, err
-	}
-
-	tok, _, err := oauth.GetAccessToken(oauthInt, doAuth, repo)
-
-	if err != nil {
-		return nil, err
-	}
-
-	id := infra.GetUniqueName()
-	prov := &provisioner.Conf{
-		ID:                  id,
-		Name:                fmt.Sprintf("prov-%s-%s", id, string(operation)),
-		Kind:                provisioner.DOCR,
-		Operation:           operation,
-		Redis:               redisConf,
-		Postgres:            pgConf,
-		ProvisionerImageTag: provImageTag,
-		LastApplied:         infra.LastApplied,
-		DO: &do.Conf{
-			DOToken: tok,
-		},
-		DOCR: &docr.Conf{
-			DOCRName:             docrName,
-			DOCRSubscriptionTier: docrSubscriptionTier,
-		},
-	}
-
-	return a.provision(prov, infra, repo)
-}
-
-// ProvisionDOKS spawns a new provisioning pod that creates a DOKS instance
-func (a *Agent) ProvisionDOKS(
-	projectID uint,
-	doConf *integrations.OAuthIntegration,
-	doAuth *oauth2.Config,
-	repo repository.Repository,
-	doRegion, doksClusterName string,
-	infra *models.Infra,
-	operation provisioner.ProvisionerOperation,
-	pgConf *config.DBConf,
-	redisConf *config.RedisConf,
-	provImageTag string,
-) (*batchv1.Job, error) {
-	// get the token
-	oauthInt, err := repo.OAuthIntegration.ReadOAuthIntegration(
-		infra.DOIntegrationID,
-	)
-
-	if err != nil {
-		return nil, err
-	}
-
-	tok, _, err := oauth.GetAccessToken(oauthInt, doAuth, repo)
-
-	if err != nil {
-		return nil, err
-	}
-
-	id := infra.GetUniqueName()
-	prov := &provisioner.Conf{
-		ID:                  id,
-		Name:                fmt.Sprintf("prov-%s-%s", id, string(operation)),
-		Kind:                provisioner.DOKS,
-		Operation:           operation,
-		Redis:               redisConf,
-		Postgres:            pgConf,
-		LastApplied:         infra.LastApplied,
-		ProvisionerImageTag: provImageTag,
-		DO: &do.Conf{
-			DOToken: tok,
-		},
-		DOKS: &doks.Conf{
-			DORegion:        doRegion,
-			DOKSClusterName: doksClusterName,
-		},
-	}
-
-	return a.provision(prov, infra, repo)
-}
-
-// ProvisionTest spawns a new provisioning pod that tests provisioning
-func (a *Agent) ProvisionTest(
-	projectID uint,
-	infra *models.Infra,
-	repo repository.Repository,
-	operation provisioner.ProvisionerOperation,
-	pgConf *config.DBConf,
-	redisConf *config.RedisConf,
-	provImageTag string,
-) (*batchv1.Job, error) {
-	id := infra.GetUniqueName()
-
-	prov := &provisioner.Conf{
-		ID:                  id,
-		Name:                fmt.Sprintf("prov-%s-%s", id, string(operation)),
-		Operation:           operation,
-		Kind:                provisioner.Test,
-		Redis:               redisConf,
-		Postgres:            pgConf,
-		ProvisionerImageTag: provImageTag,
-	}
-
-	return a.provision(prov, infra, repo)
-}
-
-func (a *Agent) provision(
-	prov *provisioner.Conf,
-	infra *models.Infra,
-	repo repository.Repository,
-) (*batchv1.Job, error) {
-	prov.Namespace = "default"
-
-	job, err := prov.GetProvisionerJobTemplate()
-
-	if err != nil {
-		return nil, err
-	}
-
-	job, err = a.Clientset.BatchV1().Jobs(prov.Namespace).Create(
-		context.TODO(),
-		job,
-		metav1.CreateOptions{},
-	)
-
-	if err != nil {
-		return nil, err
-	}
-
-	infra.LastApplied = prov.LastApplied
-	infra, err = repo.Infra.UpdateInfra(infra)
-
-	if err != nil {
-		return nil, err
-	}
-
-	return job, nil
-}
-
-// CreateImagePullSecrets will create the required image pull secrets and
-// return a map from the registry name to the name of the secret.
-func (a *Agent) CreateImagePullSecrets(
-	repo repository.Repository,
-	namespace string,
-	linkedRegs map[string]*models.Registry,
-	doAuth *oauth2.Config,
-) (map[string]string, error) {
-	res := make(map[string]string)
-
-	for key, val := range linkedRegs {
-		_reg := registry.Registry(*val)
-
-		data, err := _reg.GetDockerConfigJSON(repo, doAuth)
-
-		if err != nil {
-			return nil, err
-		}
-
-		secretName := fmt.Sprintf("porter-%s-%d", val.Externalize().Service, val.ID)
-
-		secret, err := a.Clientset.CoreV1().Secrets(namespace).Get(
-			context.TODO(),
-			secretName,
-			metav1.GetOptions{},
-		)
-
-		// if not found, create the secret
-		if err != nil && errors.IsNotFound(err) {
-			_, err = a.Clientset.CoreV1().Secrets(namespace).Create(
-				context.TODO(),
-				&v1.Secret{
-					ObjectMeta: metav1.ObjectMeta{
-						Name: secretName,
-					},
-					Data: map[string][]byte{
-						string(v1.DockerConfigJsonKey): data,
-					},
-					Type: v1.SecretTypeDockerConfigJson,
-				},
-				metav1.CreateOptions{},
-			)
-
-			if err != nil {
-				return nil, err
-			}
-
-			// add secret name to the map
-			res[key] = secretName
-
-			continue
-		} else if err != nil {
-			return nil, err
-		}
-
-		// otherwise, check that the secret contains the correct data: if
-		// if doesn't, update it
-		if !bytes.Equal(secret.Data[v1.DockerConfigJsonKey], data) {
-			_, err := a.Clientset.CoreV1().Secrets(namespace).Update(
-				context.TODO(),
-				&v1.Secret{
-					ObjectMeta: metav1.ObjectMeta{
-						Name: secretName,
-					},
-					Data: map[string][]byte{
-						string(v1.DockerConfigJsonKey): data,
-					},
-					Type: v1.SecretTypeDockerConfigJson,
-				},
-				metav1.UpdateOptions{},
-			)
-
-			if err != nil {
-				return nil, err
-			}
-		}
-
-		// add secret name to the map
-		res[key] = secretName
-	}
-
-	return res, nil
-}+package kubernetes
+
+import (
+	"bufio"
+	"bytes"
+	"context"
+	"encoding/json"
+	"fmt"
+	"io"
+	"strings"
+
+	"github.com/porter-dev/porter/internal/kubernetes/provisioner"
+	"github.com/porter-dev/porter/internal/kubernetes/provisioner/aws"
+	"github.com/porter-dev/porter/internal/kubernetes/provisioner/aws/ecr"
+	"github.com/porter-dev/porter/internal/kubernetes/provisioner/aws/eks"
+	"github.com/porter-dev/porter/internal/kubernetes/provisioner/do"
+	"github.com/porter-dev/porter/internal/kubernetes/provisioner/do/docr"
+	"github.com/porter-dev/porter/internal/kubernetes/provisioner/do/doks"
+	"github.com/porter-dev/porter/internal/kubernetes/provisioner/gcp"
+	"github.com/porter-dev/porter/internal/kubernetes/provisioner/gcp/gke"
+	"github.com/porter-dev/porter/internal/models"
+	"github.com/porter-dev/porter/internal/models/integrations"
+	"github.com/porter-dev/porter/internal/oauth"
+	"github.com/porter-dev/porter/internal/registry"
+	"github.com/porter-dev/porter/internal/repository"
+	"golang.org/x/oauth2"
+
+	"github.com/gorilla/websocket"
+	"github.com/porter-dev/porter/internal/helm/grapher"
+	appsv1 "k8s.io/api/apps/v1"
+	batchv1 "k8s.io/api/batch/v1"
+	batchv1beta1 "k8s.io/api/batch/v1beta1"
+	v1 "k8s.io/api/core/v1"
+	v1beta1 "k8s.io/api/extensions/v1beta1"
+	"k8s.io/apimachinery/pkg/api/errors"
+	metav1 "k8s.io/apimachinery/pkg/apis/meta/v1"
+	"k8s.io/apimachinery/pkg/runtime"
+	"k8s.io/apimachinery/pkg/runtime/schema"
+	"k8s.io/apimachinery/pkg/types"
+	"k8s.io/cli-runtime/pkg/genericclioptions"
+	"k8s.io/client-go/informers"
+	"k8s.io/client-go/kubernetes"
+	"k8s.io/client-go/rest"
+	"k8s.io/client-go/tools/cache"
+	"k8s.io/client-go/tools/remotecommand"
+
+	"github.com/porter-dev/porter/internal/config"
+)
+
+// Agent is a Kubernetes agent for performing operations that interact with the
+// api server
+type Agent struct {
+	RESTClientGetter genericclioptions.RESTClientGetter
+	Clientset        kubernetes.Interface
+}
+
+type Message struct {
+	EventType string `json:"event_type"`
+	Object    interface{}
+	Kind      string
+}
+
+type ListOptions struct {
+	FieldSelector string
+}
+
+// CreateConfigMap creates the configmap given the key-value pairs and namespace
+func (a *Agent) CreateConfigMap(name string, namespace string, configMap map[string]string) (*v1.ConfigMap, error) {
+	return a.Clientset.CoreV1().ConfigMaps(namespace).Create(
+		context.TODO(),
+		&v1.ConfigMap{
+			ObjectMeta: metav1.ObjectMeta{
+				Name:      name,
+				Namespace: namespace,
+				Labels: map[string]string{
+					"porter": "true",
+				},
+			},
+			Data: configMap,
+		},
+		metav1.CreateOptions{},
+	)
+}
+
+// CreateLinkedSecret creates a secret given the key-value pairs and namespace. Values are
+// base64 encoded
+func (a *Agent) CreateLinkedSecret(name, namespace, cmName string, data map[string][]byte) (*v1.Secret, error) {
+	return a.Clientset.CoreV1().Secrets(namespace).Create(
+		context.TODO(),
+		&v1.Secret{
+			ObjectMeta: metav1.ObjectMeta{
+				Name:      name,
+				Namespace: namespace,
+				Labels: map[string]string{
+					"porter":    "true",
+					"configmap": cmName,
+				},
+			},
+			Data: data,
+		},
+		metav1.CreateOptions{},
+	)
+}
+
+type mergeConfigMapData struct {
+	Data map[string]*string `json:"data"`
+}
+
+// UpdateConfigMap updates the configmap given its name and namespace
+func (a *Agent) UpdateConfigMap(name string, namespace string, configMap map[string]string) error {
+	cmData := make(map[string]*string)
+
+	for key, val := range configMap {
+		valCopy := val
+		cmData[key] = &valCopy
+
+		if len(val) == 0 {
+			cmData[key] = nil
+		}
+	}
+
+	mergeCM := &mergeConfigMapData{
+		Data: cmData,
+	}
+
+	patchBytes, err := json.Marshal(mergeCM)
+
+	if err != nil {
+		return err
+	}
+
+	_, err = a.Clientset.CoreV1().ConfigMaps(namespace).Patch(
+		context.Background(),
+		name,
+		types.MergePatchType,
+		patchBytes,
+		metav1.PatchOptions{},
+	)
+
+	return err
+}
+
+type mergeLinkedSecretData struct {
+	Data map[string]*[]byte `json:"data"`
+}
+
+// UpdateLinkedSecret updates the secret given its name and namespace
+func (a *Agent) UpdateLinkedSecret(name, namespace, cmName string, data map[string][]byte) error {
+	secretData := make(map[string]*[]byte)
+
+	for key, val := range data {
+		valCopy := val
+		secretData[key] = &valCopy
+
+		if len(val) == 0 {
+			secretData[key] = nil
+		}
+	}
+
+	mergeSecret := &mergeLinkedSecretData{
+		Data: secretData,
+	}
+
+	patchBytes, err := json.Marshal(mergeSecret)
+
+	if err != nil {
+		return err
+	}
+
+	_, err = a.Clientset.CoreV1().Secrets(namespace).Patch(
+		context.TODO(),
+		name,
+		types.MergePatchType,
+		patchBytes,
+		metav1.PatchOptions{},
+	)
+
+	return err
+}
+
+// DeleteConfigMap deletes the configmap given its name and namespace
+func (a *Agent) DeleteConfigMap(name string, namespace string) error {
+	return a.Clientset.CoreV1().ConfigMaps(namespace).Delete(
+		context.TODO(),
+		name,
+		metav1.DeleteOptions{},
+	)
+}
+
+// DeleteLinkedSecret deletes the secret given its name and namespace
+func (a *Agent) DeleteLinkedSecret(name, namespace string) error {
+	return a.Clientset.CoreV1().Secrets(namespace).Delete(
+		context.TODO(),
+		name,
+		metav1.DeleteOptions{},
+	)
+}
+
+// GetConfigMap retrieves the configmap given its name and namespace
+func (a *Agent) GetConfigMap(name string, namespace string) (*v1.ConfigMap, error) {
+	return a.Clientset.CoreV1().ConfigMaps(namespace).Get(
+		context.TODO(),
+		name,
+		metav1.GetOptions{},
+	)
+}
+
+// ListConfigMaps simply lists namespaces
+func (a *Agent) ListConfigMaps(namespace string) (*v1.ConfigMapList, error) {
+	return a.Clientset.CoreV1().ConfigMaps(namespace).List(
+		context.TODO(),
+		metav1.ListOptions{
+			LabelSelector: "porter=true",
+		},
+	)
+}
+
+// ListEvents lists the events of a given object.
+func (a *Agent) ListEvents(name string, namespace string) (*v1.EventList, error) {
+	return a.Clientset.CoreV1().Events(namespace).List(
+		context.TODO(),
+		metav1.ListOptions{
+			FieldSelector: fmt.Sprintf("involvedObject.name=%s,involvedObject.namespace=%s", name, namespace),
+		},
+	)
+}
+
+// ListNamespaces simply lists namespaces
+func (a *Agent) ListNamespaces() (*v1.NamespaceList, error) {
+	return a.Clientset.CoreV1().Namespaces().List(
+		context.TODO(),
+		metav1.ListOptions{},
+	)
+}
+
+// CreateNamespace creates a namespace with the given name.
+func (a *Agent) CreateNamespace(name string) (*v1.Namespace, error) {
+	namespace := v1.Namespace{
+		ObjectMeta: metav1.ObjectMeta{
+			Name: name,
+		},
+	}
+
+	return a.Clientset.CoreV1().Namespaces().Create(
+		context.TODO(),
+		&namespace,
+		metav1.CreateOptions{},
+	)
+}
+
+// DeleteNamespace deletes the namespace given the name.
+func (a *Agent) DeleteNamespace(name string) error {
+	return a.Clientset.CoreV1().Namespaces().Delete(
+		context.TODO(),
+		name,
+		metav1.DeleteOptions{},
+	)
+}
+
+// ListJobsByLabel lists jobs in a namespace matching a label
+type Label struct {
+	Key string
+	Val string
+}
+
+func (a *Agent) ListJobsByLabel(namespace string, labels ...Label) ([]batchv1.Job, error) {
+	selectors := make([]string, 0)
+
+	for _, label := range labels {
+		selectors = append(selectors, fmt.Sprintf("%s=%s", label.Key, label.Val))
+	}
+
+	resp, err := a.Clientset.BatchV1().Jobs(namespace).List(
+		context.TODO(),
+		metav1.ListOptions{
+			LabelSelector: strings.Join(selectors, ","),
+		},
+	)
+
+	if err != nil {
+		return nil, err
+	}
+
+	return resp.Items, nil
+}
+
+// DeleteJob deletes the job in the given name and namespace.
+func (a *Agent) DeleteJob(name, namespace string) error {
+	return a.Clientset.BatchV1().Jobs(namespace).Delete(
+		context.TODO(),
+		name,
+		metav1.DeleteOptions{},
+	)
+}
+
+// GetJobPods lists all pods belonging to a job in a namespace
+func (a *Agent) GetJobPods(namespace, jobName string) ([]v1.Pod, error) {
+	resp, err := a.Clientset.CoreV1().Pods(namespace).List(
+		context.TODO(),
+		metav1.ListOptions{
+			LabelSelector: fmt.Sprintf("%s=%s", "job-name", jobName),
+		},
+	)
+
+	if err != nil {
+		return nil, err
+	}
+
+	return resp.Items, nil
+}
+
+// GetIngress gets ingress given the name and namespace
+func (a *Agent) GetIngress(namespace string, name string) (*v1beta1.Ingress, error) {
+	return a.Clientset.ExtensionsV1beta1().Ingresses(namespace).Get(
+		context.TODO(),
+		name,
+		metav1.GetOptions{},
+	)
+}
+
+// GetDeployment gets the deployment given the name and namespace
+func (a *Agent) GetDeployment(c grapher.Object) (*appsv1.Deployment, error) {
+	return a.Clientset.AppsV1().Deployments(c.Namespace).Get(
+		context.TODO(),
+		c.Name,
+		metav1.GetOptions{},
+	)
+}
+
+// GetStatefulSet gets the statefulset given the name and namespace
+func (a *Agent) GetStatefulSet(c grapher.Object) (*appsv1.StatefulSet, error) {
+	return a.Clientset.AppsV1().StatefulSets(c.Namespace).Get(
+		context.TODO(),
+		c.Name,
+		metav1.GetOptions{},
+	)
+}
+
+// GetReplicaSet gets the replicaset given the name and namespace
+func (a *Agent) GetReplicaSet(c grapher.Object) (*appsv1.ReplicaSet, error) {
+	return a.Clientset.AppsV1().ReplicaSets(c.Namespace).Get(
+		context.TODO(),
+		c.Name,
+		metav1.GetOptions{},
+	)
+}
+
+// GetDaemonSet gets the daemonset by name and namespace
+func (a *Agent) GetDaemonSet(c grapher.Object) (*appsv1.DaemonSet, error) {
+	return a.Clientset.AppsV1().DaemonSets(c.Namespace).Get(
+		context.TODO(),
+		c.Name,
+		metav1.GetOptions{},
+	)
+}
+
+// GetJob gets the job by name and namespace
+func (a *Agent) GetJob(c grapher.Object) (*batchv1.Job, error) {
+	return a.Clientset.BatchV1().Jobs(c.Namespace).Get(
+		context.TODO(),
+		c.Name,
+		metav1.GetOptions{},
+	)
+}
+
+// GetCronJob gets the CronJob by name and namespace
+func (a *Agent) GetCronJob(c grapher.Object) (*batchv1beta1.CronJob, error) {
+	return a.Clientset.BatchV1beta1().CronJobs(c.Namespace).Get(
+		context.TODO(),
+		c.Name,
+		metav1.GetOptions{},
+	)
+}
+
+// GetPodsByLabel retrieves pods with matching labels
+func (a *Agent) GetPodsByLabel(selector string, namespace string) (*v1.PodList, error) {
+	// Search in all namespaces for matching pods
+	return a.Clientset.CoreV1().Pods(namespace).List(
+		context.TODO(),
+		metav1.ListOptions{
+			LabelSelector: selector,
+		},
+	)
+}
+
+// DeletePod deletes a pod by name and namespace
+func (a *Agent) DeletePod(namespace string, name string) error {
+	return a.Clientset.CoreV1().Pods(namespace).Delete(
+		context.TODO(),
+		name,
+		metav1.DeleteOptions{},
+	)
+}
+
+// GetPodLogs streams real-time logs from a given pod.
+func (a *Agent) GetPodLogs(namespace string, name string, conn *websocket.Conn) error {
+	// get the pod to read in the list of contains
+	pod, err := a.Clientset.CoreV1().Pods(namespace).Get(
+		context.Background(),
+		name,
+		metav1.GetOptions{},
+	)
+
+	if err != nil {
+		return fmt.Errorf("Cannot get pod %s: %s", name, err.Error())
+	}
+
+	container := pod.Spec.Containers[0].Name
+
+	tails := int64(400)
+
+	// follow logs
+	podLogOpts := v1.PodLogOptions{
+		Follow:    true,
+		TailLines: &tails,
+		Container: container,
+	}
+
+	req := a.Clientset.CoreV1().Pods(namespace).GetLogs(name, &podLogOpts)
+
+	podLogs, err := req.Stream(context.TODO())
+
+	if err != nil {
+		return fmt.Errorf("Cannot open log stream for pod %s: %s", name, err.Error())
+	}
+	defer podLogs.Close()
+
+	r := bufio.NewReader(podLogs)
+	errorchan := make(chan error)
+
+	go func() {
+		// listens for websocket closing handshake
+		for {
+			if _, _, err := conn.ReadMessage(); err != nil {
+				defer conn.Close()
+				errorchan <- nil
+				return
+			}
+		}
+	}()
+
+	go func() {
+		for {
+			select {
+			case <-errorchan:
+				defer close(errorchan)
+				return
+			default:
+			}
+
+			bytes, err := r.ReadBytes('\n')
+			if writeErr := conn.WriteMessage(websocket.TextMessage, bytes); writeErr != nil {
+				errorchan <- writeErr
+				return
+			}
+			if err != nil {
+				if err != io.EOF {
+					errorchan <- err
+					return
+				}
+				errorchan <- nil
+				return
+			}
+		}
+	}()
+
+	for {
+		select {
+		case err = <-errorchan:
+			return err
+		}
+	}
+}
+
+// StopJobWithJobSidecar sends a termination signal to a job running with a sidecar
+func (a *Agent) StopJobWithJobSidecar(namespace, name string) error {
+	jobPods, err := a.GetJobPods(namespace, name)
+
+	if err != nil {
+		return err
+	}
+
+	podName := jobPods[0].ObjectMeta.Name
+
+	restConf, err := a.RESTClientGetter.ToRESTConfig()
+
+	restConf.GroupVersion = &schema.GroupVersion{
+		Group:   "api",
+		Version: "v1",
+	}
+
+	restConf.NegotiatedSerializer = runtime.NewSimpleNegotiatedSerializer(runtime.SerializerInfo{})
+
+	restClient, err := rest.RESTClientFor(restConf)
+
+	if err != nil {
+		return err
+	}
+
+	req := restClient.Post().
+		Resource("pods").
+		Name(podName).
+		Namespace(namespace).
+		SubResource("exec")
+
+	req.Param("command", "./signal.sh")
+	req.Param("container", "sidecar")
+	req.Param("stdin", "true")
+	req.Param("stdout", "false")
+	req.Param("tty", "false")
+
+	exec, err := remotecommand.NewSPDYExecutor(restConf, "POST", req.URL())
+
+	if err != nil {
+		return err
+	}
+
+	return exec.Stream(remotecommand.StreamOptions{
+		Tty:   false,
+		Stdin: strings.NewReader("./signal.sh"),
+	})
+}
+
+// StreamControllerStatus streams controller status. Supports Deployment, StatefulSet, ReplicaSet, and DaemonSet
+// TODO: Support Jobs
+func (a *Agent) StreamControllerStatus(conn *websocket.Conn, kind string, selectors string) error {
+	// selectors is an array of max length 1. StreamControllerStatus accepts calls without the selectors argument.
+	// selectors argument is a single string with comma separated key=value pairs. (e.g. "app=porter,porter=true")
+	tweakListOptionsFunc := func(options *metav1.ListOptions) {
+		options.LabelSelector = selectors
+	}
+
+	factory := informers.NewSharedInformerFactoryWithOptions(
+		a.Clientset,
+		0,
+		informers.WithTweakListOptions(tweakListOptionsFunc),
+	)
+
+	var informer cache.SharedInformer
+
+	// Spins up an informer depending on kind. Convert to lowercase for robustness
+	switch strings.ToLower(kind) {
+	case "deployment":
+		informer = factory.Apps().V1().Deployments().Informer()
+	case "statefulset":
+		informer = factory.Apps().V1().StatefulSets().Informer()
+	case "replicaset":
+		informer = factory.Apps().V1().ReplicaSets().Informer()
+	case "daemonset":
+		informer = factory.Apps().V1().DaemonSets().Informer()
+	case "job":
+		informer = factory.Batch().V1().Jobs().Informer()
+	case "cronjob":
+		informer = factory.Batch().V1beta1().CronJobs().Informer()
+	case "namespace":
+		informer = factory.Core().V1().Namespaces().Informer()
+	case "pod":
+		informer = factory.Core().V1().Pods().Informer()
+	}
+
+	stopper := make(chan struct{})
+	errorchan := make(chan error)
+	defer close(errorchan)
+
+	informer.AddEventHandler(cache.ResourceEventHandlerFuncs{
+		UpdateFunc: func(oldObj, newObj interface{}) {
+			msg := Message{
+				EventType: "UPDATE",
+				Object:    newObj,
+				Kind:      strings.ToLower(kind),
+			}
+			if writeErr := conn.WriteJSON(msg); writeErr != nil {
+				errorchan <- writeErr
+				return
+			}
+		},
+		AddFunc: func(obj interface{}) {
+			msg := Message{
+				EventType: "ADD",
+				Object:    obj,
+				Kind:      strings.ToLower(kind),
+			}
+
+			if writeErr := conn.WriteJSON(msg); writeErr != nil {
+				errorchan <- writeErr
+				return
+			}
+		},
+		DeleteFunc: func(obj interface{}) {
+			msg := Message{
+				EventType: "DELETE",
+				Object:    obj,
+				Kind:      strings.ToLower(kind),
+			}
+
+			if writeErr := conn.WriteJSON(msg); writeErr != nil {
+				errorchan <- writeErr
+				return
+			}
+		},
+	})
+
+	go func() {
+		// listens for websocket closing handshake
+		for {
+			if _, _, err := conn.ReadMessage(); err != nil {
+				defer conn.Close()
+				defer close(stopper)
+				errorchan <- nil
+				return
+			}
+		}
+	}()
+
+	go informer.Run(stopper)
+
+	for {
+		select {
+		case err := <-errorchan:
+			return err
+		}
+	}
+}
+
+// ProvisionECR spawns a new provisioning pod that creates an ECR instance
+func (a *Agent) ProvisionECR(
+	projectID uint,
+	awsConf *integrations.AWSIntegration,
+	ecrName string,
+	repo repository.Repository,
+	infra *models.Infra,
+	operation provisioner.ProvisionerOperation,
+	pgConf *config.DBConf,
+	redisConf *config.RedisConf,
+	provImageTag string,
+) (*batchv1.Job, error) {
+	id := infra.GetUniqueName()
+	prov := &provisioner.Conf{
+		ID:                  id,
+		Name:                fmt.Sprintf("prov-%s-%s", id, string(operation)),
+		Kind:                provisioner.ECR,
+		Operation:           operation,
+		Redis:               redisConf,
+		Postgres:            pgConf,
+		ProvisionerImageTag: provImageTag,
+		LastApplied:         infra.LastApplied,
+		AWS: &aws.Conf{
+			AWSRegion:          awsConf.AWSRegion,
+			AWSAccessKeyID:     string(awsConf.AWSAccessKeyID),
+			AWSSecretAccessKey: string(awsConf.AWSSecretAccessKey),
+		},
+		ECR: &ecr.Conf{
+			ECRName: ecrName,
+		},
+	}
+
+	return a.provision(prov, infra, repo)
+}
+
+// ProvisionEKS spawns a new provisioning pod that creates an EKS instance
+func (a *Agent) ProvisionEKS(
+	projectID uint,
+	awsConf *integrations.AWSIntegration,
+	eksName, machineType string,
+	repo repository.Repository,
+	infra *models.Infra,
+	operation provisioner.ProvisionerOperation,
+	pgConf *config.DBConf,
+	redisConf *config.RedisConf,
+	provImageTag string,
+) (*batchv1.Job, error) {
+	id := infra.GetUniqueName()
+	prov := &provisioner.Conf{
+		ID:                  id,
+		Name:                fmt.Sprintf("prov-%s-%s", id, string(operation)),
+		Kind:                provisioner.EKS,
+		Operation:           operation,
+		Redis:               redisConf,
+		Postgres:            pgConf,
+		ProvisionerImageTag: provImageTag,
+		LastApplied:         infra.LastApplied,
+		AWS: &aws.Conf{
+			AWSRegion:          awsConf.AWSRegion,
+			AWSAccessKeyID:     string(awsConf.AWSAccessKeyID),
+			AWSSecretAccessKey: string(awsConf.AWSSecretAccessKey),
+		},
+		EKS: &eks.Conf{
+			ClusterName: eksName,
+			MachineType: machineType,
+		},
+	}
+
+	return a.provision(prov, infra, repo)
+}
+
+// ProvisionGCR spawns a new provisioning pod that creates a GCR instance
+func (a *Agent) ProvisionGCR(
+	projectID uint,
+	gcpConf *integrations.GCPIntegration,
+	repo repository.Repository,
+	infra *models.Infra,
+	operation provisioner.ProvisionerOperation,
+	pgConf *config.DBConf,
+	redisConf *config.RedisConf,
+	provImageTag string,
+) (*batchv1.Job, error) {
+	id := infra.GetUniqueName()
+	prov := &provisioner.Conf{
+		ID:                  id,
+		Name:                fmt.Sprintf("prov-%s-%s", id, string(operation)),
+		Kind:                provisioner.GCR,
+		Operation:           operation,
+		Redis:               redisConf,
+		Postgres:            pgConf,
+		ProvisionerImageTag: provImageTag,
+		LastApplied:         infra.LastApplied,
+		GCP: &gcp.Conf{
+			GCPRegion:    gcpConf.GCPRegion,
+			GCPProjectID: gcpConf.GCPProjectID,
+			GCPKeyData:   string(gcpConf.GCPKeyData),
+		},
+	}
+
+	return a.provision(prov, infra, repo)
+}
+
+// ProvisionGKE spawns a new provisioning pod that creates a GKE instance
+func (a *Agent) ProvisionGKE(
+	projectID uint,
+	gcpConf *integrations.GCPIntegration,
+	gkeName string,
+	repo repository.Repository,
+	infra *models.Infra,
+	operation provisioner.ProvisionerOperation,
+	pgConf *config.DBConf,
+	redisConf *config.RedisConf,
+	provImageTag string,
+) (*batchv1.Job, error) {
+	id := infra.GetUniqueName()
+	prov := &provisioner.Conf{
+		ID:                  id,
+		Name:                fmt.Sprintf("prov-%s-%s", id, string(operation)),
+		Kind:                provisioner.GKE,
+		Operation:           operation,
+		Redis:               redisConf,
+		Postgres:            pgConf,
+		ProvisionerImageTag: provImageTag,
+		LastApplied:         infra.LastApplied,
+		GCP: &gcp.Conf{
+			GCPRegion:    gcpConf.GCPRegion,
+			GCPProjectID: gcpConf.GCPProjectID,
+			GCPKeyData:   string(gcpConf.GCPKeyData),
+		},
+		GKE: &gke.Conf{
+			ClusterName: gkeName,
+		},
+	}
+
+	return a.provision(prov, infra, repo)
+}
+
+// ProvisionDOCR spawns a new provisioning pod that creates a DOCR instance
+func (a *Agent) ProvisionDOCR(
+	projectID uint,
+	doConf *integrations.OAuthIntegration,
+	doAuth *oauth2.Config,
+	repo repository.Repository,
+	docrName, docrSubscriptionTier string,
+	infra *models.Infra,
+	operation provisioner.ProvisionerOperation,
+	pgConf *config.DBConf,
+	redisConf *config.RedisConf,
+	provImageTag string,
+) (*batchv1.Job, error) {
+	// get the token
+	oauthInt, err := repo.OAuthIntegration.ReadOAuthIntegration(
+		infra.DOIntegrationID,
+	)
+
+	if err != nil {
+		return nil, err
+	}
+
+	tok, _, err := oauth.GetAccessToken(oauthInt, doAuth, repo)
+
+	if err != nil {
+		return nil, err
+	}
+
+	id := infra.GetUniqueName()
+	prov := &provisioner.Conf{
+		ID:                  id,
+		Name:                fmt.Sprintf("prov-%s-%s", id, string(operation)),
+		Kind:                provisioner.DOCR,
+		Operation:           operation,
+		Redis:               redisConf,
+		Postgres:            pgConf,
+		ProvisionerImageTag: provImageTag,
+		LastApplied:         infra.LastApplied,
+		DO: &do.Conf{
+			DOToken: tok,
+		},
+		DOCR: &docr.Conf{
+			DOCRName:             docrName,
+			DOCRSubscriptionTier: docrSubscriptionTier,
+		},
+	}
+
+	return a.provision(prov, infra, repo)
+}
+
+// ProvisionDOKS spawns a new provisioning pod that creates a DOKS instance
+func (a *Agent) ProvisionDOKS(
+	projectID uint,
+	doConf *integrations.OAuthIntegration,
+	doAuth *oauth2.Config,
+	repo repository.Repository,
+	doRegion, doksClusterName string,
+	infra *models.Infra,
+	operation provisioner.ProvisionerOperation,
+	pgConf *config.DBConf,
+	redisConf *config.RedisConf,
+	provImageTag string,
+) (*batchv1.Job, error) {
+	// get the token
+	oauthInt, err := repo.OAuthIntegration.ReadOAuthIntegration(
+		infra.DOIntegrationID,
+	)
+
+	if err != nil {
+		return nil, err
+	}
+
+	tok, _, err := oauth.GetAccessToken(oauthInt, doAuth, repo)
+
+	if err != nil {
+		return nil, err
+	}
+
+	id := infra.GetUniqueName()
+	prov := &provisioner.Conf{
+		ID:                  id,
+		Name:                fmt.Sprintf("prov-%s-%s", id, string(operation)),
+		Kind:                provisioner.DOKS,
+		Operation:           operation,
+		Redis:               redisConf,
+		Postgres:            pgConf,
+		LastApplied:         infra.LastApplied,
+		ProvisionerImageTag: provImageTag,
+		DO: &do.Conf{
+			DOToken: tok,
+		},
+		DOKS: &doks.Conf{
+			DORegion:        doRegion,
+			DOKSClusterName: doksClusterName,
+		},
+	}
+
+	return a.provision(prov, infra, repo)
+}
+
+// ProvisionTest spawns a new provisioning pod that tests provisioning
+func (a *Agent) ProvisionTest(
+	projectID uint,
+	infra *models.Infra,
+	repo repository.Repository,
+	operation provisioner.ProvisionerOperation,
+	pgConf *config.DBConf,
+	redisConf *config.RedisConf,
+	provImageTag string,
+) (*batchv1.Job, error) {
+	id := infra.GetUniqueName()
+
+	prov := &provisioner.Conf{
+		ID:                  id,
+		Name:                fmt.Sprintf("prov-%s-%s", id, string(operation)),
+		Operation:           operation,
+		Kind:                provisioner.Test,
+		Redis:               redisConf,
+		Postgres:            pgConf,
+		ProvisionerImageTag: provImageTag,
+	}
+
+	return a.provision(prov, infra, repo)
+}
+
+func (a *Agent) provision(
+	prov *provisioner.Conf,
+	infra *models.Infra,
+	repo repository.Repository,
+) (*batchv1.Job, error) {
+	prov.Namespace = "default"
+
+	job, err := prov.GetProvisionerJobTemplate()
+
+	if err != nil {
+		return nil, err
+	}
+
+	job, err = a.Clientset.BatchV1().Jobs(prov.Namespace).Create(
+		context.TODO(),
+		job,
+		metav1.CreateOptions{},
+	)
+
+	if err != nil {
+		return nil, err
+	}
+
+	infra.LastApplied = prov.LastApplied
+	infra, err = repo.Infra.UpdateInfra(infra)
+
+	if err != nil {
+		return nil, err
+	}
+
+	return job, nil
+}
+
+// CreateImagePullSecrets will create the required image pull secrets and
+// return a map from the registry name to the name of the secret.
+func (a *Agent) CreateImagePullSecrets(
+	repo repository.Repository,
+	namespace string,
+	linkedRegs map[string]*models.Registry,
+	doAuth *oauth2.Config,
+) (map[string]string, error) {
+	res := make(map[string]string)
+
+	for key, val := range linkedRegs {
+		_reg := registry.Registry(*val)
+
+		data, err := _reg.GetDockerConfigJSON(repo, doAuth)
+
+		if err != nil {
+			return nil, err
+		}
+
+		secretName := fmt.Sprintf("porter-%s-%d", val.Externalize().Service, val.ID)
+
+		secret, err := a.Clientset.CoreV1().Secrets(namespace).Get(
+			context.TODO(),
+			secretName,
+			metav1.GetOptions{},
+		)
+
+		// if not found, create the secret
+		if err != nil && errors.IsNotFound(err) {
+			_, err = a.Clientset.CoreV1().Secrets(namespace).Create(
+				context.TODO(),
+				&v1.Secret{
+					ObjectMeta: metav1.ObjectMeta{
+						Name: secretName,
+					},
+					Data: map[string][]byte{
+						string(v1.DockerConfigJsonKey): data,
+					},
+					Type: v1.SecretTypeDockerConfigJson,
+				},
+				metav1.CreateOptions{},
+			)
+
+			if err != nil {
+				return nil, err
+			}
+
+			// add secret name to the map
+			res[key] = secretName
+
+			continue
+		} else if err != nil {
+			return nil, err
+		}
+
+		// otherwise, check that the secret contains the correct data: if
+		// if doesn't, update it
+		if !bytes.Equal(secret.Data[v1.DockerConfigJsonKey], data) {
+			_, err := a.Clientset.CoreV1().Secrets(namespace).Update(
+				context.TODO(),
+				&v1.Secret{
+					ObjectMeta: metav1.ObjectMeta{
+						Name: secretName,
+					},
+					Data: map[string][]byte{
+						string(v1.DockerConfigJsonKey): data,
+					},
+					Type: v1.SecretTypeDockerConfigJson,
+				},
+				metav1.UpdateOptions{},
+			)
+
+			if err != nil {
+				return nil, err
+			}
+		}
+
+		// add secret name to the map
+		res[key] = secretName
+	}
+
+	return res, nil
+}