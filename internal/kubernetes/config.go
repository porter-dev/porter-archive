--- conflicted
+++ resolved
@@ -406,8 +406,6 @@
 				awsClusterID = cluster.AWSClusterID
 				shouldOverride = true
 			}
-
-<<<<<<< HEAD
 			tok, err := awsAuth.GetBearerToken(conf.getTokenCache, conf.setTokenCache, awsClusterID, shouldOverride)
 			if err != nil {
 				return nil, fmt.Errorf("error getting bearer token for repository: %w", err)
@@ -415,9 +413,6 @@
 
 			authInfoMap[authInfoName].Token = tok
 		}
-
-=======
->>>>>>> 91ec43d9
 	} else {
 		switch cluster.AuthMechanism {
 		case models.X509:
