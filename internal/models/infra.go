package models

import (
	"fmt"
	"strconv"
	"strings"

	"gorm.io/gorm"
)

// InfraStatus is the status that an infrastructure can take
type InfraStatus string

// The allowed statuses
const (
	StatusCreating   InfraStatus = "creating"
	StatusCreated    InfraStatus = "created"
	StatusError      InfraStatus = "error"
	StatusDestroying InfraStatus = "destroying"
	StatusDestroyed  InfraStatus = "destroyed"
)

// InfraKind is the kind that infra can be
type InfraKind string

// The supported infra kinds
const (
<<<<<<< HEAD
	InfraECR InfraKind = "ecr"
	InfraEKS InfraKind = "eks"
	InfraGCR InfraKind = "gcr"
	InfraGKE InfraKind = "gke"
=======
	InfraTest InfraKind = "test"
	InfraECR  InfraKind = "ecr"
	InfraEKS  InfraKind = "eks"
	InfraGCR  InfraKind = "gcr"
	InfraGKE  InfraKind = "gke"
	InfraDOCR InfraKind = "docr"
	InfraDOKS InfraKind = "doks"
>>>>>>> 16cb2230
)

// Infra represents the metadata for an infrastructure type provisioned on
// Porter
type Infra struct {
	gorm.Model

	// The type of infra that was provisioned
	Kind InfraKind `json:"kind"`

	// A random 6-byte suffix to ensure workspace/stream ids are unique
	Suffix string

	// The project that this infra belongs to
	ProjectID uint `json:"project_id"`

	// Status is the status of the infra
	Status InfraStatus `json:"status"`

	// The AWS integration that was used to create the infra
	AWSIntegrationID uint

	// The GCP integration that was used to create the infra
	GCPIntegrationID uint
<<<<<<< HEAD
=======

	// The DO integration that was used to create the infra:
	// this points to an OAuthIntegrationID
	DOIntegrationID uint

	// ------------------------------------------------------------------
	// All fields below this line are encrypted before storage
	// ------------------------------------------------------------------

	// The last-applied input variables to the provisioner
	LastApplied []byte
>>>>>>> 16cb2230
}

// InfraExternal is an external Infra to be shared over REST
type InfraExternal struct {
	ID uint `json:"id"`

	// The project that this integration belongs to
	ProjectID uint `json:"project_id"`

	// The type of infra that was provisioned
	Kind InfraKind `json:"kind"`

	// Status is the status of the infra
	Status InfraStatus `json:"status"`
}

// Externalize generates an external Infra to be shared over REST
func (i *Infra) Externalize() *InfraExternal {
	return &InfraExternal{
		ID:        i.ID,
		ProjectID: i.ProjectID,
		Kind:      i.Kind,
		Status:    i.Status,
	}
}

// GetID returns the unique id for this infra
<<<<<<< HEAD
func (i *Infra) GetID() string {
=======
func (i *Infra) GetUniqueName() string {
>>>>>>> 16cb2230
	return fmt.Sprintf("%s-%d-%d-%s", i.Kind, i.ProjectID, i.ID, i.Suffix)
}

// ParseUniqueName returns the (kind, projectID, infraID, suffix)
func ParseUniqueName(workspaceID string) (string, uint, uint, error) {
	strArr := strings.Split(workspaceID, "-")

	if len(strArr) < 3 {
		return "", 0, 0, fmt.Errorf("workspace id improperly formatted")
	}

	projID, err := strconv.ParseUint(strArr[1], 10, 64)

	if err != nil {
		return "", 0, 0, err
	}

	infraID, err := strconv.ParseUint(strArr[2], 10, 64)

	if err != nil {
		return "", 0, 0, err
	}

	return strArr[0], uint(projID), uint(infraID), nil
}<|MERGE_RESOLUTION|>--- conflicted
+++ resolved
@@ -25,12 +25,6 @@
 
 // The supported infra kinds
 const (
-<<<<<<< HEAD
-	InfraECR InfraKind = "ecr"
-	InfraEKS InfraKind = "eks"
-	InfraGCR InfraKind = "gcr"
-	InfraGKE InfraKind = "gke"
-=======
 	InfraTest InfraKind = "test"
 	InfraECR  InfraKind = "ecr"
 	InfraEKS  InfraKind = "eks"
@@ -38,7 +32,6 @@
 	InfraGKE  InfraKind = "gke"
 	InfraDOCR InfraKind = "docr"
 	InfraDOKS InfraKind = "doks"
->>>>>>> 16cb2230
 )
 
 // Infra represents the metadata for an infrastructure type provisioned on
@@ -63,8 +56,6 @@
 
 	// The GCP integration that was used to create the infra
 	GCPIntegrationID uint
-<<<<<<< HEAD
-=======
 
 	// The DO integration that was used to create the infra:
 	// this points to an OAuthIntegrationID
@@ -76,7 +67,6 @@
 
 	// The last-applied input variables to the provisioner
 	LastApplied []byte
->>>>>>> 16cb2230
 }
 
 // InfraExternal is an external Infra to be shared over REST
@@ -104,11 +94,7 @@
 }
 
 // GetID returns the unique id for this infra
-<<<<<<< HEAD
-func (i *Infra) GetID() string {
-=======
 func (i *Infra) GetUniqueName() string {
->>>>>>> 16cb2230
 	return fmt.Sprintf("%s-%d-%d-%s", i.Kind, i.ProjectID, i.ID, i.Suffix)
 }
 
