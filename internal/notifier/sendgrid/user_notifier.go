package sendgrid

import (
	"github.com/porter-dev/porter/internal/notifier"
	"github.com/sendgrid/sendgrid-go"
	"github.com/sendgrid/sendgrid-go/helpers/mail"
)

type UserNotifier struct {
	opts *UserNotifierOpts
}

type UserNotifierOpts struct {
	*SharedOpts
	PWResetTemplateID       string
	PWGHTemplateID          string
	VerifyEmailTemplateID   string
	ProjectInviteTemplateID string
	DeleteProjectTemplateID string
}

func NewUserNotifier(opts *UserNotifierOpts) notifier.UserNotifier {
	return &UserNotifier{opts}
}

func (s *UserNotifier) SendPasswordResetEmail(opts *notifier.SendPasswordResetEmailOpts) error {
	request := sendgrid.GetRequest(s.opts.APIKey, "/v3/mail/send", "https://api.sendgrid.com")
	request.Method = "POST"

	sgMail := &mail.SGMailV3{
		Personalizations: []*mail.Personalization{
			{
				To: []*mail.Email{
					{
						Address: opts.Email,
					},
				},
				DynamicTemplateData: map[string]interface{}{
					"url":   opts.URL,
					"email": opts.Email,
				},
			},
		},
		From: &mail.Email{
			Address: s.opts.SenderEmail,
			Name:    "Porter",
		},
		TemplateID: s.opts.PWResetTemplateID,
	}

	request.Body = mail.GetRequestBody(sgMail)

	_, err := sendgrid.API(request)

	return err
}

func (s *UserNotifier) SendGithubRelinkEmail(opts *notifier.SendGithubRelinkEmailOpts) error {
	request := sendgrid.GetRequest(s.opts.APIKey, "/v3/mail/send", "https://api.sendgrid.com")
	request.Method = "POST"

	sgMail := &mail.SGMailV3{
		Personalizations: []*mail.Personalization{
			{
				To: []*mail.Email{
					{
						Address: opts.Email,
					},
				},
				DynamicTemplateData: map[string]interface{}{
					"url":   opts.URL,
					"email": opts.Email,
				},
			},
		},
		From: &mail.Email{
			Address: s.opts.SenderEmail,
			Name:    "Porter",
		},
		TemplateID: s.opts.PWGHTemplateID,
	}

	request.Body = mail.GetRequestBody(sgMail)

	_, err := sendgrid.API(request)

	return err
}

func (s *UserNotifier) SendEmailVerification(opts *notifier.SendEmailVerificationOpts) error {
	request := sendgrid.GetRequest(s.opts.APIKey, "/v3/mail/send", "https://api.sendgrid.com")
	request.Method = "POST"

	sgMail := &mail.SGMailV3{
		Personalizations: []*mail.Personalization{
			{
				To: []*mail.Email{
					{
						Address: opts.Email,
					},
				},
				DynamicTemplateData: map[string]interface{}{
					"url":   opts.URL,
					"email": opts.Email,
				},
			},
		},
		From: &mail.Email{
			Address: s.opts.SenderEmail,
			Name:    "Porter",
		},
		TemplateID: s.opts.VerifyEmailTemplateID,
	}

	request.Body = mail.GetRequestBody(sgMail)

	_, err := sendgrid.API(request)

	return err
}

func (s *UserNotifier) SendProjectInviteEmail(opts *notifier.SendProjectInviteEmailOpts) error {
	request := sendgrid.GetRequest(s.opts.APIKey, "/v3/mail/send", "https://api.sendgrid.com")
	request.Method = "POST"

	sgMail := &mail.SGMailV3{
		Personalizations: []*mail.Personalization{
			{
				To: []*mail.Email{
					{
						Address: opts.InviteeEmail,
					},
				},
				DynamicTemplateData: map[string]interface{}{
					"url":          opts.URL,
					"sender_email": opts.ProjectOwnerEmail,
					"project":      opts.Project,
				},
			},
		},
		From: &mail.Email{
			Address: s.opts.SenderEmail,
			Name:    "Porter",
		},
		TemplateID: s.opts.ProjectInviteTemplateID,
	}

	request.Body = mail.GetRequestBody(sgMail)

	_, err := sendgrid.API(request)

	return err
}

func (s *UserNotifier) SendProjectDeleteEmail(opts *notifier.SendProjectDeleteEmailOpts) error {
	request := sendgrid.GetRequest(s.opts.APIKey, "/v3/mail/send", "https://api.sendgrid.com")
	request.Method = "POST"

	sgMail := &mail.SGMailV3{
		Personalizations: []*mail.Personalization{
			{
				To: []*mail.Email{
					{
						Address: opts.Email,
					},
				},
				DynamicTemplateData: map[string]interface{}{
					"email":   opts.Email,
					"project": opts.Project,
				},
			},
		},
		From: &mail.Email{
			Address: s.opts.SenderEmail,
			Name:    "Porter",
		},
<<<<<<< HEAD
		TemplateID: s.opts.DeleteProjectTemplateID,
=======
		TemplateID: s.opts.ProjectInviteTemplateID,
>>>>>>> e9dbe40f
	}

	request.Body = mail.GetRequestBody(sgMail)

	_, err := sendgrid.API(request)

	return err
}<|MERGE_RESOLUTION|>--- conflicted
+++ resolved
@@ -174,11 +174,7 @@
 			Address: s.opts.SenderEmail,
 			Name:    "Porter",
 		},
-<<<<<<< HEAD
-		TemplateID: s.opts.DeleteProjectTemplateID,
-=======
 		TemplateID: s.opts.ProjectInviteTemplateID,
->>>>>>> e9dbe40f
 	}
 
 	request.Body = mail.GetRequestBody(sgMail)
