--- conflicted
+++ resolved
@@ -160,16 +160,8 @@
 		return "", nil, err
 	}
 
-<<<<<<< HEAD
-	if token.AccessToken != string(o.AccessToken) {
-		o.AccessToken = []byte(token.AccessToken)
-		o.RefreshToken = []byte(token.RefreshToken)
-
-		o, err = repo.OAuthIntegration().UpdateOAuthIntegration(o)
-=======
 	if token.AccessToken != string(prevToken.AccessToken) {
 		err := updateToken([]byte(token.AccessToken), []byte(token.RefreshToken), token.Expiry)
->>>>>>> b85adb44
 
 		if err != nil {
 			return "", nil, err
