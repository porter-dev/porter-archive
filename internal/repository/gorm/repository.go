--- conflicted
+++ resolved
@@ -33,11 +33,8 @@
 	notificationConfig        repository.NotificationConfigRepository
 	event                     repository.EventRepository
 	projectUsage              repository.ProjectUsageRepository
-<<<<<<< HEAD
 	onboarding                repository.ProjectOnboardingRepository
-=======
 	ceToken                   repository.CredentialsExchangeTokenRepository
->>>>>>> 383a83cf
 }
 
 func (t *GormRepository) User() repository.UserRepository {
@@ -144,13 +141,12 @@
 	return t.projectUsage
 }
 
-<<<<<<< HEAD
 func (t *GormRepository) Onboarding() repository.ProjectOnboardingRepository {
 	return t.onboarding
-=======
+}
+
 func (t *GormRepository) CredentialsExchangeToken() repository.CredentialsExchangeTokenRepository {
 	return t.ceToken
->>>>>>> 383a83cf
 }
 
 // NewRepository returns a Repository which persists users in memory
@@ -183,10 +179,7 @@
 		notificationConfig:        NewNotificationConfigRepository(db),
 		event:                     NewEventRepository(db),
 		projectUsage:              NewProjectUsageRepository(db),
-<<<<<<< HEAD
 		onboarding:                NewProjectOnboardingRepository(db),
-=======
 		ceToken:                   NewCredentialsExchangeTokenRepository(db),
->>>>>>> 383a83cf
 	}
 }