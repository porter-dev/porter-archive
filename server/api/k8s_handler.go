--- conflicted
+++ resolved
@@ -325,8 +325,6 @@
 	}
 }
 
-<<<<<<< HEAD
-=======
 // HandleDetectPrometheusInstalled detects a prometheus installation in the target cluster
 func (app *App) HandleDetectPrometheusInstalled(w http.ResponseWriter, r *http.Request) {
 	vals, err := url.ParseQuery(r.URL.RawQuery)
@@ -373,7 +371,6 @@
 	return
 }
 
->>>>>>> 4727786e
 func (app *App) HandleGetPodMetrics(w http.ResponseWriter, r *http.Request) {
 	vals, err := url.ParseQuery(r.URL.RawQuery)
 
