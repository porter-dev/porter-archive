--- conflicted
+++ resolved
@@ -15,43 +15,6 @@
 	"github.com/porter-dev/porter/internal/adapter"
 )
 
-<<<<<<< HEAD
-// HandleProvisionTest will create a test resource by deploying a provisioner
-// container pod
-func (app *App) HandleProvisionTest(w http.ResponseWriter, r *http.Request) {
-	projID, err := strconv.ParseUint(chi.URLParam(r, "project_id"), 0, 64)
-
-	if err != nil || projID == 0 {
-		app.handleErrorFormDecoding(err, ErrProjectDecode, w)
-		return
-	}
-
-	// create a new agent
-	agent, err := kubernetes.GetAgentInClusterConfig()
-
-	if err != nil {
-		app.handleErrorDataRead(err, w)
-		return
-	}
-
-	_, err = agent.ProvisionTest(
-		uint(projID),
-		provisioner.Apply,
-		&app.DBConf,
-		app.RedisConf,
-		app.ServerConf.ProvisionerImageTag,
-	)
-
-	if err != nil {
-		app.handleErrorInternal(err, w)
-		return
-	}
-
-	w.WriteHeader(http.StatusOK)
-}
-
-=======
->>>>>>> 46353aef
 // HandleProvisionAWSECRInfra provisions a new aws ECR instance for a project
 func (app *App) HandleProvisionAWSECRInfra(w http.ResponseWriter, r *http.Request) {
 	projID, err := strconv.ParseUint(chi.URLParam(r, "project_id"), 0, 64)
@@ -469,10 +432,7 @@
 	_, err = agent.ProvisionGCR(
 		uint(projID),
 		gcpInt,
-<<<<<<< HEAD
-=======
 		*app.Repo,
->>>>>>> 46353aef
 		infra,
 		provisioner.Apply,
 		&app.DBConf,
@@ -566,10 +526,7 @@
 		uint(projID),
 		gcpInt,
 		form.GKEName,
-<<<<<<< HEAD
-=======
 		*app.Repo,
->>>>>>> 46353aef
 		infra,
 		provisioner.Apply,
 		&app.DBConf,
@@ -661,10 +618,7 @@
 		infra.ProjectID,
 		gcpInt,
 		form.GKEName,
-<<<<<<< HEAD
-=======
 		*app.Repo,
->>>>>>> 46353aef
 		infra,
 		provisioner.Destroy,
 		&app.DBConf,
