package api

import (
	"encoding/json"
	"fmt"
	"net/http"
	"net/url"
	"strconv"
	"strings"
	"sync"

	"gorm.io/gorm"

	semver "github.com/Masterminds/semver/v3"
	"github.com/porter-dev/porter/internal/analytics"
	"github.com/porter-dev/porter/internal/kubernetes/prometheus"
	"github.com/porter-dev/porter/internal/models"
	"github.com/porter-dev/porter/internal/templater/parser"
	"helm.sh/helm/v3/pkg/release"
	v1 "k8s.io/api/core/v1"
	metav1 "k8s.io/apimachinery/pkg/apis/meta/v1"

	"github.com/go-chi/chi"
	"github.com/porter-dev/porter/internal/forms"
	"github.com/porter-dev/porter/internal/helm"
	"github.com/porter-dev/porter/internal/helm/grapher"
	"github.com/porter-dev/porter/internal/helm/loader"
	"github.com/porter-dev/porter/internal/integrations/ci/actions"
	"github.com/porter-dev/porter/internal/integrations/slack"
	"github.com/porter-dev/porter/internal/kubernetes"
	"github.com/porter-dev/porter/internal/repository"
	"gopkg.in/yaml.v2"
)

// Enumeration of release API error codes, represented as int64
const (
	ErrReleaseDecode ErrorCode = iota + 600
	ErrReleaseValidateFields
	ErrReleaseReadData
	ErrReleaseDeploy
)

var (
	createEnvSecretConstraint, _ = semver.NewConstraint(" < 0.1.0")
)

// HandleListReleases retrieves a list of releases for a cluster
// with various filter options
func (app *App) HandleListReleases(w http.ResponseWriter, r *http.Request) {
	form := &forms.ListReleaseForm{
		ReleaseForm: &forms.ReleaseForm{
			Form: &helm.Form{
				Repo:              app.Repo,
				DigitalOceanOAuth: app.DOConf,
			},
		},
		ListFilter: &helm.ListFilter{},
	}

	agent, err := app.getAgentFromQueryParams(
		w,
		r,
		form.ReleaseForm,
		form.ReleaseForm.PopulateHelmOptionsFromQueryParams,
		form.PopulateListFromQueryParams,
	)

	// errors are handled in app.getAgentFromQueryParams
	if err != nil {
		return
	}

	releases, err := agent.ListReleases(form.Namespace, form.ListFilter)

	if err != nil {
		app.handleErrorRead(err, ErrReleaseReadData, w)
		return
	}

	if err := json.NewEncoder(w).Encode(releases); err != nil {
		app.handleErrorFormDecoding(err, ErrReleaseDecode, w)
		return
	}
}

// PorterRelease is a helm release with a form attached
type PorterRelease struct {
	*release.Release
	Form            *models.FormYAML                `json:"form"`
	HasMetrics      bool                            `json:"has_metrics"`
	LatestVersion   string                          `json:"latest_version"`
	GitActionConfig *models.GitActionConfigExternal `json:"git_action_config"`
	ImageRepoURI    string                          `json:"image_repo_uri"`
}

// HandleGetRelease retrieves a single release based on a name and revision
func (app *App) HandleGetRelease(w http.ResponseWriter, r *http.Request) {
	name := chi.URLParam(r, "name")
	revision, err := strconv.ParseUint(chi.URLParam(r, "revision"), 0, 64)

	form := &forms.GetReleaseForm{
		ReleaseForm: &forms.ReleaseForm{
			Form: &helm.Form{
				Repo:              app.Repo,
				DigitalOceanOAuth: app.DOConf,
			},
		},
		Name:     name,
		Revision: int(revision),
	}

	agent, err := app.getAgentFromQueryParams(
		w,
		r,
		form.ReleaseForm,
		form.ReleaseForm.PopulateHelmOptionsFromQueryParams,
	)

	// errors are handled in app.getAgentFromQueryParams
	if err != nil {
		return
	}

	release, err := agent.GetRelease(form.Name, form.Revision)

	if err != nil {
		app.sendExternalError(err, http.StatusNotFound, HTTPError{
			Code:   ErrReleaseReadData,
			Errors: []string{"release not found"},
		}, w)

		return
	}

	// get the filter options
	k8sForm := &forms.K8sForm{
		OutOfClusterConfig: &kubernetes.OutOfClusterConfig{
			Repo:              app.Repo,
			DigitalOceanOAuth: app.DOConf,
		},
	}

	vals, err := url.ParseQuery(r.URL.RawQuery)

	if err != nil {
		app.handleErrorFormDecoding(err, ErrReleaseDecode, w)
		return
	}

	k8sForm.PopulateK8sOptionsFromQueryParams(vals, app.Repo.Cluster)
	k8sForm.DefaultNamespace = form.ReleaseForm.Namespace

	// validate the form
	if err := app.validator.Struct(k8sForm); err != nil {
		app.handleErrorFormValidation(err, ErrK8sValidate, w)
		return
	}

	// create a new dynamic client
	dynClient, err := kubernetes.GetDynamicClientOutOfClusterConfig(k8sForm.OutOfClusterConfig)

	if err != nil {
		app.handleErrorFormDecoding(err, ErrReleaseDecode, w)
		return
	}

	parserDef := &parser.ClientConfigDefault{
		DynamicClient: dynClient,
		HelmChart:     release.Chart,
		HelmRelease:   release,
	}

	res := &PorterRelease{release, nil, false, "", nil, ""}

	for _, file := range release.Chart.Files {
		if strings.Contains(file.Name, "form.yaml") {
			formYAML, err := parser.FormYAMLFromBytes(parserDef, file.Data, "")

			if err != nil {
				break
			}

			res.Form = formYAML
			break
		}
	}

	// if form not populated, detect common charts
	if res.Form == nil {
		// for now just case by name
		if res.Release.Chart.Name() == "velero" {
			formYAML, err := parser.FormYAMLFromBytes(parserDef, []byte(veleroForm), "")

			if err == nil {
				res.Form = formYAML
			}
		}
	}

	// get prometheus service
	_, found, err := prometheus.GetPrometheusService(agent.K8sAgent.Clientset)

	if err != nil {
		app.handleErrorFormValidation(err, ErrK8sValidate, w)
		return
	}

	res.HasMetrics = found

	// detect if Porter application chart and attempt to get the latest version
	// from chart repo
	chartRepoURL, firstFound := app.ChartLookupURLs[res.Chart.Metadata.Name]

	if !firstFound {
		app.updateChartRepoURLs()

		chartRepoURL, _ = app.ChartLookupURLs[res.Chart.Metadata.Name]
	}

	if chartRepoURL != "" {
		repoIndex, err := loader.LoadRepoIndexPublic(chartRepoURL)

		if err == nil {
			porterChart := loader.FindPorterChartInIndexList(repoIndex, res.Chart.Metadata.Name)
			res.LatestVersion = res.Chart.Metadata.Version

			// set latest version to the greater of porterChart.Versions and res.Chart.Metadata.Version
			porterChartVersion, porterChartErr := semver.NewVersion(porterChart.Versions[0])
			currChartVersion, currChartErr := semver.NewVersion(res.Chart.Metadata.Version)

			if currChartErr == nil && porterChartErr == nil && porterChartVersion.GreaterThan(currChartVersion) {
				res.LatestVersion = porterChart.Versions[0]
			}
		}
	}

	// if the release was created from this server,
	modelRelease, err := app.Repo.Release.ReadRelease(form.Cluster.ID, release.Name, release.Namespace)

	if modelRelease != nil {
		res.ImageRepoURI = modelRelease.ImageRepoURI

		gitAction := modelRelease.GitActionConfig

		if gitAction.ID != 0 {
			res.GitActionConfig = gitAction.Externalize()
		}
	}

	if err := json.NewEncoder(w).Encode(res); err != nil {
		app.handleErrorFormDecoding(err, ErrReleaseDecode, w)
		return
	}
}

// HandleGetReleaseComponents retrieves kubernetes objects listed in a release identified by name and revision
func (app *App) HandleGetReleaseComponents(w http.ResponseWriter, r *http.Request) {
	name := chi.URLParam(r, "name")
	revision, err := strconv.ParseUint(chi.URLParam(r, "revision"), 0, 64)

	form := &forms.GetReleaseForm{
		ReleaseForm: &forms.ReleaseForm{
			Form: &helm.Form{
				Repo:              app.Repo,
				DigitalOceanOAuth: app.DOConf,
			},
		},
		Name:     name,
		Revision: int(revision),
	}

	agent, err := app.getAgentFromQueryParams(
		w,
		r,
		form.ReleaseForm,
		form.ReleaseForm.PopulateHelmOptionsFromQueryParams,
	)

	// errors are handled in app.getAgentFromQueryParams
	if err != nil {
		return
	}

	release, err := agent.GetRelease(form.Name, form.Revision)

	if err != nil {
		app.sendExternalError(err, http.StatusNotFound, HTTPError{
			Code:   ErrReleaseReadData,
			Errors: []string{"release not found"},
		}, w)

		return
	}

	yamlArr := grapher.ImportMultiDocYAML([]byte(release.Manifest))
	objects := grapher.ParseObjs(yamlArr, release.Namespace)

	parsed := grapher.ParsedObjs{
		Objects: objects,
	}

	parsed.GetControlRel()
	parsed.GetLabelRel()
	parsed.GetSpecRel()

	if err := json.NewEncoder(w).Encode(parsed); err != nil {
		app.handleErrorFormDecoding(err, ErrReleaseDecode, w)
		return
	}
}

// HandleGetReleaseControllers retrieves controllers that belong to a release.
// Used to display status of charts.
func (app *App) HandleGetReleaseControllers(w http.ResponseWriter, r *http.Request) {
	name := chi.URLParam(r, "name")
	revision, err := strconv.ParseUint(chi.URLParam(r, "revision"), 0, 64)

	form := &forms.GetReleaseForm{
		ReleaseForm: &forms.ReleaseForm{
			Form: &helm.Form{
				Repo:              app.Repo,
				DigitalOceanOAuth: app.DOConf,
			},
		},
		Name:     name,
		Revision: int(revision),
	}

	agent, err := app.getAgentFromQueryParams(
		w,
		r,
		form.ReleaseForm,
		form.ReleaseForm.PopulateHelmOptionsFromQueryParams,
	)

	// errors are handled in app.getAgentFromQueryParams
	if err != nil {
		return
	}

	release, err := agent.GetRelease(form.Name, form.Revision)

	if err != nil {
		app.sendExternalError(err, http.StatusNotFound, HTTPError{
			Code:   ErrReleaseReadData,
			Errors: []string{"release not found"},
		}, w)

		return
	}

	vals, err := url.ParseQuery(r.URL.RawQuery)

	if err != nil {
		app.handleErrorFormDecoding(err, ErrReleaseDecode, w)
		return
	}

	// get the filter options
	k8sForm := &forms.K8sForm{
		OutOfClusterConfig: &kubernetes.OutOfClusterConfig{
			Repo:              app.Repo,
			DigitalOceanOAuth: app.DOConf,
		},
	}

	k8sForm.PopulateK8sOptionsFromQueryParams(vals, app.Repo.Cluster)
	k8sForm.DefaultNamespace = form.ReleaseForm.Namespace

	// validate the form
	if err := app.validator.Struct(k8sForm); err != nil {
		app.handleErrorFormValidation(err, ErrK8sValidate, w)
		return
	}

	// create a new kubernetes agent
	var k8sAgent *kubernetes.Agent

	if app.ServerConf.IsTesting {
		k8sAgent = app.TestAgents.K8sAgent
	} else {
		k8sAgent, err = kubernetes.GetAgentOutOfClusterConfig(k8sForm.OutOfClusterConfig)
	}

	yamlArr := grapher.ImportMultiDocYAML([]byte(release.Manifest))
	controllers := grapher.ParseControllers(yamlArr)
	retrievedControllers := []interface{}{}

	// get current status of each controller
	// TODO: refactor with type assertion
	for _, c := range controllers {
		c.Namespace = form.ReleaseForm.Form.Namespace
		switch c.Kind {
		case "Deployment":
			rc, err := k8sAgent.GetDeployment(c)

			if err != nil {
				app.handleErrorDataRead(err, w)
				return
			}

			rc.Kind = c.Kind
			retrievedControllers = append(retrievedControllers, rc)
		case "StatefulSet":
			rc, err := k8sAgent.GetStatefulSet(c)

			if err != nil {
				app.handleErrorDataRead(err, w)
				return
			}

			rc.Kind = c.Kind
			retrievedControllers = append(retrievedControllers, rc)
		case "DaemonSet":
			rc, err := k8sAgent.GetDaemonSet(c)

			if err != nil {
				app.handleErrorDataRead(err, w)
				return
			}

			rc.Kind = c.Kind
			retrievedControllers = append(retrievedControllers, rc)
		case "ReplicaSet":
			rc, err := k8sAgent.GetReplicaSet(c)

			if err != nil {
				app.handleErrorDataRead(err, w)
				return
			}

			rc.Kind = c.Kind
			retrievedControllers = append(retrievedControllers, rc)
		case "CronJob":
			rc, err := k8sAgent.GetCronJob(c)

			if err != nil {
				app.handleErrorDataRead(err, w)
				return
			}

			rc.Kind = c.Kind
			retrievedControllers = append(retrievedControllers, rc)
		}
	}

	if err := json.NewEncoder(w).Encode(retrievedControllers); err != nil {
		app.handleErrorFormDecoding(err, ErrReleaseDecode, w)
		return
	}
}

// HandleGetReleaseAllPods retrieves all pods that are associated with a given release.
func (app *App) HandleGetReleaseAllPods(w http.ResponseWriter, r *http.Request) {
	name := chi.URLParam(r, "name")
	revision, err := strconv.ParseUint(chi.URLParam(r, "revision"), 0, 64)

	form := &forms.GetReleaseForm{
		ReleaseForm: &forms.ReleaseForm{
			Form: &helm.Form{
				Repo:              app.Repo,
				DigitalOceanOAuth: app.DOConf,
			},
		},
		Name:     name,
		Revision: int(revision),
	}

	agent, err := app.getAgentFromQueryParams(
		w,
		r,
		form.ReleaseForm,
		form.ReleaseForm.PopulateHelmOptionsFromQueryParams,
	)

	// errors are handled in app.getAgentFromQueryParams
	if err != nil {
		return
	}

	release, err := agent.GetRelease(form.Name, form.Revision)

	if err != nil {
		app.sendExternalError(err, http.StatusNotFound, HTTPError{
			Code:   ErrReleaseReadData,
			Errors: []string{"release not found"},
		}, w)

		return
	}

	vals, err := url.ParseQuery(r.URL.RawQuery)

	if err != nil {
		app.handleErrorFormDecoding(err, ErrReleaseDecode, w)
		return
	}

	// get the filter options
	k8sForm := &forms.K8sForm{
		OutOfClusterConfig: &kubernetes.OutOfClusterConfig{
			Repo:              app.Repo,
			DigitalOceanOAuth: app.DOConf,
		},
	}

	k8sForm.PopulateK8sOptionsFromQueryParams(vals, app.Repo.Cluster)
	k8sForm.DefaultNamespace = form.ReleaseForm.Namespace

	// validate the form
	if err := app.validator.Struct(k8sForm); err != nil {
		app.handleErrorFormValidation(err, ErrK8sValidate, w)
		return
	}

	// create a new kubernetes agent
	var k8sAgent *kubernetes.Agent

	if app.ServerConf.IsTesting {
		k8sAgent = app.TestAgents.K8sAgent
	} else {
		k8sAgent, err = kubernetes.GetAgentOutOfClusterConfig(k8sForm.OutOfClusterConfig)
	}

	yamlArr := grapher.ImportMultiDocYAML([]byte(release.Manifest))
	controllers := grapher.ParseControllers(yamlArr)
	pods := make([]v1.Pod, 0)

	// get current status of each controller
	for _, c := range controllers {
		var selector *metav1.LabelSelector

		switch c.Kind {
		case "Deployment":
			rc, err := k8sAgent.GetDeployment(c)

			if err != nil {
				app.handleErrorDataRead(err, w)
				return
			}

			selector = rc.Spec.Selector
		case "StatefulSet":
			rc, err := k8sAgent.GetStatefulSet(c)

			if err != nil {
				app.handleErrorDataRead(err, w)
				return
			}

			selector = rc.Spec.Selector
		case "DaemonSet":
			rc, err := k8sAgent.GetDaemonSet(c)

			if err != nil {
				app.handleErrorDataRead(err, w)
				return
			}

			selector = rc.Spec.Selector
		case "ReplicaSet":
			rc, err := k8sAgent.GetReplicaSet(c)

			if err != nil {
				app.handleErrorDataRead(err, w)
				return
			}

			selector = rc.Spec.Selector
		case "CronJob":
			rc, err := k8sAgent.GetCronJob(c)

			if err != nil {
				app.handleErrorDataRead(err, w)
				return
			}

			selector = rc.Spec.JobTemplate.Spec.Selector
		}

		selectors := make([]string, 0)

		for key, val := range selector.MatchLabels {
			selectors = append(selectors, key+"="+val)
		}

		namespace := vals.Get("namespace")
		podList, err := k8sAgent.GetPodsByLabel(strings.Join(selectors, ","), namespace)

		if err != nil {
			app.handleErrorDataRead(err, w)
			return
		}

		pods = append(pods, podList.Items...)
	}

	if err := json.NewEncoder(w).Encode(pods); err != nil {
		app.handleErrorFormDecoding(err, ErrReleaseDecode, w)
		return
	}
}

type GetJobStatusResult struct {
	Status    string       `json:"status,omitempty"`
	StartTime *metav1.Time `json:"start_time,omitempty"`
}

// HandleGetJobStatus gets the status for a specific job
func (app *App) HandleGetJobStatus(w http.ResponseWriter, r *http.Request) {
	name := chi.URLParam(r, "name")
	namespace := chi.URLParam(r, "namespace")

	form := &forms.GetReleaseForm{
		ReleaseForm: &forms.ReleaseForm{
			Form: &helm.Form{
				Repo:              app.Repo,
				DigitalOceanOAuth: app.DOConf,
				Storage:           "secret",
				Namespace:         namespace,
			},
		},
		Name:     name,
		Revision: 0,
	}

	agent, err := app.getAgentFromQueryParams(
		w,
		r,
		form.ReleaseForm,
		form.ReleaseForm.PopulateHelmOptionsFromQueryParams,
	)

	// errors are handled in app.getAgentFromQueryParams
	if err != nil {
		return
	}

	release, err := agent.GetRelease(form.Name, form.Revision)

	if err != nil {
		app.sendExternalError(err, http.StatusNotFound, HTTPError{
			Code:   ErrReleaseReadData,
			Errors: []string{"release not found"},
		}, w)

		return
	}

	vals, err := url.ParseQuery(r.URL.RawQuery)

	if err != nil {
		app.handleErrorFormDecoding(err, ErrReleaseDecode, w)
		return
	}

	// get the filter options
	k8sForm := &forms.K8sForm{
		OutOfClusterConfig: &kubernetes.OutOfClusterConfig{
			Repo:              app.Repo,
			DigitalOceanOAuth: app.DOConf,
		},
	}

	k8sForm.PopulateK8sOptionsFromQueryParams(vals, app.Repo.Cluster)
	k8sForm.DefaultNamespace = form.ReleaseForm.Namespace

	// validate the form
	if err := app.validator.Struct(k8sForm); err != nil {
		app.handleErrorFormValidation(err, ErrK8sValidate, w)
		return
	}

	// create a new kubernetes agent
	var k8sAgent *kubernetes.Agent

	if app.ServerConf.IsTesting {
		k8sAgent = app.TestAgents.K8sAgent
	} else {
		k8sAgent, err = kubernetes.GetAgentOutOfClusterConfig(k8sForm.OutOfClusterConfig)
	}

	jobs, err := k8sAgent.ListJobsByLabel(namespace, kubernetes.Label{
		Key: "helm.sh/chart",
		Val: fmt.Sprintf("%s-%s", release.Chart.Name(), release.Chart.Metadata.Version),
	}, kubernetes.Label{
		Key: "meta.helm.sh/release-name",
		Val: name,
	})

	if err != nil {
		app.handleErrorFormDecoding(err, ErrReleaseDecode, w)
		return
	}

	res := &GetJobStatusResult{}

	// get the most recent job
	if len(jobs) > 0 {
		mostRecentJob := jobs[0]

		for _, job := range jobs {
			createdAt := job.ObjectMeta.CreationTimestamp

			if mostRecentJob.CreationTimestamp.Before(&createdAt) {
				mostRecentJob = job
			}
		}

		res.StartTime = mostRecentJob.Status.StartTime

		// get the status of the most recent job
		if mostRecentJob.Status.Succeeded >= 1 {
			res.Status = "succeeded"
		} else if mostRecentJob.Status.Active >= 1 {
			res.Status = "running"
		} else if mostRecentJob.Status.Failed >= 1 {
			res.Status = "failed"
		}
	}

	if err := json.NewEncoder(w).Encode(res); err != nil {
		app.handleErrorFormDecoding(err, ErrK8sDecode, w)
		return
	}
}

// HandleListReleaseHistory retrieves a history of releases based on a release name
func (app *App) HandleListReleaseHistory(w http.ResponseWriter, r *http.Request) {
	name := chi.URLParam(r, "name")

	form := &forms.ListReleaseHistoryForm{
		ReleaseForm: &forms.ReleaseForm{
			Form: &helm.Form{
				Repo:              app.Repo,
				DigitalOceanOAuth: app.DOConf,
			},
		},
		Name: name,
	}

	agent, err := app.getAgentFromQueryParams(
		w,
		r,
		form.ReleaseForm,
		form.ReleaseForm.PopulateHelmOptionsFromQueryParams,
	)

	// errors are handled in app.getAgentFromQueryParams
	if err != nil {
		return
	}

	release, err := agent.GetReleaseHistory(form.Name)

	if err != nil {
		app.sendExternalError(err, http.StatusNotFound, HTTPError{
			Code:   ErrReleaseReadData,
			Errors: []string{"release not found"},
		}, w)

		return
	}

	if err := json.NewEncoder(w).Encode(release); err != nil {
		app.handleErrorFormDecoding(err, ErrReleaseDecode, w)
		return
	}
}

// HandleGetReleaseToken retrieves the webhook token of a specific release.
func (app *App) HandleGetReleaseToken(w http.ResponseWriter, r *http.Request) {
	name := chi.URLParam(r, "name")

	vals, err := url.ParseQuery(r.URL.RawQuery)
	namespace := vals["namespace"][0]

	clusterID, err := strconv.ParseUint(vals["cluster_id"][0], 10, 64)

	if err != nil {
		app.sendExternalError(err, http.StatusInternalServerError, HTTPError{
			Code:   ErrReleaseReadData,
			Errors: []string{"release not found"},
		}, w)

		return
	}

	release, err := app.Repo.Release.ReadRelease(uint(clusterID), name, namespace)

	if err != nil {
		app.sendExternalError(err, http.StatusInternalServerError, HTTPError{
			Code:   ErrReleaseReadData,
			Errors: []string{"release not found"},
		}, w)

		return
	}

	releaseExt := release.Externalize()

	if err := json.NewEncoder(w).Encode(releaseExt); err != nil {
		app.handleErrorFormDecoding(err, ErrReleaseDecode, w)
		return
	}
}

// HandleCreateWebhookToken creates a new webhook token for a release
func (app *App) HandleCreateWebhookToken(w http.ResponseWriter, r *http.Request) {
	name := chi.URLParam(r, "name")

	vals, err := url.ParseQuery(r.URL.RawQuery)

	if err != nil {
		app.sendExternalError(err, http.StatusInternalServerError, HTTPError{
			Code:   ErrReleaseReadData,
			Errors: []string{"release not found"},
		}, w)

		return
	}

	// read the release from the target cluster
	form := &forms.ReleaseForm{
		Form: &helm.Form{
			Repo:              app.Repo,
			DigitalOceanOAuth: app.DOConf,
		},
	}

	form.PopulateHelmOptionsFromQueryParams(
		vals,
		app.Repo.Cluster,
	)

	agent, err := app.getAgentFromReleaseForm(
		w,
		r,
		form,
	)

	if err != nil {
		app.handleErrorFormDecoding(err, ErrUserDecode, w)
		return
	}

	rel, err := agent.GetRelease(name, 0)

	if err != nil {
		app.handleErrorDataRead(err, w)
		return
	}

	token, err := repository.GenerateRandomBytes(16)

	if err != nil {
		app.handleErrorInternal(err, w)
		return
	}

	// create release with webhook token in db
	image, ok := rel.Config["image"].(map[string]interface{})
	if !ok {
		app.handleErrorInternal(fmt.Errorf("Could not find field image in config"), w)
		return
	}

	repository := image["repository"]
	repoStr, ok := repository.(string)

	if !ok {
		app.handleErrorInternal(fmt.Errorf("Could not find field repository in config"), w)
		return
	}

	release := &models.Release{
		ClusterID:    form.Form.Cluster.ID,
		ProjectID:    form.Form.Cluster.ProjectID,
		Namespace:    form.Form.Namespace,
		Name:         name,
		WebhookToken: token,
		ImageRepoURI: repoStr,
	}

	release, err = app.Repo.Release.CreateRelease(release)

	if err != nil {
		app.handleErrorInternal(err, w)
		return
	}

	releaseExt := release.Externalize()

	if err := json.NewEncoder(w).Encode(releaseExt); err != nil {
		app.handleErrorFormDecoding(err, ErrReleaseDecode, w)
		return
	}
}

type ContainerEnvConfig struct {
	Container struct {
		Env struct {
			Normal map[string]string `yaml:"normal"`
		} `yaml:"env"`
	} `yaml:"container"`
}

// HandleUpgradeRelease upgrades a release with new values.yaml
func (app *App) HandleUpgradeRelease(w http.ResponseWriter, r *http.Request) {
	projID, err := strconv.ParseUint(chi.URLParam(r, "project_id"), 0, 64)

	if err != nil || projID == 0 {
		app.handleErrorFormDecoding(err, ErrProjectDecode, w)
		return
	}

	name := chi.URLParam(r, "name")

	vals, err := url.ParseQuery(r.URL.RawQuery)

	if err != nil {
		app.handleErrorFormDecoding(err, ErrReleaseDecode, w)
		return
	}

	form := &forms.UpgradeReleaseForm{
		ReleaseForm: &forms.ReleaseForm{
			Form: &helm.Form{
				Repo:              app.Repo,
				DigitalOceanOAuth: app.DOConf,
			},
		},
		Name: name,
	}

	form.ReleaseForm.PopulateHelmOptionsFromQueryParams(
		vals,
		app.Repo.Cluster,
	)

	if err := json.NewDecoder(r.Body).Decode(form); err != nil {
		app.handleErrorFormDecoding(err, ErrUserDecode, w)
		return
	}

	agent, err := app.getAgentFromReleaseForm(
		w,
		r,
		form.ReleaseForm,
	)

	// errors are handled in app.getAgentFromBodyParams
	if err != nil {
		return
	}

	registries, err := app.Repo.Registry.ListRegistriesByProjectID(uint(projID))

	if err != nil {
		app.handleErrorDataRead(err, w)
		return
	}

	conf := &helm.UpgradeReleaseConfig{
		Name:       form.Name,
		Cluster:    form.ReleaseForm.Cluster,
		Repo:       *app.Repo,
		Registries: registries,
	}

	// if the chart version is set, load a chart from the repo
	if form.ChartVersion != "" {
		release, err := agent.GetRelease(form.Name, 0)

		if err != nil {
			app.sendExternalError(err, http.StatusNotFound, HTTPError{
				Code:   ErrReleaseReadData,
				Errors: []string{"chart version not found"},
			}, w)

			return
		}

		chartRepoURL, foundFirst := app.ChartLookupURLs[release.Chart.Metadata.Name]

		if !foundFirst {
			app.updateChartRepoURLs()

			var found bool

			chartRepoURL, found = app.ChartLookupURLs[release.Chart.Metadata.Name]

			if !found {
				app.sendExternalError(err, http.StatusNotFound, HTTPError{
					Code:   ErrReleaseReadData,
					Errors: []string{"chart not found"},
				}, w)

				return
			}
		}

		chart, err := loader.LoadChartPublic(
			chartRepoURL,
			release.Chart.Metadata.Name,
			form.ChartVersion,
		)

		if err != nil {
			app.sendExternalError(err, http.StatusNotFound, HTTPError{
				Code:   ErrReleaseReadData,
				Errors: []string{"chart not found"},
			}, w)

			return
		}

		conf.Chart = chart
	}

<<<<<<< HEAD
	rel, err := agent.UpgradeRelease(conf, form.Values, app.DOConf)
=======
	rel, upgradeErr := agent.UpgradeRelease(conf, form.Values, app.DOConf)
>>>>>>> a3d48fad

	slackInts, _ := app.Repo.SlackIntegration.ListSlackIntegrationsByProjectID(uint(projID))

	clusterID, err := strconv.ParseUint(vals["cluster_id"][0], 10, 64)
<<<<<<< HEAD
	release, _ := app.Repo.Release.ReadRelease(uint(clusterID), name, rel.Namespace)
=======
	release, _ := app.Repo.Release.ReadRelease(uint(clusterID), name, form.Namespace)
>>>>>>> a3d48fad

	var notifConf *models.NotificationConfigExternal
	notifConf = nil
	if release != nil && release.NotificationConfig != 0 {
		conf, err := app.Repo.NotificationConfig.ReadNotificationConfig(release.NotificationConfig)

		if err != nil {
			app.handleErrorInternal(err, w)
			return
		}

		notifConf = conf.Externalize()
	}

	notifier := slack.NewSlackNotifier(notifConf, slackInts...)

	notifyOpts := &slack.NotifyOpts{
		ProjectID:   uint(projID),
		ClusterID:   form.Cluster.ID,
		ClusterName: form.Cluster.Name,
		Name:        name,
		Namespace:   form.Namespace,
		URL: fmt.Sprintf(
			"%s/applications/%s/%s/%s",
			app.ServerConf.ServerURL,
			url.PathEscape(form.Cluster.Name),
			form.Namespace,
			name,
		) + fmt.Sprintf("?project_id=%d", uint(projID)),
	}

<<<<<<< HEAD
	if err != nil {
=======
	if upgradeErr != nil {
>>>>>>> a3d48fad
		notifyOpts.Status = slack.StatusFailed
		notifyOpts.Info = upgradeErr.Error()

		notifier.Notify(notifyOpts)

		app.sendExternalError(err, http.StatusInternalServerError, HTTPError{
			Code:   ErrReleaseDeploy,
			Errors: []string{upgradeErr.Error()},
		}, w)

		return
	}

	notifyOpts.Status = string(rel.Info.Status)
	notifyOpts.Version = rel.Version

	notifier.Notify(notifyOpts)

	// update the github actions env if the release exists and is built from source
	if cName := rel.Chart.Metadata.Name; cName == "job" || cName == "web" || cName == "worker" {
		if err != nil {
			app.sendExternalError(err, http.StatusInternalServerError, HTTPError{
				Code:   ErrReleaseReadData,
				Errors: []string{"release not found"},
			}, w)

			return
		}

		if release != nil {
			// update image repo uri if changed
			repository := rel.Config["image"].(map[string]interface{})["repository"]
			repoStr, ok := repository.(string)

			if !ok {
				app.handleErrorInternal(fmt.Errorf("Could not find field repository in config"), w)
				return
			}

			if repoStr != release.ImageRepoURI {
				release, err = app.Repo.Release.UpdateRelease(release)

				if err != nil {
					app.handleErrorInternal(err, w)
					return
				}
			}

			gitAction := release.GitActionConfig

			if gitAction.ID != 0 {
				// parse env into build env
				cEnv := &ContainerEnvConfig{}

				yaml.Unmarshal([]byte(form.Values), cEnv)

				gr, err := app.Repo.GitRepo.ReadGitRepo(gitAction.GitRepoID)

				if err != nil {
					if err != gorm.ErrRecordNotFound {
						app.handleErrorInternal(err, w)
						return
					}
					gr = nil
				}

				repoSplit := strings.Split(gitAction.GitRepo, "/")

				gaRunner := &actions.GithubActions{
					ServerURL:              app.ServerConf.ServerURL,
					GithubOAuthIntegration: gr,
					GithubInstallationID:   gitAction.GithubInstallationID,
					GithubAppID:            app.GithubAppConf.AppID,
					GithubAppSecretPath:    app.GithubAppConf.SecretPath,
					GitRepoName:            repoSplit[1],
					GitRepoOwner:           repoSplit[0],
					Repo:                   *app.Repo,
					GithubConf:             app.GithubProjectConf,
					ProjectID:              uint(projID),
					ReleaseName:            name,
					GitBranch:              gitAction.GitBranch,
					DockerFilePath:         gitAction.DockerfilePath,
					FolderPath:             gitAction.FolderPath,
					ImageRepoURL:           gitAction.ImageRepoURI,
					BuildEnv:               cEnv.Container.Env.Normal,
					ClusterID:              release.ClusterID,
					Version:                gitAction.Version,
				}

				actionVersion, err := semver.NewVersion(gaRunner.Version)
				if err != nil {
					app.handleErrorInternal(err, w)
				}

				if createEnvSecretConstraint.Check(actionVersion) {
					if err := gaRunner.CreateEnvSecret(); err != nil {
						app.sendExternalError(err, http.StatusInternalServerError, HTTPError{
							Code:   ErrReleaseReadData,
							Errors: []string{"could not update github secret"},
						}, w)
					}
				}
			}
		}
	}

	w.WriteHeader(http.StatusOK)
}

// HandleReleaseDeployWebhook upgrades a release when a chart specific webhook is called.
func (app *App) HandleReleaseDeployWebhook(w http.ResponseWriter, r *http.Request) {
	token := chi.URLParam(r, "token")

	// retrieve release by token
	release, err := app.Repo.Release.ReadReleaseByWebhookToken(token)

	if err != nil {
		app.sendExternalError(err, http.StatusInternalServerError, HTTPError{
			Code:   ErrReleaseReadData,
			Errors: []string{"release not found with given webhook"},
		}, w)

		return
	}

	params := map[string][]string{}
	params["cluster_id"] = []string{fmt.Sprint(release.ClusterID)}
	params["storage"] = []string{"secret"}
	params["namespace"] = []string{release.Namespace}

	vals, err := url.ParseQuery(r.URL.RawQuery)

	if err != nil {
		app.handleErrorFormDecoding(err, ErrReleaseDecode, w)
		return
	}

	form := &forms.UpgradeReleaseForm{
		ReleaseForm: &forms.ReleaseForm{
			Form: &helm.Form{
				Repo:              app.Repo,
				DigitalOceanOAuth: app.DOConf,
			},
		},
		Name: release.Name,
	}

	form.ReleaseForm.PopulateHelmOptionsFromQueryParams(
		params,
		app.Repo.Cluster,
	)

	agent, err := app.getAgentFromReleaseForm(
		w,
		r,
		form.ReleaseForm,
	)

	// errors are handled in app.getAgentFromBodyParams
	if err != nil {
		return
	}

	rel, err := agent.GetRelease(form.Name, 0)

	// repository is set to current repository by default
	commit := vals["commit"][0]
	repository := rel.Config["image"].(map[string]interface{})["repository"]

	gitAction := release.GitActionConfig

	if gitAction.ID != 0 && (repository == "porterdev/hello-porter" || repository == "public.ecr.aws/o1j4x7p4/hello-porter") {
		repository = gitAction.ImageRepoURI
	} else if gitAction.ID != 0 && (repository == "porterdev/hello-porter-job" || repository == "public.ecr.aws/o1j4x7p4/hello-porter-job") {
		repository = gitAction.ImageRepoURI
	}

	image := map[string]interface{}{}
	image["repository"] = repository
	image["tag"] = commit
	rel.Config["image"] = image

	if rel.Config["auto_deploy"] == false {
		app.sendExternalError(err, http.StatusInternalServerError, HTTPError{
			Code:   ErrReleaseDeploy,
			Errors: []string{"Deploy webhook is disabled for this deployment."},
		}, w)

		return
	}

	registries, err := app.Repo.Registry.ListRegistriesByProjectID(uint(form.ReleaseForm.Cluster.ProjectID))

	if err != nil {
		app.handleErrorDataRead(err, w)
		return
	}

	conf := &helm.UpgradeReleaseConfig{
		Name:       form.Name,
		Cluster:    form.ReleaseForm.Cluster,
		Repo:       *app.Repo,
		Registries: registries,
		Values:     rel.Config,
	}

	slackInts, _ := app.Repo.SlackIntegration.ListSlackIntegrationsByProjectID(uint(form.ReleaseForm.Cluster.ProjectID))

	var notifConf *models.NotificationConfigExternal
	notifConf = nil
	if release != nil && release.NotificationConfig != 0 {
		conf, err := app.Repo.NotificationConfig.ReadNotificationConfig(release.NotificationConfig)

		if err != nil {
			app.handleErrorInternal(err, w)
			return
		}

		notifConf = conf.Externalize()
	}

	notifier := slack.NewSlackNotifier(notifConf, slackInts...)

	notifyOpts := &slack.NotifyOpts{
		ProjectID:   uint(form.ReleaseForm.Cluster.ProjectID),
		ClusterID:   form.Cluster.ID,
		ClusterName: form.Cluster.Name,
		Name:        rel.Name,
		Namespace:   rel.Namespace,
		URL: fmt.Sprintf(
			"%s/applications/%s/%s/%s",
			app.ServerConf.ServerURL,
			url.PathEscape(form.Cluster.Name),
			form.Namespace,
			rel.Name,
		) + fmt.Sprintf("?project_id=%d", uint(form.ReleaseForm.Cluster.ProjectID)),
	}

	rel, err = agent.UpgradeReleaseByValues(conf, app.DOConf)

	if err != nil {
		notifyOpts.Status = slack.StatusFailed
		notifyOpts.Info = err.Error()

		notifier.Notify(notifyOpts)

		app.sendExternalError(err, http.StatusInternalServerError, HTTPError{
			Code:   ErrReleaseDeploy,
			Errors: []string{err.Error()},
		}, w)

		return
	}

	notifyOpts.Status = string(rel.Info.Status)
	notifyOpts.Version = rel.Version

	notifier.Notify(notifyOpts)

	userID, _ := app.getUserIDFromRequest(r)

	app.AnalyticsClient.Track(analytics.ApplicationDeploymentWebhookTrack(&analytics.ApplicationDeploymentWebhookTrackOpts{
		ImageURI: fmt.Sprintf("%v", repository),
		ApplicationScopedTrackOpts: analytics.GetApplicationScopedTrackOpts(
			userID,
			release.ProjectID,
			release.ClusterID,
			release.Name,
			release.Namespace,
			rel.Chart.Metadata.Name,
		),
	}))

	w.WriteHeader(http.StatusOK)
}

// HandleReleaseJobUpdateImage
func (app *App) HandleReleaseUpdateJobImages(w http.ResponseWriter, r *http.Request) {
	vals, err := url.ParseQuery(r.URL.RawQuery)

	if err != nil {
		app.handleErrorFormDecoding(err, ErrReleaseDecode, w)
		return
	}

	form := &forms.UpdateImageForm{
		ReleaseForm: &forms.ReleaseForm{
			Form: &helm.Form{
				Repo:              app.Repo,
				DigitalOceanOAuth: app.DOConf,
			},
		},
	}

	form.ReleaseForm.PopulateHelmOptionsFromQueryParams(
		vals,
		app.Repo.Cluster,
	)

	if err := json.NewDecoder(r.Body).Decode(form); err != nil {
		app.handleErrorFormDecoding(err, ErrUserDecode, w)
		return
	}

	releases, err := app.Repo.Release.ListReleasesByImageRepoURI(form.Cluster.ID, form.ImageRepoURI)

	if err != nil {
		app.sendExternalError(err, http.StatusInternalServerError, HTTPError{
			Code:   ErrReleaseReadData,
			Errors: []string{"releases not found with given image repo uri"},
		}, w)

		return
	}

	agent, err := app.getAgentFromReleaseForm(
		w,
		r,
		form.ReleaseForm,
	)

	// errors are handled in app.getAgentFromBodyParams
	if err != nil {
		return
	}

	registries, err := app.Repo.Registry.ListRegistriesByProjectID(uint(form.ReleaseForm.Cluster.ProjectID))

	if err != nil {
		app.handleErrorDataRead(err, w)
		return
	}

	// asynchronously update releases with that image repo uri
	var wg sync.WaitGroup
	mu := &sync.Mutex{}
	errors := make([]string, 0)

	for i := range releases {
		index := i
		wg.Add(1)

		go func() {
			defer wg.Done()
			// read release via agent
			rel, err := agent.GetRelease(releases[index].Name, 0)

			if err != nil {
				mu.Lock()
				errors = append(errors, err.Error())
				mu.Unlock()
			}

			if rel.Chart.Name() == "job" {
				image := map[string]interface{}{}
				image["repository"] = releases[index].ImageRepoURI
				image["tag"] = form.Tag
				rel.Config["image"] = image
				rel.Config["paused"] = true

				conf := &helm.UpgradeReleaseConfig{
					Name:       releases[index].Name,
					Cluster:    form.ReleaseForm.Cluster,
					Repo:       *app.Repo,
					Registries: registries,
					Values:     rel.Config,
				}

				_, err = agent.UpgradeReleaseByValues(conf, app.DOConf)

				if err != nil {
					mu.Lock()
					errors = append(errors, err.Error())
					mu.Unlock()
				}
			}
		}()
	}

	wg.Wait()

	w.WriteHeader(http.StatusOK)
}

// HandleRollbackRelease rolls a release back to a specified revision
func (app *App) HandleRollbackRelease(w http.ResponseWriter, r *http.Request) {
	name := chi.URLParam(r, "name")

	vals, err := url.ParseQuery(r.URL.RawQuery)

	if err != nil {
		app.handleErrorFormDecoding(err, ErrReleaseDecode, w)
		return
	}

	form := &forms.RollbackReleaseForm{
		ReleaseForm: &forms.ReleaseForm{
			Form: &helm.Form{
				Repo:              app.Repo,
				DigitalOceanOAuth: app.DOConf,
			},
		},
		Name: name,
	}

	form.ReleaseForm.PopulateHelmOptionsFromQueryParams(
		vals,
		app.Repo.Cluster,
	)

	if err := json.NewDecoder(r.Body).Decode(form); err != nil {
		app.handleErrorFormDecoding(err, ErrUserDecode, w)
		return
	}

	agent, err := app.getAgentFromReleaseForm(
		w,
		r,
		form.ReleaseForm,
	)

	// errors are handled in app.getAgentFromBodyParams
	if err != nil {
		return
	}

	err = agent.RollbackRelease(form.Name, form.Revision)

	if err != nil {
		app.sendExternalError(err, http.StatusInternalServerError, HTTPError{
			Code:   ErrReleaseDeploy,
			Errors: []string{"error rolling back release " + err.Error()},
		}, w)

		return
	}

	// get the full release data for GHA updating
	rel, err := agent.GetRelease(form.Name, form.Revision)

	if err != nil {
		app.sendExternalError(err, http.StatusNotFound, HTTPError{
			Code:   ErrReleaseReadData,
			Errors: []string{"release not found"},
		}, w)

		return
	}

	// update the github actions env if the release exists and is built from source
	if cName := rel.Chart.Metadata.Name; cName == "job" || cName == "web" || cName == "worker" {
		clusterID, err := strconv.ParseUint(vals["cluster_id"][0], 10, 64)

		if err != nil {
			app.sendExternalError(err, http.StatusInternalServerError, HTTPError{
				Code:   ErrReleaseReadData,
				Errors: []string{"release not found"},
			}, w)

			return
		}

		release, err := app.Repo.Release.ReadRelease(uint(clusterID), name, rel.Namespace)

		if release != nil {
			// update image repo uri if changed
			repository := rel.Config["image"].(map[string]interface{})["repository"]
			repoStr, ok := repository.(string)

			if !ok {
				app.handleErrorInternal(fmt.Errorf("Could not find field repository in config"), w)
				return
			}

			if repoStr != release.ImageRepoURI {
				release, err = app.Repo.Release.UpdateRelease(release)

				if err != nil {
					app.handleErrorInternal(err, w)
					return
				}
			}

			gitAction := release.GitActionConfig

			if gitAction.ID != 0 {
				// parse env into build env
				cEnv := &ContainerEnvConfig{}
				rawValues, err := yaml.Marshal(rel.Config)

				if err != nil {
					app.sendExternalError(err, http.StatusInternalServerError, HTTPError{
						Code:   ErrReleaseReadData,
						Errors: []string{"could not get values of previous revision"},
					}, w)
				}

				yaml.Unmarshal(rawValues, cEnv)

				gr, err := app.Repo.GitRepo.ReadGitRepo(gitAction.GitRepoID)

				if err != nil {
					if err != gorm.ErrRecordNotFound {
						app.handleErrorInternal(err, w)
						return
					}
					gr = nil
				}

				repoSplit := strings.Split(gitAction.GitRepo, "/")

				projID, err := strconv.ParseUint(chi.URLParam(r, "project_id"), 0, 64)

				if err != nil || projID == 0 {
					app.handleErrorFormDecoding(err, ErrProjectDecode, w)
					return
				}

				gaRunner := &actions.GithubActions{
					ServerURL:              app.ServerConf.ServerURL,
					GithubOAuthIntegration: gr,
					GithubInstallationID:   gitAction.GithubInstallationID,
					GithubAppID:            app.GithubAppConf.AppID,
					GithubAppSecretPath:    app.GithubAppConf.SecretPath,
					GitRepoName:            repoSplit[1],
					GitRepoOwner:           repoSplit[0],
					Repo:                   *app.Repo,
					GithubConf:             app.GithubProjectConf,
					ProjectID:              uint(projID),
					ReleaseName:            name,
					GitBranch:              gitAction.GitBranch,
					DockerFilePath:         gitAction.DockerfilePath,
					FolderPath:             gitAction.FolderPath,
					ImageRepoURL:           gitAction.ImageRepoURI,
					BuildEnv:               cEnv.Container.Env.Normal,
					ClusterID:              release.ClusterID,
					Version:                gitAction.Version,
				}

				actionVersion, err := semver.NewVersion(gaRunner.Version)
				if err != nil {
					app.handleErrorInternal(err, w)
				}

				if createEnvSecretConstraint.Check(actionVersion) {
					if err := gaRunner.CreateEnvSecret(); err != nil {
						app.sendExternalError(err, http.StatusInternalServerError, HTTPError{
							Code:   ErrReleaseReadData,
							Errors: []string{"could not update github secret"},
						}, w)
					}
				}
			}
		}
	}

	w.WriteHeader(http.StatusOK)
}

// ------------------------ Release handler helper functions ------------------------ //

// getAgentFromQueryParams uses the query params to populate a form, and then
// passes that form to the underlying app.getAgentFromReleaseForm to create a new
// Helm agent.
func (app *App) getAgentFromQueryParams(
	w http.ResponseWriter,
	r *http.Request,
	form *forms.ReleaseForm,
	// populate uses the query params to populate a form
	populate ...func(vals url.Values, repo repository.ClusterRepository) error,
) (*helm.Agent, error) {
	vals, err := url.ParseQuery(r.URL.RawQuery)

	if err != nil {
		app.handleErrorFormDecoding(err, ErrReleaseDecode, w)
		return nil, err
	}

	for _, f := range populate {
		err := f(vals, app.Repo.Cluster)

		if err != nil {
			app.handleErrorInternal(err, w)
			return nil, err
		}
	}

	return app.getAgentFromReleaseForm(w, r, form)
}

// getAgentFromReleaseForm uses a non-validated form to construct a new Helm agent based on
// the userID found in the session and the options required by the Helm agent.
func (app *App) getAgentFromReleaseForm(
	w http.ResponseWriter,
	r *http.Request,
	form *forms.ReleaseForm,
) (*helm.Agent, error) {
	var err error

	// validate the form
	if err := app.validator.Struct(form); err != nil {
		app.handleErrorFormValidation(err, ErrReleaseValidateFields, w)
		return nil, err
	}

	// create a new agent
	var agent *helm.Agent

	if app.ServerConf.IsTesting {
		agent = app.TestAgents.HelmAgent
	} else {
		agent, err = helm.GetAgentOutOfClusterConfig(form.Form, app.Logger)
	}

	if err != nil {
		app.handleErrorInternal(err, w)
	}

	return agent, err
}

const veleroForm string = `tags:
- hello
tabs:
- name: main
  context:
    type: cluster
    config:
      group: velero.io
      version: v1
      resource: backups
  label: Backups
  sections:
  - name: section_one
    contents: 
    - type: heading
      label: 💾 Velero Backups
    - type: resource-list
      value: |
        .items[] | { 
          name: .metadata.name, 
          label: .metadata.namespace,
          status: .status.phase,
          timestamp: .status.completionTimestamp,
          message: [
            (if .status.volumeSnapshotsAttempted then "\(.status.volumeSnapshotsAttempted) volume snapshots attempted, \(.status.volumeSnapshotsCompleted) completed." else null end),
            "Finished \(.status.completionTimestamp).",
            "Backup expires on \(.status.expiration)."
          ]|join(" "),
          data: {
            "Included Namespaces": (if .spec.includedNamespaces then .spec.includedNamespaces|join(",") else "* (all)" end),
            "Included Resources": (if .spec.includedResources then .spec.includedResources|join(",") else "* (all)" end),
            "Storage Location": .spec.storageLocation
          }
        }`<|MERGE_RESOLUTION|>--- conflicted
+++ resolved
@@ -1018,20 +1018,12 @@
 		conf.Chart = chart
 	}
 
-<<<<<<< HEAD
-	rel, err := agent.UpgradeRelease(conf, form.Values, app.DOConf)
-=======
 	rel, upgradeErr := agent.UpgradeRelease(conf, form.Values, app.DOConf)
->>>>>>> a3d48fad
 
 	slackInts, _ := app.Repo.SlackIntegration.ListSlackIntegrationsByProjectID(uint(projID))
 
 	clusterID, err := strconv.ParseUint(vals["cluster_id"][0], 10, 64)
-<<<<<<< HEAD
-	release, _ := app.Repo.Release.ReadRelease(uint(clusterID), name, rel.Namespace)
-=======
 	release, _ := app.Repo.Release.ReadRelease(uint(clusterID), name, form.Namespace)
->>>>>>> a3d48fad
 
 	var notifConf *models.NotificationConfigExternal
 	notifConf = nil
@@ -1063,11 +1055,7 @@
 		) + fmt.Sprintf("?project_id=%d", uint(projID)),
 	}
 
-<<<<<<< HEAD
-	if err != nil {
-=======
 	if upgradeErr != nil {
->>>>>>> a3d48fad
 		notifyOpts.Status = slack.StatusFailed
 		notifyOpts.Info = upgradeErr.Error()
 
