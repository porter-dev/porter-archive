package api

import (
	"encoding/json"
	"errors"
	"fmt"
	"net/http"
	"strconv"
	"strings"

	"github.com/porter-dev/porter/internal/kubernetes"
	"golang.org/x/crypto/bcrypt"

	"gorm.io/gorm"

	"github.com/go-chi/chi"
	"github.com/porter-dev/porter/internal/forms"
	"github.com/porter-dev/porter/internal/models"
	"github.com/porter-dev/porter/internal/repository"
)

// Enumeration of user API error codes, represented as int64
const (
	ErrUserDecode ErrorCode = iota + 600
	ErrUserValidateFields
	ErrUserDataRead
)

// HandleCreateUser validates a user form entry, converts the user to a gorm
// model, and saves the user to the database
func (app *App) HandleCreateUser(w http.ResponseWriter, r *http.Request) {
	session, err := app.store.Get(r, app.cookieName)

	if err != nil {
		app.handleErrorDataRead(err, w)
	}

	form := &forms.CreateUserForm{}

	user, err := app.writeUser(
		form,
		app.repo.User.CreateUser,
		w,
		r,
		doesUserExist,
	)

	if err == nil {
		app.logger.Info().Msgf("New user created: %d", user.ID)
		session.Values["authenticated"] = true
		session.Values["user_id"] = user.ID
		session.Save(r, w)
		w.WriteHeader(http.StatusCreated)
	}
}

// HandleAuthCheck checks whether current session is authenticated.
func (app *App) HandleAuthCheck(w http.ResponseWriter, r *http.Request) {
	session, err := app.store.Get(r, app.cookieName)
	cook, _ := r.Cookie("porter")
	fmt.Println("cooki", cook)
	if err != nil {
		http.Error(w, err.Error(), http.StatusInternalServerError)
	}

	if auth, ok := session.Values["authenticated"].(bool); !auth || !ok {
		app.logger.Info().Msgf(strconv.FormatBool(auth))
		w.WriteHeader(http.StatusOK)
		w.Write([]byte("false"))
		return
	}
	w.WriteHeader(http.StatusOK)
	w.Write([]byte("true"))
}

// HandleLoginUser checks the request header for cookie and validates the user.
func (app *App) HandleLoginUser(w http.ResponseWriter, r *http.Request) {
	session, err := app.store.Get(r, app.cookieName)

	if err != nil {
		app.handleErrorDataRead(err, w)
	}

	form := &forms.LoginUserForm{}
	// decode from JSON to form value
	if err := json.NewDecoder(r.Body).Decode(form); err != nil {
		app.handleErrorFormDecoding(err, ErrUserDecode, w)
		return
	}

	storedUser, readErr := app.repo.User.ReadUserByEmail(form.Email)

	if readErr != nil {
		app.sendExternalError(readErr, http.StatusUnauthorized, HTTPError{
			Errors: []string{"email not registered"},
			Code:   http.StatusUnauthorized,
		}, w)

		return
	}

	if err := bcrypt.CompareHashAndPassword([]byte(storedUser.Password), []byte(form.Password)); err != nil {
		app.sendExternalError(readErr, http.StatusUnauthorized, HTTPError{
			Errors: []string{"incorrect password"},
			Code:   http.StatusUnauthorized,
		}, w)

		return
	}

	// Set user as authenticated
	session.Values["authenticated"] = true
	session.Values["user_id"] = storedUser.ID
	if err := session.Save(r, w); err != nil {
		app.logger.Warn().Err(err)
	}

	w.WriteHeader(http.StatusOK)
}

// HandleLogoutUser detaches the user from the session
func (app *App) HandleLogoutUser(w http.ResponseWriter, r *http.Request) {
	session, err := app.store.Get(r, app.cookieName)

	if err != nil {
<<<<<<< HEAD
		app.handleErrorDataRead(err, ErrUserDataRead, w)
=======
		app.handleErrorDataRead(err, w)
>>>>>>> 78cd5b14
	}

	session.Values["authenticated"] = false
	session.Values["user_id"] = nil
	session.Save(r, w)
	w.WriteHeader(http.StatusOK)
}

// HandleReadUser returns an externalized User (models.UserExternal)
// based on an ID
func (app *App) HandleReadUser(w http.ResponseWriter, r *http.Request) {
	user, err := app.readUser(w, r)

	// error already handled by helper
	if err != nil {
		return
	}

	extUser := user.Externalize()

	if err := json.NewEncoder(w).Encode(extUser); err != nil {
		app.handleErrorFormDecoding(err, ErrUserDecode, w)
		return
	}

	w.WriteHeader(http.StatusOK)
}

// HandleReadUserClusters returns the externalized User.Clusters (models.ClusterConfigs)
// based on a user ID
func (app *App) HandleReadUserClusters(w http.ResponseWriter, r *http.Request) {
	user, err := app.readUser(w, r)

	// error already handled by helper
	if err != nil {
		return
	}

	extClusters := make([]models.ClusterConfigExternal, 0)

	for _, cluster := range user.Clusters {
		extClusters = append(extClusters, *cluster.Externalize())
	}

	if err := json.NewEncoder(w).Encode(extClusters); err != nil {
		app.handleErrorFormDecoding(err, ErrUserDecode, w)
		return
	}

	w.WriteHeader(http.StatusOK)
}

// HandleReadUserClustersAll returns all models.ClusterConfigs parsed from a KubeConfig
// that is attached to a specific user, identified through the user ID
func (app *App) HandleReadUserClustersAll(w http.ResponseWriter, r *http.Request) {
	user, err := app.readUser(w, r)

	// if there is an error, it's already handled by helper
	if err == nil {
		clusters, err := kubernetes.GetAllClusterConfigsFromBytes(user.RawKubeConfig)

		if err != nil {
			app.handleErrorFormDecoding(err, ErrUserDecode, w)
			return
		}

		extClusters := make([]models.ClusterConfigExternal, 0)

		for _, cluster := range clusters {
			extClusters = append(extClusters, *cluster.Externalize())
		}

		if err := json.NewEncoder(w).Encode(extClusters); err != nil {
			app.handleErrorFormDecoding(err, ErrUserDecode, w)
			return
		}

		w.WriteHeader(http.StatusOK)
	}
}

// HandleUpdateUser validates an update user form entry, updates the user
// in the database, and writes status accepted
func (app *App) HandleUpdateUser(w http.ResponseWriter, r *http.Request) {
	id, err := strconv.ParseUint(chi.URLParam(r, "id"), 0, 64)

	if err != nil || id == 0 {
		app.handleErrorFormDecoding(err, ErrUserDecode, w)
		return
	}

	form := &forms.UpdateUserForm{
		ID: uint(id),
	}

	user, err := app.writeUser(form, app.repo.User.UpdateUser, w, r)

	if err == nil {
		app.logger.Info().Msgf("User updated: %d", user.ID)
		w.WriteHeader(http.StatusNoContent)
	}
}

// HandleDeleteUser removes a user after checking that the sent password is correct
func (app *App) HandleDeleteUser(w http.ResponseWriter, r *http.Request) {
	id, err := strconv.ParseUint(chi.URLParam(r, "id"), 0, 64)

	if err != nil || id == 0 {
		app.handleErrorFormDecoding(err, ErrUserDecode, w)
		return
	}

	// TODO -- HASH AND VERIFY PASSWORD BEFORE USER DELETION
	form := &forms.DeleteUserForm{
		ID: uint(id),
	}

	user, err := app.writeUser(form, app.repo.User.DeleteUser, w, r)

	if err == nil {
		app.logger.Info().Msgf("User deleted: %d", user.ID)
		w.WriteHeader(http.StatusNoContent)
	}
}

// ------------------------ User handler helper functions ------------------------ //

// writeUser will take a POST or PUT request to the /api/users endpoint and decode
// the request into a forms.WriteUserForm model, convert it to a models.User, and
// write to the database.
func (app *App) writeUser(
	form forms.WriteUserForm,
	dbWrite repository.WriteUser,
	w http.ResponseWriter,
	r *http.Request,
	validators ...func(repo *repository.Repository, user *models.User) *HTTPError,
) (*models.User, error) {
	// decode from JSON to form value
	if err := json.NewDecoder(r.Body).Decode(form); err != nil {
		app.handleErrorFormDecoding(err, ErrUserDecode, w)
		return nil, err
	}

	// validate the form
	if err := app.validator.Struct(form); err != nil {
		app.handleErrorFormValidation(err, ErrUserValidateFields, w)
		return nil, err
	}

	// convert the form to a user model -- WriteUserForm must implement ToUser
	userModel, err := form.ToUser(app.repo.User)

	if err != nil {
		app.handleErrorFormDecoding(err, ErrUserDecode, w)
		return nil, err
	}

	// Check any additional validators for any semantic errors
	// We have completed all syntax checks, so these will be sent
	// with http.StatusUnprocessableEntity (422), unless this is
	// an internal server error
	for _, validator := range validators {
		err := validator(app.repo, userModel)

		if err != nil {
			goErr := errors.New(strings.Join(err.Errors, ", "))
			if err.Code == 500 {
				app.sendExternalError(
					goErr,
					http.StatusInternalServerError,
					*err,
					w,
				)
			} else {
				app.sendExternalError(
					goErr,
					http.StatusUnprocessableEntity,
					*err,
					w,
				)
			}

			return nil, goErr
		}
	}

	// handle write to the database
	user, err := dbWrite(userModel)

	if err != nil {
		app.handleErrorDataWrite(err, w)
		return nil, err
	}

	return user, nil
}

func (app *App) readUser(w http.ResponseWriter, r *http.Request) (*models.User, error) {
	id, err := strconv.ParseUint(chi.URLParam(r, "id"), 0, 64)

	if err != nil || id == 0 {
		app.handleErrorFormDecoding(err, ErrUserDecode, w)
		return nil, err
	}

	user, err := app.repo.User.ReadUser(uint(id))

	if err != nil {
		app.handleErrorRead(err, ErrUserDataRead, w)
		return nil, err
	}

	return user, nil
}

func doesUserExist(repo *repository.Repository, user *models.User) *HTTPError {
	user, err := repo.User.ReadUserByEmail(user.Email)

	if user != nil && err == nil {
		return &HTTPError{
			Code: ErrUserValidateFields,
			Errors: []string{
				"email already taken",
			},
		}
	}

	if err != gorm.ErrRecordNotFound {
		return &ErrorDataRead
	}

	return nil
}<|MERGE_RESOLUTION|>--- conflicted
+++ resolved
@@ -123,11 +123,7 @@
 	session, err := app.store.Get(r, app.cookieName)
 
 	if err != nil {
-<<<<<<< HEAD
-		app.handleErrorDataRead(err, ErrUserDataRead, w)
-=======
 		app.handleErrorDataRead(err, w)
->>>>>>> 78cd5b14
 	}
 
 	session.Values["authenticated"] = false
